--- conflicted
+++ resolved
@@ -1,4 +1,3 @@
-<<<<<<< HEAD
 <div align="center" id="top">
 
 <img src="https://github.com/assafelovic/gpt-researcher/assets/13554167/20af8286-b386-44a5-9a83-3be1365139c3" alt="Logo" width="80">
@@ -21,7 +20,7 @@
 
 # 🔎 GPT Researcher
 
-**GPT Researcher is an autonomous agent designed for comprehensive web and local research on any given task.** 
+**GPT Researcher is an open deep research agent designed for both web and local research on any given task.**
 
 The agent produces detailed, factual, and unbiased research reports with citations. GPT Researcher provides a full suite of customization options to create tailor made and domain specific research agents. Inspired by the recent [Plan-and-Solve](https://arxiv.org/abs/2305.04091) and [RAG](https://arxiv.org/abs/2005.11401) papers, GPT Researcher addresses misinformation, speed, determinism, and reliability by offering stable performance and increased speed through parallelized agent work.
 
@@ -36,7 +35,7 @@
 - Selective web sources can introduce bias into research tasks.
 
 ## Demo
-https://github.com/user-attachments/assets/2cc38f6a-9f66-4644-9e69-a46c40e296d4
+<https://github.com/user-attachments/assets/2cc38f6a-9f66-4644-9e69-a46c40e296d4>
 
 ## Architecture
 
@@ -47,16 +46,17 @@
 </div>
 
 Steps:
-* Create a task-specific agent based on a research query.
-* Generate questions that collectively form an objective opinion on the task.
-* Use a crawler agent for gathering information for each question.
-* Summarize and source-track each resource.
-* Filter and aggregate summaries into a final research report.
+- Create a task-specific agent based on a research query.
+- Generate questions that collectively form an objective opinion on the task.
+- Use a crawler agent for gathering information for each question.
+- Summarize and source-track each resource.
+- Filter and aggregate summaries into a final research report.
 
 ## Tutorials
- - [How it Works](https://docs.gptr.dev/blog/building-gpt-researcher)
- - [How to Install](https://www.loom.com/share/04ebffb6ed2a4520a27c3e3addcdde20?sid=da1848e8-b1f1-42d1-93c3-5b0b9c3b24ea)
- - [Live Demo](https://www.loom.com/share/6a3385db4e8747a1913dd85a7834846f?sid=a740fd5b-2aa3-457e-8fb7-86976f59f9b8)
+
+- [How it Works](https://docs.gptr.dev/blog/building-gpt-researcher)
+- [How to Install](https://www.loom.com/share/04ebffb6ed2a4520a27c3e3addcdde20?sid=da1848e8-b1f1-42d1-93c3-5b0b9c3b24ea)
+- [Live Demo](https://www.loom.com/share/6a3385db4e8747a1913dd85a7834846f?sid=a740fd5b-2aa3-457e-8fb7-86976f59f9b8)
 
 ## Features
 
@@ -72,6 +72,7 @@
 ## 📖 Documentation
 
 See the [Documentation](https://docs.gptr.dev/docs/gpt-researcher/getting-started/getting-started) for:
+
 - Installation and setup guides
 - Configuration and customization options
 - How-To examples
@@ -108,11 +109,14 @@
 For other setups (e.g., Poetry or virtual environments), check the [Getting Started page](https://docs.gptr.dev/docs/gpt-researcher/getting-started/getting-started).
 
 ## Run as PIP package
+
 ```bash
 pip install gpt-researcher
 
 ```
-### Example Usage:
+
+### Example Usage
+
 ```python
 ...
 from gpt_researcher import GPTResearcher
@@ -128,7 +132,6 @@
 
 **For more examples and configurations, please refer to the [PIP documentation](https://docs.gptr.dev/docs/gpt-researcher/gptr/pip-package) page.**
 
-
 ## Run with Docker
 
 > **Step 1** - [Install Docker](https://docs.gptr.dev/docs/gpt-researcher/getting-started/getting-started-with-docker)
@@ -142,19 +145,18 @@
 ```
 
 If that doesn't work, try running it without the dash:
+
 ```bash
 docker compose up --build
 ```
 
-
 > **Step 4** - By default, if you haven't uncommented anything in your docker-compose file, this flow will start 2 processes:
- - the Python server running on localhost:8000<br>
- - the React app running on localhost:3000<br>
+
+- the Python server running on localhost:8000<br>
+- the React app running on localhost:3000<br>
 
 Visit localhost:3000 on any browser and enjoy researching!
 
-
-
 ## 📄 Research on Local Documents
 
 You can instruct the GPT Researcher to run research tasks based on your local documents. Currently supported file formats are: PDF, plain text, CSV, Excel, Markdown, PowerPoint, and Word documents.
@@ -165,12 +167,13 @@
 export DOC_PATH="./my-docs"
 ```
 
-Step 2: 
- - If you're running the frontend app on localhost:8000, simply select "My Documents" from the "Report Source" Dropdown Options.
- - If you're running GPT Researcher with the [PIP package](https://docs.tavily.com/docs/gpt-researcher/pip-package), pass the `report_source` argument as "local" when you instantiate the `GPTResearcher` class [code sample here](https://docs.gptr.dev/docs/gpt-researcher/context/tailored-research).
-
+Step 2:
+
+- If you're running the frontend app on localhost:8000, simply select "My Documents" from the "Report Source" Dropdown Options.
+- If you're running GPT Researcher with the [PIP package](https://docs.tavily.com/guides/gpt-researcher/gpt-researcher#pip-package), pass the `report_source` argument as "local" when you instantiate the `GPTResearcher` class [code sample here](https://docs.gptr.dev/docs/gpt-researcher/context/tailored-research).
 
 ## 👪 Multi-Agent Assistant
+
 As AI evolves from prompt engineering and RAG to multi-agent systems, we're excited to introduce our new multi-agent assistant built with [LangGraph](https://python.langchain.com/v0.1/docs/langgraph/).
 
 By using LangGraph, the research process can be significantly improved in depth and quality by leveraging multiple agents with specialized skills. Inspired by the recent [STORM](https://arxiv.org/abs/2402.14207) paper, this project showcases how a team of AI agents can work together to conduct research on a given topic, from planning to publication.
@@ -189,27 +192,32 @@
 - Customizable settings for tailored research experiences
 
 Two deployment options are available:
+
 1. A lightweight static frontend served by FastAPI
 2. A feature-rich NextJS application for advanced functionality
 
-For detailed setup instructions and more information about the frontend features, please visit our [documentation page](https://docs.gptr.dev/docs/gpt-researcher/frontend/frontend).
+For detailed setup instructions and more information about the frontend features, please visit our [documentation page](https://docs.gptr.dev/docs/gpt-researcher/frontend/introduction).
 
 ## 🚀 Contributing
+
 We highly welcome contributions! Please check out [contributing](https://github.com/assafelovic/gpt-researcher/blob/master/CONTRIBUTING.md) if you're interested.
 
 Please check out our [roadmap](https://trello.com/b/3O7KBePw/gpt-researcher-roadmap) page and reach out to us via our [Discord community](https://discord.gg/QgZXvJAccX) if you're interested in joining our mission.
 <a href="https://github.com/assafelovic/gpt-researcher/graphs/contributors">
   <img src="https://contrib.rocks/image?repo=assafelovic/gpt-researcher" />
 </a>
+
 ## ✉️ Support / Contact us
+
 - [Community Discord](https://discord.gg/spBgZmm3Xe)
-- Author Email: assaf.elovic@gmail.com
+- Author Email: <assaf.elovic@gmail.com>
 
 ## 🛡 Disclaimer
 
 This project, GPT Researcher, is an experimental application and is provided "as-is" without any warranty, express or implied. We are sharing codes for academic purposes under the Apache 2 license. Nothing herein is academic advice, and NOT a recommendation to use in academic or research papers.
 
 Our view on unbiased research claims:
+
 1. The main goal of GPT Researcher is to reduce incorrect and biased facts. How? We assume that the more sites we scrape the less chances of incorrect data. By scraping multiple sites per research, and choosing the most frequent information, the chances that they are all wrong is extremely low.
 2. We do not aim to eliminate biases; we aim to reduce it as much as possible. **We are here as a community to figure out the most effective human/llm interactions.**
 3. In research, people also tend towards biases as most have already opinions on the topics they research about. This tool scrapes many opinions and will evenly explain diverse views that a biased person would never have read.
@@ -226,238 +234,6 @@
 </a>
 </p>
 
-
 <p align="right">
   <a href="#top">⬆️ Back to Top</a>
-</p>
-=======
-<div align="center" id="top">
-
-<img src="https://github.com/assafelovic/gpt-researcher/assets/13554167/20af8286-b386-44a5-9a83-3be1365139c3" alt="Logo" width="80">
-
-####
-
-[![Website](https://img.shields.io/badge/Official%20Website-gptr.dev-teal?style=for-the-badge&logo=world&logoColor=white&color=0891b2)](https://gptr.dev)
-[![Documentation](https://img.shields.io/badge/Documentation-DOCS-f472b6?logo=googledocs&logoColor=white&style=for-the-badge)](https://docs.gptr.dev)
-[![Discord Follow](https://dcbadge.vercel.app/api/server/QgZXvJAccX?style=for-the-badge&theme=clean-inverted&?compact=true)](https://discord.gg/QgZXvJAccX)
-
-[![PyPI version](https://img.shields.io/pypi/v/gpt-researcher?logo=pypi&logoColor=white&style=flat)](https://badge.fury.io/py/gpt-researcher)
-![GitHub Release](https://img.shields.io/github/v/release/assafelovic/gpt-researcher?style=flat&logo=github)
-[![Open In Colab](https://img.shields.io/static/v1?message=Open%20in%20Colab&logo=googlecolab&labelColor=grey&color=yellow&label=%20&style=flat&logoSize=40)](https://colab.research.google.com/github/assafelovic/gpt-researcher/blob/master/docs/docs/examples/pip-run.ipynb)
-[![Docker Image Version](https://img.shields.io/docker/v/elestio/gpt-researcher/latest?arch=amd64&style=flat&logo=docker&logoColor=white&color=1D63ED)](https://hub.docker.com/r/gptresearcher/gpt-researcher)
-[![Twitter Follow](https://img.shields.io/twitter/follow/assaf_elovic?style=social)](https://twitter.com/assaf_elovic)
-
-[English](README.md) | [中文](README-zh_CN.md) | [日本語](README-ja_JP.md) | [한국어](README-ko_KR.md)
-
-</div>
-
-# 🔎 GPT Researcher
-
-**GPT Researcher is an open deep research agent designed for both web and local research on any given task.** 
-
-The agent produces detailed, factual, and unbiased research reports with citations. GPT Researcher provides a full suite of customization options to create tailor made and domain specific research agents. Inspired by the recent [Plan-and-Solve](https://arxiv.org/abs/2305.04091) and [RAG](https://arxiv.org/abs/2005.11401) papers, GPT Researcher addresses misinformation, speed, determinism, and reliability by offering stable performance and increased speed through parallelized agent work.
-
-**Our mission is to empower individuals and organizations with accurate, unbiased, and factual information through AI.**
-
-## Why GPT Researcher?
-
-- Objective conclusions for manual research can take weeks, requiring vast resources and time.
-- LLMs trained on outdated information can hallucinate, becoming irrelevant for current research tasks.
-- Current LLMs have token limitations, insufficient for generating long research reports.
-- Limited web sources in existing services lead to misinformation and shallow results.
-- Selective web sources can introduce bias into research tasks.
-
-## Demo
-https://github.com/user-attachments/assets/2cc38f6a-9f66-4644-9e69-a46c40e296d4
-
-## Architecture
-
-The core idea is to utilize 'planner' and 'execution' agents. The planner generates research questions, while the execution agents gather relevant information. The publisher then aggregates all findings into a comprehensive report.
-
-<div align="center">
-<img align="center" height="600" src="https://github.com/assafelovic/gpt-researcher/assets/13554167/4ac896fd-63ab-4b77-9688-ff62aafcc527">
-</div>
-
-Steps:
-* Create a task-specific agent based on a research query.
-* Generate questions that collectively form an objective opinion on the task.
-* Use a crawler agent for gathering information for each question.
-* Summarize and source-track each resource.
-* Filter and aggregate summaries into a final research report.
-
-## Tutorials
- - [How it Works](https://docs.gptr.dev/blog/building-gpt-researcher)
- - [How to Install](https://www.loom.com/share/04ebffb6ed2a4520a27c3e3addcdde20?sid=da1848e8-b1f1-42d1-93c3-5b0b9c3b24ea)
- - [Live Demo](https://www.loom.com/share/6a3385db4e8747a1913dd85a7834846f?sid=a740fd5b-2aa3-457e-8fb7-86976f59f9b8)
-
-## Features
-
-- 📝 Generate detailed research reports using web and local documents.
-- 🖼️ Smart image scraping and filtering for reports.
-- 📜 Generate detailed reports exceeding 2,000 words.
-- 🌐 Aggregate over 20 sources for objective conclusions.
-- 🖥️ Frontend available in lightweight (HTML/CSS/JS) and production-ready (NextJS + Tailwind) versions.
-- 🔍 JavaScript-enabled web scraping.
-- 📂 Maintains memory and context throughout research.
-- 📄 Export reports to PDF, Word, and other formats.
-
-## 📖 Documentation
-
-See the [Documentation](https://docs.gptr.dev/docs/gpt-researcher/getting-started/getting-started) for:
-- Installation and setup guides
-- Configuration and customization options
-- How-To examples
-- Full API references
-
-## ⚙️ Getting Started
-
-### Installation
-
-1. Install Python 3.11 or later. [Guide](https://www.tutorialsteacher.com/python/install-python).
-2. Clone the project and navigate to the directory:
-
-    ```bash
-    git clone https://github.com/assafelovic/gpt-researcher.git
-    cd gpt-researcher
-    ```
-
-3. Set up API keys by exporting them or storing them in a `.env` file.
-
-    ```bash
-    export OPENAI_API_KEY={Your OpenAI API Key here}
-    export TAVILY_API_KEY={Your Tavily API Key here}
-    ```
-
-4. Install dependencies and start the server:
-
-    ```bash
-    pip install -r requirements.txt
-    python -m uvicorn main:app --reload
-    ```
-
-Visit [http://localhost:8000](http://localhost:8000) to start.
-
-For other setups (e.g., Poetry or virtual environments), check the [Getting Started page](https://docs.gptr.dev/docs/gpt-researcher/getting-started/getting-started).
-
-## Run as PIP package
-```bash
-pip install gpt-researcher
-
-```
-### Example Usage:
-```python
-...
-from gpt_researcher import GPTResearcher
-
-query = "why is Nvidia stock going up?"
-researcher = GPTResearcher(query=query, report_type="research_report")
-# Conduct research on the given query
-research_result = await researcher.conduct_research()
-# Write the report
-report = await researcher.write_report()
-...
-```
-
-**For more examples and configurations, please refer to the [PIP documentation](https://docs.gptr.dev/docs/gpt-researcher/gptr/pip-package) page.**
-
-
-## Run with Docker
-
-> **Step 1** - [Install Docker](https://docs.gptr.dev/docs/gpt-researcher/getting-started/getting-started-with-docker)
-
-> **Step 2** - Clone the '.env.example' file, add your API Keys to the cloned file and save the file as '.env'
-
-> **Step 3** - Within the docker-compose file comment out services that you don't want to run with Docker.
-
-```bash
-docker-compose up --build
-```
-
-If that doesn't work, try running it without the dash:
-```bash
-docker compose up --build
-```
-
-> **Step 4** - By default, if you haven't uncommented anything in your docker-compose file, this flow will start 2 processes:
- - the Python server running on localhost:8000<br>
- - the React app running on localhost:3000<br>
-
-Visit localhost:3000 on any browser and enjoy researching!
-
-
-## 📄 Research on Local Documents
-
-You can instruct the GPT Researcher to run research tasks based on your local documents. Currently supported file formats are: PDF, plain text, CSV, Excel, Markdown, PowerPoint, and Word documents.
-
-Step 1: Add the env variable `DOC_PATH` pointing to the folder where your documents are located.
-
-```bash
-export DOC_PATH="./my-docs"
-```
-
-Step 2: 
- - If you're running the frontend app on localhost:8000, simply select "My Documents" from the "Report Source" Dropdown Options.
- - If you're running GPT Researcher with the [PIP package](https://docs.tavily.com/guides/gpt-researcher/gpt-researcher#pip-package), pass the `report_source` argument as "local" when you instantiate the `GPTResearcher` class [code sample here](https://docs.gptr.dev/docs/gpt-researcher/context/tailored-research).
-
-
-## 👪 Multi-Agent Assistant
-As AI evolves from prompt engineering and RAG to multi-agent systems, we're excited to introduce our new multi-agent assistant built with [LangGraph](https://python.langchain.com/v0.1/docs/langgraph/).
-
-By using LangGraph, the research process can be significantly improved in depth and quality by leveraging multiple agents with specialized skills. Inspired by the recent [STORM](https://arxiv.org/abs/2402.14207) paper, this project showcases how a team of AI agents can work together to conduct research on a given topic, from planning to publication.
-
-An average run generates a 5-6 page research report in multiple formats such as PDF, Docx and Markdown.
-
-Check it out [here](https://github.com/assafelovic/gpt-researcher/tree/master/multi_agents) or head over to our [documentation](https://docs.gptr.dev/docs/gpt-researcher/multi_agents/langgraph) for more information.
-
-## 🖥️ Frontend Applications
-
-GPT-Researcher now features an enhanced frontend to improve the user experience and streamline the research process. The frontend offers:
-
-- An intuitive interface for inputting research queries
-- Real-time progress tracking of research tasks
-- Interactive display of research findings
-- Customizable settings for tailored research experiences
-
-Two deployment options are available:
-1. A lightweight static frontend served by FastAPI
-2. A feature-rich NextJS application for advanced functionality
-
-For detailed setup instructions and more information about the frontend features, please visit our [documentation page](https://docs.gptr.dev/docs/gpt-researcher/frontend/introduction).
-
-## 🚀 Contributing
-We highly welcome contributions! Please check out [contributing](https://github.com/assafelovic/gpt-researcher/blob/master/CONTRIBUTING.md) if you're interested.
-
-Please check out our [roadmap](https://trello.com/b/3O7KBePw/gpt-researcher-roadmap) page and reach out to us via our [Discord community](https://discord.gg/QgZXvJAccX) if you're interested in joining our mission.
-<a href="https://github.com/assafelovic/gpt-researcher/graphs/contributors">
-  <img src="https://contrib.rocks/image?repo=assafelovic/gpt-researcher" />
-</a>
-## ✉️ Support / Contact us
-- [Community Discord](https://discord.gg/spBgZmm3Xe)
-- Author Email: assaf.elovic@gmail.com
-
-## 🛡 Disclaimer
-
-This project, GPT Researcher, is an experimental application and is provided "as-is" without any warranty, express or implied. We are sharing codes for academic purposes under the Apache 2 license. Nothing herein is academic advice, and NOT a recommendation to use in academic or research papers.
-
-Our view on unbiased research claims:
-1. The main goal of GPT Researcher is to reduce incorrect and biased facts. How? We assume that the more sites we scrape the less chances of incorrect data. By scraping multiple sites per research, and choosing the most frequent information, the chances that they are all wrong is extremely low.
-2. We do not aim to eliminate biases; we aim to reduce it as much as possible. **We are here as a community to figure out the most effective human/llm interactions.**
-3. In research, people also tend towards biases as most have already opinions on the topics they research about. This tool scrapes many opinions and will evenly explain diverse views that a biased person would never have read.
-
----
-
-<p align="center">
-<a href="https://star-history.com/#assafelovic/gpt-researcher">
-  <picture>
-    <source media="(prefers-color-scheme: dark)" srcset="https://api.star-history.com/svg?repos=assafelovic/gpt-researcher&type=Date&theme=dark" />
-    <source media="(prefers-color-scheme: light)" srcset="https://api.star-history.com/svg?repos=assafelovic/gpt-researcher&type=Date" />
-    <img alt="Star History Chart" src="https://api.star-history.com/svg?repos=assafelovic/gpt-researcher&type=Date" />
-  </picture>
-</a>
-</p>
-
-
-<p align="right">
-  <a href="#top">⬆️ Back to Top</a>
-</p>
->>>>>>> c36835d7
+</p>