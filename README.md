# 🔎 GPT Researcher
[![Official Website](https://img.shields.io/badge/Official%20Website-gptr.dev-blue?style=for-the-badge&logo=world&logoColor=white)](https://gptr.dev)
[![Discord Follow](https://dcbadge.vercel.app/api/server/2pFkc83fRq?style=for-the-badge)](https://discord.com/invite/2pFkc83fRq)

[![GitHub Repo stars](https://img.shields.io/github/stars/assafelovic/gpt-researcher?style=social)](https://github.com/assafelovic/gpt-researcher)
[![Twitter Follow](https://img.shields.io/twitter/follow/assaf_elovic?style=social)](https://twitter.com/assaf_elovic)
[![PyPI version](https://badge.fury.io/py/gpt-researcher.svg)](https://badge.fury.io/py/gpt-researcher)

<!-- MARKDOWN LINKS & IMAGES -->
<!-- https://www.markdownguide.org/basic-syntax/#reference-style-links -->
[contributors-shield]: https://img.shields.io/github/contributors/assafelovic/gpt-researcher?style=for-the-badge&color=orange

-  [English](README.md)
-  [中文](README-zh_CN.md)

**GPT Researcher is an autonomous agent designed for comprehensive online research on a variety of tasks.** 

<<<<<<< HEAD
The agent can produce detailed, factual and unbiased research reports, with customization options for focusing on relevant resources, outlines, and lessons. Inspired by the recent [Plan-and-Solve](https://arxiv.org/abs/2305.04091) and [RAG (Retrieval Augmented Generation)](https://arxiv.org/abs/2005.11401) papers, GPT Researcher addresses issues of speed, determinism and reliability, offering a more stable performance and increased speed through parallelized agent work, as opposed to synchronous operations.
=======
The agent can produce detailed, factual and unbiased research reports, with customization options for focusing on relevant resources, outlines, and lessons. Inspired by the recent [Plan-and-Solve](https://arxiv.org/abs/2305.04091) and [RAG](https://arxiv.org/abs/2005.11401) papers, GPT Researcher addresses issues of speed, determinism and reliability, offering a more stable performance and increased speed through parallelized agent work, as opposed to synchronous operations.
>>>>>>> 4dc8d0f3

**Our mission is to empower individuals and organizations with accurate, unbiased, and factual information by leveraging the power of AI.**

## Why GPT Researcher?

- To form objective conclusions for manual research tasks can take time, sometimes weeks to find the right resources and information.
- Current LLMs are trained on past and outdated information, with heavy risks of hallucinations, making them almost irrelevant for research tasks.
- Services that enable web search (such as ChatGPT + Web Plugin), only consider limited sources and content that in some cases result in superficial and biased answers.
- Using only a selection of web sources can create bias in determining the right conclusions for research tasks. 

## Architecture
The main idea is to run "planner" and "execution" agents, whereas the planner generates questions to research, and the execution agents seek the most related information based on each generated research question. Finally, the planner filters and aggregates all related information and creates a research report. <br /> <br /> 
The agents leverage both gpt3.5-turbo and gpt-4-turbo (128K context) to complete a research task. We optimize for costs using each only when necessary. **The average research task takes around 3 minutes to complete, and costs ~$0.1.**

<div align="center">
<img align="center" height="500" src="https://cowriter-images.s3.amazonaws.com/architecture.png">
</div>


More specifically:
* Create a domain specific agent based on research query or task.
* Generate a set of research questions that together form an objective opinion on any given task. 
* For each research question, trigger a crawler agent that scrapes online resources for information relevant to the given task.
* For each scraped resources, summarize based on relevant information and keep track of its sources.
* Finally, filter and aggregate all summarized sources and generate a final research report.

## Demo
https://github.com/assafelovic/gpt-researcher/assets/13554167/dd6cf08f-b31e-40c6-9907-1915f52a7110


## Tutorials
 - [How it Works](https://docs.tavily.com/blog/building-gpt-researcher)
 - [How to Install](https://www.loom.com/share/04ebffb6ed2a4520a27c3e3addcdde20?sid=da1848e8-b1f1-42d1-93c3-5b0b9c3b24ea)
 - [Live Demo](https://www.loom.com/share/6a3385db4e8747a1913dd85a7834846f?sid=a740fd5b-2aa3-457e-8fb7-86976f59f9b8)

## Features
- 📝 Generate research, outlines, resources and lessons reports
- 📜 Can generate long and detailed research reports (over 2K words)
- 🌐 Aggregates over 20 web sources per research to form objective and factual conclusions
- 🖥️ Includes an easy-to-use web interface (HTML/CSS/JS)
- 🔍 Scrapes web sources with javascript support
- 📂 Keeps track and context of visited and used web sources
- 📄 Export research reports to PDF, Word and more...

## 📖 Documentation

Please see [here](https://docs.tavily.com/docs/gpt-researcher/getting-started) for full documentation on:

- Getting started (installation, setting up the environment, simple examples)
- Customization and configuration
- How-To examples (demos, integrations, docker support)
- Reference (full API docs)

## ⚙️ Getting Started
> **Step 0** - Install Python 3.11 or later. [See here](https://www.tutorialsteacher.com/python/install-python) for a step-by-step guide.

> **Step 1** - Download the project and navigate to its directory

```bash
git clone https://github.com/assafelovic/gpt-researcher.git
cd gpt-researcher
```

> **Step 3** - Set up API keys using two methods: exporting them directly or storing them in a `.env` file.

For Linux/Windows temporary setup, use the export method:

```bash
export OPENAI_API_KEY={Your OpenAI API Key here}
export TAVILY_API_KEY={Your Tavily API Key here}
```

For a more permanent setup, create a `.env` file in the current `gpt-researcher` directory and input the keys as follows:

```bash
OPENAI_API_KEY={Your OpenAI API Key here}
TAVILY_API_KEY={Your Tavily API Key here}
```

- **For LLM, we recommend [OpenAI GPT](https://platform.openai.com/docs/guides/gpt)**, but you can use any other LLM model (including open sources) supported by [Langchain Adapter](https://python.langchain.com/docs/guides/adapters/openai), simply change the llm model and provider in config/config.py. 
- **For web search API, we recommend [Tavily Search API](https://app.tavily.com)**, but you can also refer to other search APIs of your choice by changing the search provider in config/config.py to `"duckduckgo"`, `"googleAPI"`, `"bing"`, `"googleSerp"`, `"searx"` and more. Then add the corresponding env API key as seen in the config.py file.

### Quickstart

> **Step 1** - Install dependencies

```bash
pip install -r requirements.txt
```

> **Step 2** - Run the agent with FastAPI

```bash
uvicorn main:app --reload
```

> **Step 3** - Go to http://localhost:8000 on any browser and enjoy researching!

<br />

**To learn how to get started with [Docker](https://docs.tavily.com/docs/gpt-researcher/getting-started#try-it-with-docker), [Poetry](https://docs.tavily.com/docs/gpt-researcher/getting-started#poetry) or a [virtual environment](https://docs.tavily.com/docs/gpt-researcher/getting-started#virtual-environment) check out the [documentation](https://docs.tavily.com/docs/gpt-researcher/getting-started) page.**


## 🗃️ Enable Saving In MongoDB

To save the logs & reports in MongoDB, follow these steps:

> **Step 1** - Set the following environment variables:

```bash
$ export OPENAI_API_KEY={Your API Key here}
$ export DATABASE_URL="{Your MongoDB URI here}"
$ export SAVE_IN_DB=True
```

> **Step 2** - Within your docker-compose.yml file, uncomment the lines related to the rabbit & history containers.


## 🚀 Contributing
We highly welcome contributions! Please check out [contributing](CONTRIBUTING.md) if you're interested.

Please check out our [roadmap](https://trello.com/b/3O7KBePw/gpt-researcher-roadmap) page and reach out to us via our [Discord community](https://discord.gg/2pFkc83fRq) if you're interested in joining our mission.

## ✉️ Support / Contact us
- [Community Discord](https://discord.gg/spBgZmm3Xe)
- Our email: assafelovic@gmail.com

## 🛡 Disclaimer

This project, GPT Researcher, is an experimental application and is provided "as-is" without any warranty, express or implied. We are sharing codes for academic purposes under the MIT license. Nothing herein is academic advice, and NOT a recommendation to use in academic or research papers.

Our view on unbiased research claims:
1. The main goal of GPT Researcher is to reduce incorrect and biased facts. How? We assume that the more sites we scrape the less chances of incorrect data. By scraping over 20 sites per research, and choosing the most frequent information, the chances that they are all wrong is extremely low.
2. We do not aim to eliminate biases; we aim to reduce it as much as possible. **We are here as a community to figure out the most effective human/llm interactions.**
3. In research, people also tend towards biases as most have already opinions on the topics they research about. This tool scrapes many opinions and will evenly explain diverse views that a biased person would never have read.

<<<<<<< HEAD
**Please note that the use of the GPT-4 language model can be expensive due to its token usage.** By utilizing this project, you acknowledge that you are responsible for monitoring and managing your own token usage and the associated costs. It is highly recommended to check your OpenAI API usage regularly and set up any necessary limits or alerts to prevent unexpected charges.
=======
**Please note that the use of the GPT-4 language model can be expensive due to its token usage.** By utilizing this project, you acknowledge that you are responsible for monitoring and managing your own token usage and the associated costs. It is highly recommended to check your OpenAI API usage regularly and set up any necessary limits or alerts to prevent unexpected charges.

---

<p align="center">
<a href="https://star-history.com/#assafelovic/gpt-researcher">
  <picture>
    <source media="(prefers-color-scheme: dark)" srcset="https://api.star-history.com/svg?repos=assafelovic/gpt-researcher&type=Date&theme=dark" />
    <source media="(prefers-color-scheme: light)" srcset="https://api.star-history.com/svg?repos=assafelovic/gpt-researcher&type=Date" />
    <img alt="Star History Chart" src="https://api.star-history.com/svg?repos=assafelovic/gpt-researcher&type=Date" />
  </picture>
</a>
</p>
>>>>>>> 4dc8d0f3
<|MERGE_RESOLUTION|>--- conflicted
+++ resolved
@@ -15,11 +15,7 @@
 
 **GPT Researcher is an autonomous agent designed for comprehensive online research on a variety of tasks.** 
 
-<<<<<<< HEAD
-The agent can produce detailed, factual and unbiased research reports, with customization options for focusing on relevant resources, outlines, and lessons. Inspired by the recent [Plan-and-Solve](https://arxiv.org/abs/2305.04091) and [RAG (Retrieval Augmented Generation)](https://arxiv.org/abs/2005.11401) papers, GPT Researcher addresses issues of speed, determinism and reliability, offering a more stable performance and increased speed through parallelized agent work, as opposed to synchronous operations.
-=======
 The agent can produce detailed, factual and unbiased research reports, with customization options for focusing on relevant resources, outlines, and lessons. Inspired by the recent [Plan-and-Solve](https://arxiv.org/abs/2305.04091) and [RAG](https://arxiv.org/abs/2005.11401) papers, GPT Researcher addresses issues of speed, determinism and reliability, offering a more stable performance and increased speed through parallelized agent work, as opposed to synchronous operations.
->>>>>>> 4dc8d0f3
 
 **Our mission is to empower individuals and organizations with accurate, unbiased, and factual information by leveraging the power of AI.**
 
@@ -156,9 +152,6 @@
 2. We do not aim to eliminate biases; we aim to reduce it as much as possible. **We are here as a community to figure out the most effective human/llm interactions.**
 3. In research, people also tend towards biases as most have already opinions on the topics they research about. This tool scrapes many opinions and will evenly explain diverse views that a biased person would never have read.
 
-<<<<<<< HEAD
-**Please note that the use of the GPT-4 language model can be expensive due to its token usage.** By utilizing this project, you acknowledge that you are responsible for monitoring and managing your own token usage and the associated costs. It is highly recommended to check your OpenAI API usage regularly and set up any necessary limits or alerts to prevent unexpected charges.
-=======
 **Please note that the use of the GPT-4 language model can be expensive due to its token usage.** By utilizing this project, you acknowledge that you are responsible for monitoring and managing your own token usage and the associated costs. It is highly recommended to check your OpenAI API usage regularly and set up any necessary limits or alerts to prevent unexpected charges.
 
 ---
@@ -171,5 +164,4 @@
     <img alt="Star History Chart" src="https://api.star-history.com/svg?repos=assafelovic/gpt-researcher&type=Date" />
   </picture>
 </a>
-</p>
->>>>>>> 4dc8d0f3
+</p>