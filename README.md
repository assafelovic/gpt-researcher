--- conflicted
+++ resolved
@@ -1,11 +1,7 @@
 # 🔎 GPT Researcher
-<<<<<<< HEAD
 GPT Researcher is an autonomous agent designed for comprehensive online research on a variety of tasks. It produces detailed, factual and unbiased research reports, with customization options for focusing on relevant resources, outlines, and lessons. Inspired by [AutoGPT](https://github.com/Significant-Gravitas/Auto-GPT) and the recent [Plan-and-Solve](https://arxiv.org/abs/2305.04091) paper, GPT Researcher addresses issues of speed and determinism, offering a more stable performance and increased speed through parallelized agent work, as opposed to synchronous operations.
-=======
-GPT Researcher is an open-source autonomous agent designed for comprehensive online research on a variety of tasks. It produces detailed research reports in PDF format (for now), with customization options for focusing on relevant resources, outlines, and lessons. Inspired by [BabyAGI](https://github.com/yoheinakajima/babyagi) and the recent [Plan-and-Solve](https://arxiv.org/abs/2305.04091) paper, GPT Researcher addresses issues of speed and determinsm, offering a more stable performance and increased speed through parallelized agent work, as opposed to synchronous operations.
 
 Our mission is to empower individuals and organizations with accurate, unbiased, and factual information by leveraging the power of AI.
->>>>>>> da8e7f5a
 
 # Why GPT Researcher?
 
