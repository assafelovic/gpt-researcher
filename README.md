# ResearchWizard

This is a fork of the [GPT Researcher](https://github.com/assafelovic/gpt_researcher) project.

## What this project is and how it works

**ResearchWizard** is a local-first interface for running `Large Language Models` (LLMs) on your own machine. Think of it like a small-scale, more privacy-conscious alternative to ChatGPT, with a twist—it can make use of various tools, like web search, to enhance its answers. It decides when and how to use these tools based on your input and the context it builds over time. This decision-making process is recursive, meaning it can use tools repeatedly as needed to dig deeper.

### Why choose this over another solution?

Here's what major players like OpenAI are offering to media companies [according to this pitch deck](https://www.adweek.com/media/openai-preferred-publisher-program-deck/):

> Preferred publishers get top placement, “enhanced branding,” and better link visibility inside AI-driven chats.

If you're not into the idea of having your information filtered by those who pay the most, a more transparent, community-driven tool like **ResearchWizard** might be a better fit for you.

### Key Features

* 🕵️‍♀️ Fully local setup (no external APIs needed), making it much more privacy-respecting
* 💸 Runs on affordable, consumer-grade hardware (this demo uses a \~€300 GPU)
* 🤓 Answers include live logs and sources, giving you insight into how results were generated—perfect for deeper exploration
* 🤔 Supports conversational follow-ups naturally
* 📱 Responsive UI that works great on mobile
* 🌓 Light and dark mode included

<<<<<<< HEAD
**Our mission is to empower individuals and organizations with accurate, unbiased, and factual information through AI.**

## Why GPT Researcher?

- Objective conclusions for manual research can take weeks, requiring vast resources and time.
- LLMs trained on outdated information can hallucinate, becoming irrelevant for current research tasks.
- Current LLMs have token limitations, insufficient for generating long research reports.
- Limited web sources in existing services lead to misinformation and shallow results.
- Selective web sources can introduce bias into research tasks.

## Demo
https://github.com/user-attachments/assets/8fcaaa4c-31e5-4814-89b4-94f1433d139d



## Architecture

The core idea is to utilize 'planner' and 'execution' agents. The planner generates research questions, while the execution agents gather relevant information. The publisher then aggregates all findings into a comprehensive report.

<div align="center">
<img align="center" height="600" src="https://github.com/assafelovic/gpt-researcher/assets/13554167/4ac896fd-63ab-4b77-9688-ff62aafcc527">
</div>

Steps:
* Create a task-specific agent based on a research query.
* Generate questions that collectively form an objective opinion on the task.
* Use a crawler agent for gathering information for each question.
* Summarize and source-track each resource.
* Filter and aggregate summaries into a final research report.

## Tutorials
 - [How it Works](https://docs.gptr.dev/blog/building-gpt-researcher)
 - [How to Install](https://www.loom.com/share/04ebffb6ed2a4520a27c3e3addcdde20?sid=da1848e8-b1f1-42d1-93c3-5b0b9c3b24ea)
 - [Live Demo](https://www.loom.com/share/6a3385db4e8747a1913dd85a7834846f?sid=a740fd5b-2aa3-457e-8fb7-86976f59f9b8)

## Features

- 📝 Generate detailed research reports using web and local documents.
- 🖼️ Smart image scraping and filtering for reports.
- 📜 Generate detailed reports exceeding 2,000 words.
- 🌐 Aggregate over 20 sources for objective conclusions.
- 🖥️ Frontend available in lightweight (HTML/CSS/JS) and production-ready (NextJS + Tailwind) versions.
- 🔍 JavaScript-enabled web scraping.
- 📂 Maintains memory and context throughout research.
- 📄 Export reports to PDF, Word, and other formats.

## 📖 Documentation

See the [Documentation](https://docs.gptr.dev/docs/gpt-researcher/getting-started/getting-started) for:
- Installation and setup guides
- Configuration and customization options
- How-To examples
- Full API references

## ⚙️ Getting Started

### Installation

1. Install Python 3.11 or later. [Guide](https://www.tutorialsteacher.com/python/install-python).
2. Clone the project and navigate to the directory:

    ```bash
    git clone https://github.com/assafelovic/gpt-researcher.git
    cd gpt-researcher
    ```

3. Set up API keys by exporting them or storing them in a `.env` file.

    ```bash
    export OPENAI_API_KEY={Your OpenAI API Key here}
    export TAVILY_API_KEY={Your Tavily API Key here}
    ```

4. Install dependencies and start the server:

    ```bash
    pip install -r requirements.txt
    python -m uvicorn main:app --reload
    ```

Visit [http://localhost:8000](http://localhost:8000) to start.

For other setups (e.g., Poetry or virtual environments), check the [Getting Started page](https://docs.gptr.dev/docs/gpt-researcher/getting-started/getting-started).

## Run as PIP package
```bash
pip install gpt-researcher

```
### Example Usage:
```python
...
from gpt_researcher import GPTResearcher

query = "why is Nvidia stock going up?"
researcher = GPTResearcher(query=query)
# Conduct research on the given query
research_result = await researcher.conduct_research()
# Write the report
report = await researcher.write_report()
...
```

**For more examples and configurations, please refer to the [PIP documentation](https://docs.gptr.dev/docs/gpt-researcher/gptr/pip-package) page.**

### 🔧 MCP Client
GPT Researcher supports MCP integration to connect with specialized data sources like GitHub repositories, databases, and custom APIs. This enables research from data sources alongside web search.

```bash
export RETRIEVER=tavily,mcp  # Enable hybrid web + MCP research
```

```python
from gpt_researcher import GPTResearcher
import asyncio
import os

async def mcp_research_example():
    # Enable MCP with web search
    os.environ["RETRIEVER"] = "tavily,mcp"
    
    researcher = GPTResearcher(
        query="What are the top open source web research agents?",
        mcp_configs=[
            {
                "name": "github",
                "command": "npx",
                "args": ["-y", "@modelcontextprotocol/server-github"],
                "env": {"GITHUB_TOKEN": os.getenv("GITHUB_TOKEN")}
            }
        ]
    )
    
    research_result = await researcher.conduct_research()
    report = await researcher.write_report()
    return report
```

> For comprehensive MCP documentation and advanced examples, visit the [MCP Integration Guide](https://docs.gptr.dev/docs/gpt-researcher/retrievers/mcp-configs).

## ✨ Deep Research

GPT Researcher now includes Deep Research - an advanced recursive research workflow that explores topics with agentic depth and breadth. This feature employs a tree-like exploration pattern, diving deeper into subtopics while maintaining a comprehensive view of the research subject.

- 🌳 Tree-like exploration with configurable depth and breadth
- ⚡️ Concurrent processing for faster results
- 🤝 Smart context management across research branches
- ⏱️ Takes ~5 minutes per deep research
- 💰 Costs ~$0.4 per research (using `o3-mini` on "high" reasoning effort)

[Learn more about Deep Research](https://docs.gptr.dev/docs/gpt-researcher/gptr/deep_research) in our documentation.

## Run with Docker

> **Step 1** - [Install Docker](https://docs.gptr.dev/docs/gpt-researcher/getting-started/getting-started-with-docker)

> **Step 2** - Clone the '.env.example' file, add your API Keys to the cloned file and save the file as '.env'

> **Step 3** - Within the docker-compose file comment out services that you don't want to run with Docker.

```bash
docker-compose up --build
```

If that doesn't work, try running it without the dash:
```bash
docker compose up --build
```

> **Step 4** - By default, if you haven't uncommented anything in your docker-compose file, this flow will start 2 processes:
 - the Python server running on localhost:8000<br>
 - the React app running on localhost:3000<br>

Visit localhost:3000 on any browser and enjoy researching!


## 📄 Research on Local Documents

You can instruct the GPT Researcher to run research tasks based on your local documents. Currently supported file formats are: PDF, plain text, CSV, Excel, Markdown, PowerPoint, and Word documents.

Step 1: Add the env variable `DOC_PATH` pointing to the folder where your documents are located.

```bash
export DOC_PATH="./my-docs"
```

Step 2: 
 - If you're running the frontend app on localhost:8000, simply select "My Documents" from the "Report Source" Dropdown Options.
 - If you're running GPT Researcher with the [PIP package](https://docs.tavily.com/guides/gpt-researcher/gpt-researcher#pip-package), pass the `report_source` argument as "local" when you instantiate the `GPTResearcher` class [code sample here](https://docs.gptr.dev/docs/gpt-researcher/context/tailored-research).


## 🤖 MCP Server

We've moved our MCP server to a dedicated repository: [gptr-mcp](https://github.com/assafelovic/gptr-mcp).

The GPT Researcher MCP Server enables AI applications like Claude to conduct deep research. While LLM apps can access web search tools with MCP, GPT Researcher MCP delivers deeper, more reliable research results.

Features:
- Deep research capabilities for AI assistants
- Higher quality information with optimized context usage
- Comprehensive results with better reasoning for LLMs
- Claude Desktop integration

For detailed installation and usage instructions, please visit the [official repository](https://github.com/assafelovic/gptr-mcp).


## 👪 Multi-Agent Assistant
As AI evolves from prompt engineering and RAG to multi-agent systems, we're excited to introduce our new multi-agent assistant built with [LangGraph](https://python.langchain.com/v0.1/docs/langgraph/).

By using LangGraph, the research process can be significantly improved in depth and quality by leveraging multiple agents with specialized skills. Inspired by the recent [STORM](https://arxiv.org/abs/2402.14207) paper, this project showcases how a team of AI agents can work together to conduct research on a given topic, from planning to publication.

An average run generates a 5-6 page research report in multiple formats such as PDF, Docx and Markdown.

Check it out [here](https://github.com/assafelovic/gpt-researcher/tree/master/multi_agents) or head over to our [documentation](https://docs.gptr.dev/docs/gpt-researcher/multi_agents/langgraph) for more information.

## 🖥️ Frontend Applications

GPT-Researcher now features an enhanced frontend to improve the user experience and streamline the research process. The frontend offers:

- An intuitive interface for inputting research queries
- Real-time progress tracking of research tasks
- Interactive display of research findings
- Customizable settings for tailored research experiences

Two deployment options are available:
1. A lightweight static frontend served by FastAPI
2. A feature-rich NextJS application for advanced functionality
=======
---
>>>>>>> 48f599a3

## Roadmap

### What’s currently in progress 👷

#### Persistent Chat / Conversation History 🕵️‍♀️

Still a work-in-progress. Needs major refactoring of internal data handling to support saved chats, with the goal of enabling smoother future expansions without having to redo the architecture.

---

### Coming Soon (Short-Term Plans)

#### User Profiles 🙆

Laying the foundation for private data inside the retrieval pipeline. This could include uploading personal docs or connecting **ResearchWizard** to services like Google Drive or Confluence.

#### Long-Term Memory 🧠

Still exploring how best to handle this. The idea is to let the model learn about the user—preferences, context, etc.—and store persistent info via user-specific namespaces in a vector database.<|MERGE_RESOLUTION|>--- conflicted
+++ resolved
@@ -23,237 +23,7 @@
 * 📱 Responsive UI that works great on mobile
 * 🌓 Light and dark mode included
 
-<<<<<<< HEAD
-**Our mission is to empower individuals and organizations with accurate, unbiased, and factual information through AI.**
-
-## Why GPT Researcher?
-
-- Objective conclusions for manual research can take weeks, requiring vast resources and time.
-- LLMs trained on outdated information can hallucinate, becoming irrelevant for current research tasks.
-- Current LLMs have token limitations, insufficient for generating long research reports.
-- Limited web sources in existing services lead to misinformation and shallow results.
-- Selective web sources can introduce bias into research tasks.
-
-## Demo
-https://github.com/user-attachments/assets/8fcaaa4c-31e5-4814-89b4-94f1433d139d
-
-
-
-## Architecture
-
-The core idea is to utilize 'planner' and 'execution' agents. The planner generates research questions, while the execution agents gather relevant information. The publisher then aggregates all findings into a comprehensive report.
-
-<div align="center">
-<img align="center" height="600" src="https://github.com/assafelovic/gpt-researcher/assets/13554167/4ac896fd-63ab-4b77-9688-ff62aafcc527">
-</div>
-
-Steps:
-* Create a task-specific agent based on a research query.
-* Generate questions that collectively form an objective opinion on the task.
-* Use a crawler agent for gathering information for each question.
-* Summarize and source-track each resource.
-* Filter and aggregate summaries into a final research report.
-
-## Tutorials
- - [How it Works](https://docs.gptr.dev/blog/building-gpt-researcher)
- - [How to Install](https://www.loom.com/share/04ebffb6ed2a4520a27c3e3addcdde20?sid=da1848e8-b1f1-42d1-93c3-5b0b9c3b24ea)
- - [Live Demo](https://www.loom.com/share/6a3385db4e8747a1913dd85a7834846f?sid=a740fd5b-2aa3-457e-8fb7-86976f59f9b8)
-
-## Features
-
-- 📝 Generate detailed research reports using web and local documents.
-- 🖼️ Smart image scraping and filtering for reports.
-- 📜 Generate detailed reports exceeding 2,000 words.
-- 🌐 Aggregate over 20 sources for objective conclusions.
-- 🖥️ Frontend available in lightweight (HTML/CSS/JS) and production-ready (NextJS + Tailwind) versions.
-- 🔍 JavaScript-enabled web scraping.
-- 📂 Maintains memory and context throughout research.
-- 📄 Export reports to PDF, Word, and other formats.
-
-## 📖 Documentation
-
-See the [Documentation](https://docs.gptr.dev/docs/gpt-researcher/getting-started/getting-started) for:
-- Installation and setup guides
-- Configuration and customization options
-- How-To examples
-- Full API references
-
-## ⚙️ Getting Started
-
-### Installation
-
-1. Install Python 3.11 or later. [Guide](https://www.tutorialsteacher.com/python/install-python).
-2. Clone the project and navigate to the directory:
-
-    ```bash
-    git clone https://github.com/assafelovic/gpt-researcher.git
-    cd gpt-researcher
-    ```
-
-3. Set up API keys by exporting them or storing them in a `.env` file.
-
-    ```bash
-    export OPENAI_API_KEY={Your OpenAI API Key here}
-    export TAVILY_API_KEY={Your Tavily API Key here}
-    ```
-
-4. Install dependencies and start the server:
-
-    ```bash
-    pip install -r requirements.txt
-    python -m uvicorn main:app --reload
-    ```
-
-Visit [http://localhost:8000](http://localhost:8000) to start.
-
-For other setups (e.g., Poetry or virtual environments), check the [Getting Started page](https://docs.gptr.dev/docs/gpt-researcher/getting-started/getting-started).
-
-## Run as PIP package
-```bash
-pip install gpt-researcher
-
-```
-### Example Usage:
-```python
-...
-from gpt_researcher import GPTResearcher
-
-query = "why is Nvidia stock going up?"
-researcher = GPTResearcher(query=query)
-# Conduct research on the given query
-research_result = await researcher.conduct_research()
-# Write the report
-report = await researcher.write_report()
-...
-```
-
-**For more examples and configurations, please refer to the [PIP documentation](https://docs.gptr.dev/docs/gpt-researcher/gptr/pip-package) page.**
-
-### 🔧 MCP Client
-GPT Researcher supports MCP integration to connect with specialized data sources like GitHub repositories, databases, and custom APIs. This enables research from data sources alongside web search.
-
-```bash
-export RETRIEVER=tavily,mcp  # Enable hybrid web + MCP research
-```
-
-```python
-from gpt_researcher import GPTResearcher
-import asyncio
-import os
-
-async def mcp_research_example():
-    # Enable MCP with web search
-    os.environ["RETRIEVER"] = "tavily,mcp"
-    
-    researcher = GPTResearcher(
-        query="What are the top open source web research agents?",
-        mcp_configs=[
-            {
-                "name": "github",
-                "command": "npx",
-                "args": ["-y", "@modelcontextprotocol/server-github"],
-                "env": {"GITHUB_TOKEN": os.getenv("GITHUB_TOKEN")}
-            }
-        ]
-    )
-    
-    research_result = await researcher.conduct_research()
-    report = await researcher.write_report()
-    return report
-```
-
-> For comprehensive MCP documentation and advanced examples, visit the [MCP Integration Guide](https://docs.gptr.dev/docs/gpt-researcher/retrievers/mcp-configs).
-
-## ✨ Deep Research
-
-GPT Researcher now includes Deep Research - an advanced recursive research workflow that explores topics with agentic depth and breadth. This feature employs a tree-like exploration pattern, diving deeper into subtopics while maintaining a comprehensive view of the research subject.
-
-- 🌳 Tree-like exploration with configurable depth and breadth
-- ⚡️ Concurrent processing for faster results
-- 🤝 Smart context management across research branches
-- ⏱️ Takes ~5 minutes per deep research
-- 💰 Costs ~$0.4 per research (using `o3-mini` on "high" reasoning effort)
-
-[Learn more about Deep Research](https://docs.gptr.dev/docs/gpt-researcher/gptr/deep_research) in our documentation.
-
-## Run with Docker
-
-> **Step 1** - [Install Docker](https://docs.gptr.dev/docs/gpt-researcher/getting-started/getting-started-with-docker)
-
-> **Step 2** - Clone the '.env.example' file, add your API Keys to the cloned file and save the file as '.env'
-
-> **Step 3** - Within the docker-compose file comment out services that you don't want to run with Docker.
-
-```bash
-docker-compose up --build
-```
-
-If that doesn't work, try running it without the dash:
-```bash
-docker compose up --build
-```
-
-> **Step 4** - By default, if you haven't uncommented anything in your docker-compose file, this flow will start 2 processes:
- - the Python server running on localhost:8000<br>
- - the React app running on localhost:3000<br>
-
-Visit localhost:3000 on any browser and enjoy researching!
-
-
-## 📄 Research on Local Documents
-
-You can instruct the GPT Researcher to run research tasks based on your local documents. Currently supported file formats are: PDF, plain text, CSV, Excel, Markdown, PowerPoint, and Word documents.
-
-Step 1: Add the env variable `DOC_PATH` pointing to the folder where your documents are located.
-
-```bash
-export DOC_PATH="./my-docs"
-```
-
-Step 2: 
- - If you're running the frontend app on localhost:8000, simply select "My Documents" from the "Report Source" Dropdown Options.
- - If you're running GPT Researcher with the [PIP package](https://docs.tavily.com/guides/gpt-researcher/gpt-researcher#pip-package), pass the `report_source` argument as "local" when you instantiate the `GPTResearcher` class [code sample here](https://docs.gptr.dev/docs/gpt-researcher/context/tailored-research).
-
-
-## 🤖 MCP Server
-
-We've moved our MCP server to a dedicated repository: [gptr-mcp](https://github.com/assafelovic/gptr-mcp).
-
-The GPT Researcher MCP Server enables AI applications like Claude to conduct deep research. While LLM apps can access web search tools with MCP, GPT Researcher MCP delivers deeper, more reliable research results.
-
-Features:
-- Deep research capabilities for AI assistants
-- Higher quality information with optimized context usage
-- Comprehensive results with better reasoning for LLMs
-- Claude Desktop integration
-
-For detailed installation and usage instructions, please visit the [official repository](https://github.com/assafelovic/gptr-mcp).
-
-
-## 👪 Multi-Agent Assistant
-As AI evolves from prompt engineering and RAG to multi-agent systems, we're excited to introduce our new multi-agent assistant built with [LangGraph](https://python.langchain.com/v0.1/docs/langgraph/).
-
-By using LangGraph, the research process can be significantly improved in depth and quality by leveraging multiple agents with specialized skills. Inspired by the recent [STORM](https://arxiv.org/abs/2402.14207) paper, this project showcases how a team of AI agents can work together to conduct research on a given topic, from planning to publication.
-
-An average run generates a 5-6 page research report in multiple formats such as PDF, Docx and Markdown.
-
-Check it out [here](https://github.com/assafelovic/gpt-researcher/tree/master/multi_agents) or head over to our [documentation](https://docs.gptr.dev/docs/gpt-researcher/multi_agents/langgraph) for more information.
-
-## 🖥️ Frontend Applications
-
-GPT-Researcher now features an enhanced frontend to improve the user experience and streamline the research process. The frontend offers:
-
-- An intuitive interface for inputting research queries
-- Real-time progress tracking of research tasks
-- Interactive display of research findings
-- Customizable settings for tailored research experiences
-
-Two deployment options are available:
-1. A lightweight static frontend served by FastAPI
-2. A feature-rich NextJS application for advanced functionality
-=======
 ---
->>>>>>> 48f599a3
 
 ## Roadmap
 
