--- conflicted
+++ resolved
@@ -1,238 +1,114 @@
-<<<<<<< HEAD
-"""
-Hi! The following test cases are for the new parameter `complement_source_urls` and fix on the functional error with `source_urls` in GPTResearcher class.
-
-The source_urls parameter was resetting each time in conduct_research function causing gptr to forget the given links. Now, that has been fixed and a new parameter is introduced.
-This parameter named will `complement_source_urls` allow GPTR to research on sources other than the provided sources via source_urls if set to True.
-Default is False, i.e., no additional research will be conducted on newer sources.
-"""
-
-## Notes:
-## Please uncomment the test case to run and comment the rest.
-## Thanks!
-
-#### Test case 1 (original test case as control from https://docs.gptr.dev/docs/gpt-researcher/tailored-research)
-from __future__ import annotations
-
-import asyncio
-import logging
-
-from backend.server.server_utils import CustomLogsHandler  # Update import
-from gpt_researcher.agent import GPTResearcher  # Ensure this path is correct
-
-logger = logging.getLogger(__name__)
-
-
-async def get_report(
-    query: str,
-    report_type: str,
-    sources: list,
-) -> tuple[str, GPTResearcher]:
-    custom_logs_handler = CustomLogsHandler(
-        task=query, websocket=None  # pyright: ignore[reportArgumentType]
-    )  # Pass query parameter  # pyright: ignore[reportArgumentType]
-    researcher: GPTResearcher = GPTResearcher(
-        query=query,
-        report_type=report_type,
-        complement_source_urls=False,
-        websocket=custom_logs_handler,
-    )
-    await researcher.conduct_research()
-    report: str = await researcher.write_report()
-    return report, researcher
-
-
-if __name__ == "__main__":
-    query: str = "Write an analysis on paul graham"
-    report_type: str = "research_report"
-    sources: list[str] = [
-        "https://www.paulgraham.com/when.html",
-        "https://www.paulgraham.com/noob.html",
-    ]  # query is related
-
-    report: str
-    researcher: GPTResearcher
-    report, researcher = asyncio.run(get_report(query, report_type, sources))
-    logger.debug(report)
-
-    logger.debug(
-        f"\nLength of the context = {len(researcher.get_research_context())}"
-    )  # Must say Non-zero value because the query is related to the contents of the page, so there will be relevant context present
-
-
-#### Test case 2 (Illustrating the problem, i.e., source_urls are not scoured. Hence, no relevant context)
-
-# from gpt_researcher.agent import GPTResearcher  # Ensure this path is correct
-# import asyncio
-
-# async def get_report(query: str, report_type: str, sources: list) -> str:
-#     researcher = GPTResearcher(query=query, report_type=report_type, source_urls=sources)
-#     await researcher.conduct_research()
-#     report = await researcher.write_report()
-#     return report, researcher
-
-# if __name__ == "__main__":
-#     query = "What is Microsoft's business model?"
-#     report_type = "research_report"
-#     sources = ["https://www.apple.com", "https://en.wikipedia.org/wiki/Olympic_Games"]  # query is UNRELATED.
-
-#     report, researcher = asyncio.run(get_report(query, report_type, sources))
-#     print(report)
-
-#     print(f"\nLength of the context = {len(researcher.get_research_context())}") # Must say 0 (zero) value because the query is UNRELATED to the contents of the pages, so there will be NO relevant context present
-
-
-#### Test case 3 (Suggested solution - complement_source_urls parameter allows GPTR to scour more of the web and not restrict to source_urls)
-
-# from gpt_researcher.agent import GPTResearcher  # Ensure this path is correct
-# import asyncio
-
-# async def get_report(query: str, report_type: str, sources: list) -> str:
-#     researcher = GPTResearcher(query=query, report_type=report_type, source_urls=sources, complement_source_urls=True)
-#     await researcher.conduct_research()
-#     report = await researcher.write_report()
-#     return report, researcher
-
-# if __name__ == "__main__":
-#     query = "What is Microsoft's business model?"
-#     report_type = "research_report"
-#     sources = ["https://www.apple.com", "https://en.wikipedia.org/wiki/Olympic_Games"]  # query is UNRELATED
-
-#     report, researcher = asyncio.run(get_report(query, report_type, sources))
-#     print(report)
-
-#     print(f"\nLength of the context = {len(researcher.get_research_context())}") # Must say Non-zero value because the query is UNRELATED to the contents of the page, but the complement_source_urls is set which should make gptr do default web search to gather contexts
-
-
-# #### Test case 4 (Furthermore, GPTR will create more context in addition to source_urls if the complement_source_urls parameter is set allowing for a larger research scope)
-
-# from gpt_researcher.agent import GPTResearcher  # Ensure this path is correct
-# import asyncio
-
-# async def get_report(query: str, report_type: str, sources: list) -> str:
-#     researcher = GPTResearcher(query=query, report_type=report_type, source_urls=sources, complement_source_urls=True)
-#     await researcher.conduct_research()
-#     report = await researcher.write_report()
-#     return report, researcher
-
-# if __name__ == "__main__":
-#     query = "What are the latest advancements in AI?"
-#     report_type = "research_report"
-#     sources = ["https://en.wikipedia.org/wiki/Artificial_intelligence", "https://www.ibm.com/watson/ai"]  # query is related
-
-#     report, researcher = asyncio.run(get_report(query, report_type, sources))
-#     print(report)
-
-#     print(f"\nLength of the context = {len(researcher.get_research_context())}") # Must say Non-zero value because the query is related to the contents of the page, and additionally the complement_source_urls is set which should make gptr do default web search to gather more contexts!
-=======
-"""
-Hi! The following test cases are for the new parameter `complement_source_urls` and fix on the functional error with `source_urls` in GPTResearcher class.
-
-The source_urls parameter was resetting each time in conduct_research function causing gptr to forget the given links. Now, that has been fixed and a new parameter is introduced.
-This parameter named will `complement_source_urls` allow GPTR to research on sources other than the provided sources via source_urls if set to True. 
-Default is False, i.e., no additional research will be conducted on newer sources.
-"""
-
-## Notes:
-## Please uncomment the test case to run and comment the rest.
-## Thanks!
-
-
-
-#### Test case 1 (original test case as control from https://docs.gptr.dev/docs/gpt-researcher/tailored-research)
-
-from gpt_researcher.agent import GPTResearcher  # Ensure this path is correct
-import asyncio
-import logging
-from typing import List, Dict, Any
-from backend.server.server_utils import CustomLogsHandler  # Update import
-
-async def get_report(query: str, report_type: str, sources: list) -> str:
-    custom_logs_handler = CustomLogsHandler(None, query)  # Pass query parameter
-    researcher = GPTResearcher(query=query, 
-                               report_type=report_type, 
-                               complement_source_urls=False,
-                               websocket=custom_logs_handler)
-    await researcher.conduct_research()
-    report = await researcher.write_report()
-    return report, researcher
-
-if __name__ == "__main__":
-    query = "Write an analysis on paul graham"
-    report_type = "research_report"
-    sources = ["https://www.paulgraham.com/when.html", "https://www.paulgraham.com/noob.html"]  # query is related
-
-    report, researcher = asyncio.run(get_report(query, report_type, sources))
-    print(report)
-
-    print(f"\nLength of the context = {len(researcher.get_research_context())}") # Must say Non-zero value because the query is related to the contents of the page, so there will be relevant context present
-
-
-
-#### Test case 2 (Illustrating the problem, i.e., source_urls are not scoured. Hence, no relevant context)
-
-# from gpt_researcher.agent import GPTResearcher  # Ensure this path is correct
-# import asyncio
-
-# async def get_report(query: str, report_type: str, sources: list) -> str:
-#     researcher = GPTResearcher(query=query, report_type=report_type, source_urls=sources)
-#     await researcher.conduct_research()
-#     report = await researcher.write_report()
-#     return report, researcher
-
-# if __name__ == "__main__":
-#     query = "What is Microsoft's business model?"
-#     report_type = "research_report"
-#     sources = ["https://www.apple.com", "https://en.wikipedia.org/wiki/Olympic_Games"]  # query is UNRELATED.
-
-#     report, researcher = asyncio.run(get_report(query, report_type, sources))
-#     print(report)
-
-#     print(f"\nLength of the context = {len(researcher.get_research_context())}") # Must say 0 (zero) value because the query is UNRELATED to the contents of the pages, so there will be NO relevant context present
-
-
-
-#### Test case 3 (Suggested solution - complement_source_urls parameter allows GPTR to scour more of the web and not restrict to source_urls)
-
-# from gpt_researcher.agent import GPTResearcher  # Ensure this path is correct
-# import asyncio
-
-# async def get_report(query: str, report_type: str, sources: list) -> str:
-#     researcher = GPTResearcher(query=query, report_type=report_type, source_urls=sources, complement_source_urls=True)
-#     await researcher.conduct_research()
-#     report = await researcher.write_report()
-#     return report, researcher
-
-# if __name__ == "__main__":
-#     query = "What is Microsoft's business model?"
-#     report_type = "research_report"
-#     sources = ["https://www.apple.com", "https://en.wikipedia.org/wiki/Olympic_Games"]  # query is UNRELATED
-
-#     report, researcher = asyncio.run(get_report(query, report_type, sources))
-#     print(report)
-
-#     print(f"\nLength of the context = {len(researcher.get_research_context())}") # Must say Non-zero value because the query is UNRELATED to the contents of the page, but the complement_source_urls is set which should make gptr do default web search to gather contexts
-    
-
-
-# #### Test case 4 (Furthermore, GPTR will create more context in addition to source_urls if the complement_source_urls parameter is set allowing for a larger research scope)
-
-# from gpt_researcher.agent import GPTResearcher  # Ensure this path is correct
-# import asyncio
-
-# async def get_report(query: str, report_type: str, sources: list) -> str:
-#     researcher = GPTResearcher(query=query, report_type=report_type, source_urls=sources, complement_source_urls=True)
-#     await researcher.conduct_research()
-#     report = await researcher.write_report()
-#     return report, researcher
-
-# if __name__ == "__main__":
-#     query = "What are the latest advancements in AI?"
-#     report_type = "research_report"
-#     sources = ["https://en.wikipedia.org/wiki/Artificial_intelligence", "https://www.ibm.com/watson/ai"]  # query is related
-
-#     report, researcher = asyncio.run(get_report(query, report_type, sources))
-#     print(report)
-
-#     print(f"\nLength of the context = {len(researcher.get_research_context())}") # Must say Non-zero value because the query is related to the contents of the page, and additionally the complement_source_urls is set which should make gptr do default web search to gather more contexts!
->>>>>>> c36835d7
+"""
+Hi! The following test cases are for the new parameter `complement_source_urls` and fix on the functional error with `source_urls` in GPTResearcher class.
+
+The source_urls parameter was resetting each time in conduct_research function causing gptr to forget the given links. Now, that has been fixed and a new parameter is introduced.
+This parameter named will `complement_source_urls` allow GPTR to research on sources other than the provided sources via source_urls if set to True.
+Default is False, i.e., no additional research will be conducted on newer sources.
+"""
+
+## Notes:
+## Please uncomment the test case to run and comment the rest.
+## Thanks!
+
+
+#### Test case 1 (original test case as control from https://docs.gptr.dev/docs/gpt-researcher/tailored-research)
+
+from gpt_researcher.agent import GPTResearcher  # Ensure this path is correct
+import asyncio
+from backend.server.server_utils import CustomLogsHandler  # Update import
+
+
+async def get_report(
+    query: str,
+    report_type: str,
+    sources: list,
+) -> tuple[str, GPTResearcher]:
+    custom_logs_handler = CustomLogsHandler(None, query)  # Pass query parameter
+    researcher = GPTResearcher(
+        query=query,
+        report_type=report_type,
+        complement_source_urls=False,
+        websocket=custom_logs_handler,
+    )
+    _research_result: str | list[str] = await researcher.conduct_research()
+    report: str = await researcher.write_report()
+    return report, researcher
+
+
+if __name__ == "__main__":
+    query = "Write an analysis on paul graham"
+    report_type = "research_report"
+    sources: list[str] = ["https://www.paulgraham.com/when.html", "https://www.paulgraham.com/noob.html"]  # query is related
+
+    report, researcher = asyncio.run(get_report(query, report_type, sources))
+    print(f"report: '{report}'")
+    print(f"researcher.visited_urls: '{researcher.visited_urls}'")
+    print(
+        f"\nLength of the context = {len(researcher.get_research_context())}"
+    )  # Must say Non-zero value because the query is related to the contents of the page, so there will be relevant context present
+
+
+#### Test case 2 (Illustrating the problem, i.e., source_urls are not scoured. Hence, no relevant context)
+
+# from gpt_researcher.agent import GPTResearcher  # Ensure this path is correct
+# import asyncio
+
+# async def get_report(query: str, report_type: str, sources: list) -> str:
+#     researcher = GPTResearcher(query=query, report_type=report_type, source_urls=sources)
+#     await researcher.conduct_research()
+#     report = await researcher.write_report()
+#     return report, researcher
+
+# if __name__ == "__main__":
+#     query = "What is Microsoft's business model?"
+#     report_type = "research_report"
+#     sources = ["https://www.apple.com", "https://en.wikipedia.org/wiki/Olympic_Games"]  # query is UNRELATED.
+
+#     report, researcher = asyncio.run(get_report(query, report_type, sources))
+#     print(report)
+
+#     print(f"\nLength of the context = {len(researcher.get_research_context())}") # Must say 0 (zero) value because the query is UNRELATED to the contents of the pages, so there will be NO relevant context present
+
+
+#### Test case 3 (Suggested solution - complement_source_urls parameter allows GPTR to scour more of the web and not restrict to source_urls)
+
+# from gpt_researcher.agent import GPTResearcher  # Ensure this path is correct
+# import asyncio
+
+# async def get_report(query: str, report_type: str, sources: list) -> str:
+#     researcher = GPTResearcher(query=query, report_type=report_type, source_urls=sources, complement_source_urls=True)
+#     await researcher.conduct_research()
+#     report = await researcher.write_report()
+#     return report, researcher
+
+# if __name__ == "__main__":
+#     query = "What is Microsoft's business model?"
+#     report_type = "research_report"
+#     sources = ["https://www.apple.com", "https://en.wikipedia.org/wiki/Olympic_Games"]  # query is UNRELATED
+
+#     report, researcher = asyncio.run(get_report(query, report_type, sources))
+#     print(report)
+
+#     print(f"\nLength of the context = {len(researcher.get_research_context())}") # Must say Non-zero value because the query is UNRELATED to the contents of the page, but the complement_source_urls is set which should make gptr do default web search to gather contexts
+
+
+# #### Test case 4 (Furthermore, GPTR will create more context in addition to source_urls if the complement_source_urls parameter is set allowing for a larger research scope)
+
+# from gpt_researcher.agent import GPTResearcher  # Ensure this path is correct
+# import asyncio
+
+# async def get_report(query: str, report_type: str, sources: list) -> str:
+#     researcher = GPTResearcher(query=query, report_type=report_type, source_urls=sources, complement_source_urls=True)
+#     await researcher.conduct_research()
+#     report = await researcher.write_report()
+#     return report, researcher
+
+# if __name__ == "__main__":
+#     query = "What are the latest advancements in AI?"
+#     report_type = "research_report"
+#     sources = ["https://en.wikipedia.org/wiki/Artificial_intelligence", "https://www.ibm.com/watson/ai"]  # query is related
+
+#     report, researcher = asyncio.run(get_report(query, report_type, sources))
+#     print(report)
+
+#     print(f"\nLength of the context = {len(researcher.get_research_context())}") # Must say Non-zero value because the query is related to the contents of the page, and additionally the complement_source_urls is set which should make gptr do default web search to gather more contexts!