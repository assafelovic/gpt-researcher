<<<<<<< HEAD
from __future__ import annotations

import json
import os
from typing import Any
from unittest.mock import AsyncMock

import pytest
from backend.server.server_utils import CustomLogsHandler


@pytest.mark.asyncio
async def test_custom_logs_handler():
    # Mock websocket
    mock_websocket = AsyncMock()
    mock_websocket.send_json = AsyncMock()

    # Test initialization
    handler = CustomLogsHandler(mock_websocket, "test_query")

    # Verify log file creation
    assert os.path.exists(handler.log_file)

    # Test sending log data
    test_data = {"type": "logs", "message": "Test log message"}

    await handler.send_json(test_data)

    # Verify websocket was called with correct data
    mock_websocket.send_json.assert_called_once_with(test_data)

    # Verify log file contents
    log_data = json.loads(handler.log_file.read_text())
    assert len(log_data["events"]) == 1
    assert log_data["events"][0]["data"] == test_data


@pytest.mark.asyncio
async def test_content_update():
    """Test handling of non-log type data that updates content."""
    mock_websocket = AsyncMock()
    mock_websocket.send_json = AsyncMock()

    handler = CustomLogsHandler(mock_websocket, "test_query")

    # Test content update
    content_data: dict[str, Any] = {
        "type": "content",
        "query": "test query",
        "sources": ["source1", "source2"],
        "report": "test report",
    }

    await handler.send_json(content_data)

    mock_websocket.send_json.assert_called_once_with(content_data)

    # Verify log file contents
    log_data = json.loads(handler.log_file.read_text())
    assert log_data["content"]["query"] == "test query"
    assert log_data["content"]["sources"] == ["source1", "source2"]
    assert log_data["content"]["report"] == "test report"
=======
import pytest
from unittest.mock import AsyncMock
from fastapi import WebSocket
from backend.server.server_utils import CustomLogsHandler
import os
import json

@pytest.mark.asyncio
async def test_custom_logs_handler():
    # Mock websocket
    mock_websocket = AsyncMock()
    mock_websocket.send_json = AsyncMock()
    
    # Test initialization
    handler = CustomLogsHandler(mock_websocket, "test_query")
    
    # Verify log file creation
    assert os.path.exists(handler.log_file)
    
    # Test sending log data
    test_data = {
        "type": "logs",
        "message": "Test log message"
    }
    
    await handler.send_json(test_data)
    
    # Verify websocket was called with correct data
    mock_websocket.send_json.assert_called_once_with(test_data)
    
    # Verify log file contents
    with open(handler.log_file, 'r') as f:
        log_data = json.load(f)
        assert len(log_data['events']) == 1
        assert log_data['events'][0]['data'] == test_data 

@pytest.mark.asyncio
async def test_content_update():
    """Test handling of non-log type data that updates content"""
    mock_websocket = AsyncMock()
    mock_websocket.send_json = AsyncMock()
    
    handler = CustomLogsHandler(mock_websocket, "test_query")
    
    # Test content update
    content_data = {
        "query": "test query",
        "sources": ["source1", "source2"],
        "report": "test report"
    }
    
    await handler.send_json(content_data)
    
    mock_websocket.send_json.assert_called_once_with(content_data)
    
    # Verify log file contents
    with open(handler.log_file, 'r') as f:
        log_data = json.load(f)
        assert log_data['content']['query'] == "test query"
        assert log_data['content']['sources'] == ["source1", "source2"]
        assert log_data['content']['report'] == "test report"
>>>>>>> c36835d7
<|MERGE_RESOLUTION|>--- conflicted
+++ resolved
@@ -1,13 +1,13 @@
-<<<<<<< HEAD
 from __future__ import annotations
 
 import json
 import os
-from typing import Any
+
+import pytest
 from unittest.mock import AsyncMock
 
-import pytest
 from backend.server.server_utils import CustomLogsHandler
+
 
 
 @pytest.mark.asyncio
@@ -23,7 +23,7 @@
     assert os.path.exists(handler.log_file)
 
     # Test sending log data
-    test_data = {"type": "logs", "message": "Test log message"}
+    test_data: dict[str, str] = {"type": "logs", "message": "Test log message"}
 
     await handler.send_json(test_data)
 
@@ -31,96 +31,30 @@
     mock_websocket.send_json.assert_called_once_with(test_data)
 
     # Verify log file contents
-    log_data = json.loads(handler.log_file.read_text())
-    assert len(log_data["events"]) == 1
-    assert log_data["events"][0]["data"] == test_data
+    with open(handler.log_file, "r") as f:
+        log_data = json.load(f)
+        assert len(log_data["events"]) == 1
+        assert log_data["events"][0]["data"] == test_data
 
 
 @pytest.mark.asyncio
 async def test_content_update():
-    """Test handling of non-log type data that updates content."""
+    """Test handling of non-log type data that updates content"""
     mock_websocket = AsyncMock()
     mock_websocket.send_json = AsyncMock()
 
     handler = CustomLogsHandler(mock_websocket, "test_query")
 
     # Test content update
-    content_data: dict[str, Any] = {
-        "type": "content",
-        "query": "test query",
-        "sources": ["source1", "source2"],
-        "report": "test report",
-    }
+    content_data: dict[str, str] = {"query": "test query", "sources": ["source1", "source2"], "report": "test report"}
 
     await handler.send_json(content_data)
 
     mock_websocket.send_json.assert_called_once_with(content_data)
 
     # Verify log file contents
-    log_data = json.loads(handler.log_file.read_text())
-    assert log_data["content"]["query"] == "test query"
-    assert log_data["content"]["sources"] == ["source1", "source2"]
-    assert log_data["content"]["report"] == "test report"
-=======
-import pytest
-from unittest.mock import AsyncMock
-from fastapi import WebSocket
-from backend.server.server_utils import CustomLogsHandler
-import os
-import json
-
-@pytest.mark.asyncio
-async def test_custom_logs_handler():
-    # Mock websocket
-    mock_websocket = AsyncMock()
-    mock_websocket.send_json = AsyncMock()
-    
-    # Test initialization
-    handler = CustomLogsHandler(mock_websocket, "test_query")
-    
-    # Verify log file creation
-    assert os.path.exists(handler.log_file)
-    
-    # Test sending log data
-    test_data = {
-        "type": "logs",
-        "message": "Test log message"
-    }
-    
-    await handler.send_json(test_data)
-    
-    # Verify websocket was called with correct data
-    mock_websocket.send_json.assert_called_once_with(test_data)
-    
-    # Verify log file contents
-    with open(handler.log_file, 'r') as f:
+    with open(handler.log_file, "r") as f:
         log_data = json.load(f)
-        assert len(log_data['events']) == 1
-        assert log_data['events'][0]['data'] == test_data 
-
-@pytest.mark.asyncio
-async def test_content_update():
-    """Test handling of non-log type data that updates content"""
-    mock_websocket = AsyncMock()
-    mock_websocket.send_json = AsyncMock()
-    
-    handler = CustomLogsHandler(mock_websocket, "test_query")
-    
-    # Test content update
-    content_data = {
-        "query": "test query",
-        "sources": ["source1", "source2"],
-        "report": "test report"
-    }
-    
-    await handler.send_json(content_data)
-    
-    mock_websocket.send_json.assert_called_once_with(content_data)
-    
-    # Verify log file contents
-    with open(handler.log_file, 'r') as f:
-        log_data = json.load(f)
-        assert log_data['content']['query'] == "test query"
-        assert log_data['content']['sources'] == ["source1", "source2"]
-        assert log_data['content']['report'] == "test report"
->>>>>>> c36835d7
+        assert log_data["content"]["query"] == "test query"
+        assert log_data["content"]["sources"] == ["source1", "source2"]
+        assert log_data["content"]["report"] == "test report"