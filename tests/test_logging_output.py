--- conflicted
+++ resolved
@@ -2,14 +2,12 @@
 
 import json
 import logging
-
+from datetime import datetime
 from pathlib import Path
 from typing import Any
 
 import pytest
-
 from fastapi import WebSocket
-from datetime import datetime
 
 logging.basicConfig(level=logging.INFO)
 from gpt_researcher.utils.logger import get_formatted_logger
@@ -19,16 +17,11 @@
 
 class TestWebSocket(WebSocket):
     def __init__(self):
-<<<<<<< HEAD
         self.events: list[dict[str, Any]] = []
         self.scope: dict[str, Any] = {}
-=======
-        self.events = []
-        self.scope = {}
 
     def __bool__(self):
         return True
->>>>>>> 0c634e91
 
     async def accept(self):
         self.scope["type"] = "websocket"
@@ -42,28 +35,20 @@
 @pytest.mark.asyncio
 async def test_log_output_file():
     """Test to verify logs are properly written to output file."""
+    from backend.server.server_utils import CustomLogsHandler
     from gpt_researcher.agent import GPTResearcher
-<<<<<<< HEAD
 
-=======
-    from backend.server.server_utils import CustomLogsHandler
-    
->>>>>>> 0c634e91
     # 1. Setup like the main app
     websocket = TestWebSocket()
     await websocket.accept()
 
     # 2. Initialize researcher like main app
     query = "What is the capital of France?"
-<<<<<<< HEAD
-    researcher = GPTResearcher(query=query, websocket=websocket)
-
-=======
     research_id = f"{datetime.now().strftime('%Y%m%d_%H%M%S')}_{hash(query)}"
     logs_handler = CustomLogsHandler(websocket=websocket, task=research_id)
-    researcher = GPTResearcher(query=query, websocket=logs_handler)
-    
->>>>>>> 0c634e91
+    researcher = GPTResearcher(
+        query=query, websocket=websocket, research_id=research_id
+    )
     # 3. Run research
     await researcher.conduct_research()
 
@@ -78,13 +63,9 @@
 
     with open(output_files[-1]) as f:
         data = json.load(f)
-<<<<<<< HEAD
         assert len(data.get("events", [])) > 0, "No events in output file"
-=======
-        assert len(data.get('events', [])) > 0, "No events in output file" 
 
     # Clean up the output files
     for output_file in output_files:
         output_file.unlink()
-        logger.info(f"Deleted output file: {output_file}")
->>>>>>> 0c634e91
+        logger.info(f"Deleted output file: {output_file}")