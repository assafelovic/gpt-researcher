--- conflicted
+++ resolved
@@ -1,4 +1,3 @@
-<<<<<<< HEAD
 <div align="center">
 <!--<h1 style="display: flex; align-items: center; gap: 10px;">
   <img src="https://github.com/assafelovic/gpt-researcher/assets/13554167/a45bac7c-092c-42e5-8eb6-69acbf20dde5" alt="Logo" width="25">
@@ -6,7 +5,6 @@
 </h1>-->
 <img src="https://github.com/assafelovic/gpt-researcher/assets/13554167/20af8286-b386-44a5-9a83-3be1365139c3" alt="Logo" width="80">
 
-
 ####
 
 [![Website](https://img.shields.io/badge/Official%20Website-gptr.dev-teal?style=for-the-badge&logo=world&logoColor=white&color=0891b2)](https://gptr.dev)
@@ -42,11 +40,12 @@
 - 웹 소스만을 사용하면 연구 작업에서 올바른 결론을 도출할 때 편향이 발생할 수 있습니다.
 
 ## 데모
-https://github.com/user-attachments/assets/092e9e71-7e27-475d-8c4f-9dddd28934a3
+<https://github.com/user-attachments/assets/092e9e71-7e27-475d-8c4f-9dddd28934a3>
 
 ## 아키텍처
+
 주요 아이디어는 "플래너"와 "실행" 에이전트를 실행하는 것으로, 플래너는 연구할 질문을 생성하고, 실행 에이전트는 생성된 각 연구 질문에 따라 가장 관련성 높은 정보를 찾습니다. 마지막으로 플래너는 모든 관련 정보를 필터링하고 집계하여 연구 보고서를 작성합니다.
-<br /> <br /> 
+<br /> <br />
 에이전트는 `gpt-4o-mini`와 `gpt-4o`(128K 컨텍스트)를 활용하여 연구 작업을 완료합니다. 필요에 따라 각각을 사용하여 비용을 최적화합니다. **평균 연구 작업은 약 2분이 소요되며, 비용은 약 $0.005입니다.**.
 
 <div align="center">
@@ -54,19 +53,20 @@
 </div>
 
 구체적으로:
-* 연구 쿼리 또는 작업을 기반으로 도메인별 에이전트를 생성합니다.
-* 주어진 작업에 대해 객관적인 의견을 형성할 수 있는 일련의 연구 질문을 생성합니다.
-* 각 연구 질문에 대해 크롤러 에이전트를 실행하여 작업과 관련된 정보를 온라인 리소스에서 수집합니다.
-* 수집된 각 리소스에서 관련 정보를 요약하고 출처를 기록합니다.
-* 마지막으로, 요약된 모든 정보를 필터링하고 집계하여 최종 연구 보고서를 생성합니다.
+- 연구 쿼리 또는 작업을 기반으로 도메인별 에이전트를 생성합니다.
+- 주어진 작업에 대해 객관적인 의견을 형성할 수 있는 일련의 연구 질문을 생성합니다.
+- 각 연구 질문에 대해 크롤러 에이전트를 실행하여 작업과 관련된 정보를 온라인 리소스에서 수집합니다.
+- 수집된 각 리소스에서 관련 정보를 요약하고 출처를 기록합니다.
+- 마지막으로, 요약된 모든 정보를 필터링하고 집계하여 최종 연구 보고서를 생성합니다.
 
 ## 튜토리얼
- - [동작원리](https://docs.gptr.dev/blog/building-gpt-researcher)
- - [설치방법](https://www.loom.com/share/04ebffb6ed2a4520a27c3e3addcdde20?sid=da1848e8-b1f1-42d1-93c3-5b0b9c3b24ea)
- - [라이브 데모](https://www.loom.com/share/6a3385db4e8747a1913dd85a7834846f?sid=a740fd5b-2aa3-457e-8fb7-86976f59f9b8)
-
+
+- [동작원리](https://docs.gptr.dev/blog/building-gpt-researcher)
+- [설치방법](https://www.loom.com/share/04ebffb6ed2a4520a27c3e3addcdde20?sid=da1848e8-b1f1-42d1-93c3-5b0b9c3b24ea)
+- [라이브 데모](https://www.loom.com/share/6a3385db4e8747a1913dd85a7834846f?sid=a740fd5b-2aa3-457e-8fb7-86976f59f9b8)
 
 ## 기능
+
 - 📝 로컬 문서 및 웹 소스를 사용하여 연구, 개요, 리소스 및 학습 보고서 생성
 - 📜 2,000단어 이상의 길고 상세한 연구 보고서 생성 가능
 - 🌐 연구당 20개 이상의 웹 소스를 집계하여 객관적이고 사실에 기반한 결론 도출
@@ -85,7 +85,9 @@
 - 참고자료 (전체 API 문서)
 
 ## ⚙️ 시작하기
+
 ### 설치
+>
 > **1단계** - Python 3.11 또는 그 이상의 버전을 설치하세요. [여기](https://www.tutorialsteacher.com/python/install-python)를 참조하여 단계별 가이드를 확인하세요.
 
 > **2단계** - 프로젝트를 다운로드하고 해당 디렉토리로 이동하세요.
@@ -123,13 +125,14 @@
 python -m uvicorn main:app --reload
 ```
 
-> **3단계** - 브라우저에서 http://localhost:8000 으로 이동하여 연구를 시작하세요!
+> **3단계** - 브라우저에서 <http://localhost:8000> 으로 이동하여 연구를 시작하세요!
 
 <br />
 
 **[Poetry](https://docs.gptr.dev/docs/gpt-researcher/getting-started/getting-started#poetry) 또는 [가상 환경](https://docs.gptr.dev/docs/gpt-researcher/getting-started/getting-started#virtual-environment)에 대해 배우고 싶다면, [문서](https://docs.gptr.dev/docs/gpt-researcher/getting-started/getting-started)를 참조하세요.**
 
 ### PIP 패키지로 실행하기
+
 ```bash
 pip install gpt-researcher
 ```
@@ -158,12 +161,13 @@
 > **3단계** - docker-compose 파일에서 실행하고 싶지 않은 서비스를 주석 처리하세요.
 
 ```bash
-$ docker-compose up --build
+docker-compose up --build
 ```
 
 > **4단계** - docker-compose 파일에서 아무 것도 주석 처리하지 않았다면, 기본적으로 두 가지 프로세스가 시작됩니다:
- - localhost:8000에서 실행 중인 Python 서버<br>
- - localhost:3000에서 실행 중인 React 앱<br>
+
+- localhost:8000에서 실행 중인 Python 서버<br>
+- localhost:3000에서 실행 중인 React 앱<br>
 
 브라우저에서 localhost:3000으로 이동하여 연구를 시작하세요!
 
@@ -178,8 +182,9 @@
 ```
 
 2단계:
- - 프론트엔드 앱을 localhost:8000에서 실행 중이라면, "Report Source" 드롭다운 옵션에서 "My Documents"를 선택하세요.
- - GPT Researcher를 [PIP 패키지](https://docs.tavily.com/docs/gpt-researcher/pip-package)로 실행 중이라면, `report_source` 인수를 "local"로 설정하여 `GPTResearcher` 클래스를 인스턴스화하세요. [코드 예제](https://docs.gptr.dev/docs/gpt-researcher/context/tailored-research)를 참조하세요.
+
+- 프론트엔드 앱을 localhost:8000에서 실행 중이라면, "Report Source" 드롭다운 옵션에서 "My Documents"를 선택하세요.
+- GPT Researcher를 [PIP 패키지](https://docs.tavily.com/guides/gpt-researcher/gpt-researcher#pip-package)로 실행 중이라면, `report_source` 인수를 "local"로 설정하여 `GPTResearcher` 클래스를 인스턴스화하세요. [코드 예제](https://docs.gptr.dev/docs/gpt-researcher/context/tailored-research)를 참조하세요.
 
 ## 👪 다중 에이전트 어시스턴트
 
@@ -201,12 +206,14 @@
 - 맞춤형 연구 경험을 위한 설정 가능
 
 두 가지 배포 옵션이 있습니다:
+
 1. FastAPI로 제공되는 경량 정적 프론트엔드
 2. 고급 기능을 제공하는 NextJS 애플리케이션
 
-프론트엔드 기능에 대한 자세한 설치 방법 및 정보를 원하시면 [문서 페이지](https://docs.gptr.dev/docs/gpt-researcher/frontend/frontend)를 참조하세요.
+프론트엔드 기능에 대한 자세한 설치 방법 및 정보를 원하시면 [문서 페이지](https://docs.gptr.dev/docs/gpt-researcher/frontend/introduction)를 참조하세요.
 
 ## 🚀 기여하기
+
 우리는 기여를 적극 환영합니다! 관심이 있다면 [기여 가이드](https://github.com/assafelovic/gpt-researcher/blob/master/CONTRIBUTING.md)를 확인해 주세요.
 
 [로드맵](https://trello.com/b/3O7KBePw/gpt-researcher-roadmap) 페이지를 확인하고, 우리 [Discord 커뮤니티](https://discord.gg/QgZXvJAccX)에 가입하여 우리의 목표에 함께 참여해 주세요.
@@ -215,20 +222,21 @@
 </a>
 
 ## ✉️ 지원 / 문의
+
 - [커뮤니티 Discord](https://discord.gg/spBgZmm3Xe)
-- 저자 이메일: assaf.elovic@gmail.com
+- 저자 이메일: <assaf.elovic@gmail.com>
 
 ## 🛡️ 면책 조항
 
 이 프로젝트인 GPT Researcher는 실험적인 응용 프로그램이며, 명시적이거나 묵시적인 보증 없이 "있는 그대로" 제공됩니다. 우리는 이 코드를 학술적 목적으로 Apache 2 라이선스 하에 공유하고 있습니다. 여기에 있는 것은 학술적 조언이 아니며, 학술 또는 연구 논문에 사용하는 것을 권장하지 않습니다.
 
 편향되지 않은 연구 주장에 대한 우리의 견해:
+
 1. GPT Researcher의 주요 목표는 잘못된 정보와 편향된 사실을 줄이는 것입니다. 그 방법은 무엇일까요? 우리는 더 많은 사이트를 스크래핑할수록 잘못된 데이터의 가능성이 줄어든다고 가정합니다. 여러 사이트에서 정보를 스크래핑하고 가장 빈번한 정보를 선택하면, 모든 정보가 틀릴 확률은 매우 낮습니다.
 2. 우리는 편향을 완전히 제거하려고 하지는 않지만, 가능한 한 줄이는 것을 목표로 합니다. **우리는 인간과 LLM의 가장 효과적인 상호작용을 찾기 위한 커뮤니티입니다.**
 3. 연구에서 사람들도 이미 자신이 연구하는 주제에 대해 의견을 가지고 있기 때문에 편향되는 경향이 있습니다. 이 도구는 많은 의견을 스크래핑하며, 편향된 사람이라면 결코 읽지 않았을 다양한 견해를 고르게 설명합니다.
 
 **GPT-4 모델을 사용할 경우, 토큰 사용량 때문에 비용이 많이 들 수 있습니다.** 이 프로젝트를 사용하는 경우, 자신의 토큰 사용량 및 관련 비용을 모니터링하고 관리하는 것은 본인의 책임입니다. OpenAI API 사용량을 정기적으로 확인하고, 예상치 못한 비용을 방지하기 위해 필요한 한도를 설정하거나 알림을 설정하는 것이 좋습니다.
-
 
 ---
 
@@ -240,248 +248,4 @@
     <img alt="Star History Chart" src="https://api.star-history.com/svg?repos=assafelovic/gpt-researcher&type=Date" />
   </picture>
 </a>
-</p>
-=======
-<div align="center">
-<!--<h1 style="display: flex; align-items: center; gap: 10px;">
-  <img src="https://github.com/assafelovic/gpt-researcher/assets/13554167/a45bac7c-092c-42e5-8eb6-69acbf20dde5" alt="Logo" width="25">
-  GPT Researcher
-</h1>-->
-<img src="https://github.com/assafelovic/gpt-researcher/assets/13554167/20af8286-b386-44a5-9a83-3be1365139c3" alt="Logo" width="80">
-
-
-####
-
-[![Website](https://img.shields.io/badge/Official%20Website-gptr.dev-teal?style=for-the-badge&logo=world&logoColor=white&color=0891b2)](https://gptr.dev)
-[![Documentation](https://img.shields.io/badge/Documentation-DOCS-f472b6?logo=googledocs&logoColor=white&style=for-the-badge)](https://docs.gptr.dev)
-[![Discord Follow](https://img.shields.io/discord/1127851779011391548?style=for-the-badge&logo=discord&label=Chat%20on%20Discord)](https://discord.gg/QgZXvJAccX)
-
-[![PyPI version](https://img.shields.io/pypi/v/gpt-researcher?logo=pypi&logoColor=white&style=flat)](https://badge.fury.io/py/gpt-researcher)
-![GitHub Release](https://img.shields.io/github/v/release/assafelovic/gpt-researcher?style=flat&logo=github)
-[![Open In Colab](https://img.shields.io/static/v1?message=Open%20in%20Colab&logo=googlecolab&labelColor=grey&color=yellow&label=%20&style=flat&logoSize=40)](https://colab.research.google.com/github/assafelovic/gpt-researcher/blob/master/docs/docs/examples/pip-run.ipynb)
-[![Docker Image Version](https://img.shields.io/docker/v/elestio/gpt-researcher/latest?arch=amd64&style=flat&logo=docker&logoColor=white&color=1D63ED)](https://hub.docker.com/r/gptresearcher/gpt-researcher)
-[![Twitter Follow](https://img.shields.io/twitter/follow/assaf_elovic?style=social)](https://twitter.com/assaf_elovic)
-
-[English](README.md) |
-[中文](README-zh_CN.md) |
-[日本語](README-ja_JP.md) |
-[한국어](README-ko_KR.md)
-</div>
-
-# 🔎 GPT Researcher
-
-**GPT Researcher는 다양한 작업을 대해 포괄적인 온라인 연구를 수행하도록 설계된 자율 에이전트입니다.**
-
-이 에이전트는 세부적이고 사실에 기반하며 편견 없는 연구 보고서를 생성할 수 있으며, 관련 리소스와 개요에 초점을 맞춘 맞춤형 옵션을 제공합니다.  최근 발표된 [Plan-and-Solve](https://arxiv.org/abs/2305.04091) 및 [RAG](https://arxiv.org/abs/2005.11401) 논문에서 영감을 받아 GPT Researcher는 잘못된 정보, 속도, 결정론적 접근 방식, 신뢰성 문제를 해결하고, 동기화 작업이 아닌 병렬 에이전트 작업을 통해 더 안정적이고 빠른 성능을 제공합니다.
-
-**우리의 목표는 AI의 힘을 활용하여 개인과 조직에게 정확하고 편향 없는 사실에 기반한 정보를 제공하는 것입니다.**
-
-## 왜 GPT Researcher인가?
-
-- 직접 수행하는 연구 과정은 객관적인 결론을 도출하는 데 시간이 오래 걸리며, 적절한 리소스와 정보를 찾는 데 몇 주가 걸릴 수 있습니다.
-- 현재의 대규모 언어 모델(LLM)은 과거 정보에 기반해 훈련되었으며, 환각 현상이 발생할 위험이 높아 연구 작업에는 적합하지 않습니다.
-- 현재 LLM은 짧은 토큰 출력으로 제한되며, 2,000단어 이상의 길고 자세한 연구 보고서를 작성하는 데는 충분하지 않습니다.
-- 웹 검색을 지원하는 서비스(예: ChatGPT 또는 Perplexity)는 제한된 리소스와 콘텐츠만을 고려하여 경우에 따라 피상적이고 편향된 답변을 제공합니다.
-- 웹 소스만을 사용하면 연구 작업에서 올바른 결론을 도출할 때 편향이 발생할 수 있습니다.
-
-## 데모
-https://github.com/user-attachments/assets/092e9e71-7e27-475d-8c4f-9dddd28934a3
-
-## 아키텍처
-주요 아이디어는 "플래너"와 "실행" 에이전트를 실행하는 것으로, 플래너는 연구할 질문을 생성하고, 실행 에이전트는 생성된 각 연구 질문에 따라 가장 관련성 높은 정보를 찾습니다. 마지막으로 플래너는 모든 관련 정보를 필터링하고 집계하여 연구 보고서를 작성합니다.
-<br /> <br /> 
-에이전트는 `gpt-4o-mini`와 `gpt-4o`(128K 컨텍스트)를 활용하여 연구 작업을 완료합니다. 필요에 따라 각각을 사용하여 비용을 최적화합니다. **평균 연구 작업은 약 2분이 소요되며, 비용은 약 $0.005입니다.**.
-
-<div align="center">
-<img align="center" height="600" src="https://github.com/assafelovic/gpt-researcher/assets/13554167/4ac896fd-63ab-4b77-9688-ff62aafcc527">
-</div>
-
-구체적으로:
-* 연구 쿼리 또는 작업을 기반으로 도메인별 에이전트를 생성합니다.
-* 주어진 작업에 대해 객관적인 의견을 형성할 수 있는 일련의 연구 질문을 생성합니다.
-* 각 연구 질문에 대해 크롤러 에이전트를 실행하여 작업과 관련된 정보를 온라인 리소스에서 수집합니다.
-* 수집된 각 리소스에서 관련 정보를 요약하고 출처를 기록합니다.
-* 마지막으로, 요약된 모든 정보를 필터링하고 집계하여 최종 연구 보고서를 생성합니다.
-
-## 튜토리얼
- - [동작원리](https://docs.gptr.dev/blog/building-gpt-researcher)
- - [설치방법](https://www.loom.com/share/04ebffb6ed2a4520a27c3e3addcdde20?sid=da1848e8-b1f1-42d1-93c3-5b0b9c3b24ea)
- - [라이브 데모](https://www.loom.com/share/6a3385db4e8747a1913dd85a7834846f?sid=a740fd5b-2aa3-457e-8fb7-86976f59f9b8)
-
-
-## 기능
-- 📝 로컬 문서 및 웹 소스를 사용하여 연구, 개요, 리소스 및 학습 보고서 생성
-- 📜 2,000단어 이상의 길고 상세한 연구 보고서 생성 가능
-- 🌐 연구당 20개 이상의 웹 소스를 집계하여 객관적이고 사실에 기반한 결론 도출
-- 🖥️ 경량 HTML/CSS/JS와 프로덕션용 (NextJS + Tailwind) UX/UI 포함
-- 🔍 자바스크립트 지원 웹 소스 스크래핑 기능
-- 📂 연구 과정에서 맥락과 메모리 추적 및 유지
-- 📄 연구 보고서를 PDF, Word 등으로 내보내기 지원
-
-## 📖 문서
-
-전체 문서(설치, 환경 설정, 간단한 예시)를 보려면 [여기](https://docs.gptr.dev/docs/gpt-researcher/getting-started/getting-started)를 참조하세요.
-
-- 시작하기 (설치, 환경 설정, 간단한 예시)
-- 맞춤 설정 및 구성
-- 사용 방법 예시 (데모, 통합, 도커 지원)
-- 참고자료 (전체 API 문서)
-
-## ⚙️ 시작하기
-### 설치
-> **1단계** - Python 3.11 또는 그 이상의 버전을 설치하세요. [여기](https://www.tutorialsteacher.com/python/install-python)를 참조하여 단계별 가이드를 확인하세요.
-
-> **2단계** - 프로젝트를 다운로드하고 해당 디렉토리로 이동하세요.
-
-```bash
-git clone https://github.com/assafelovic/gpt-researcher.git
-cd gpt-researcher
-```
-
-> **3단계** - 두 가지 방법으로 API 키를 설정하세요: 직접 export하거나 `.env` 파일에 저장하세요.
-
-Linux/Windows에서 임시 설정을 하려면 export 방법을 사용하세요:
-
-```bash
-export OPENAI_API_KEY={OpenAI API 키 입력}
-export TAVILY_API_KEY={Tavily API 키 입력}
-```
-
-더 영구적인 설정을 원한다면, 현재의 `gpt-researcher` 디렉토리에 `.env` 파일을 생성하고 환경 변수를 입력하세요 (export 없이).
-
-- 기본 LLM은 [GPT](https://platform.openai.com/docs/guides/gpt)이지만, `claude`, `ollama3`, `gemini`, `mistral` 등 다른 LLM도 사용할 수 있습니다. LLM 제공자를 변경하는 방법은 [LLMs 문서](https://docs.gptr.dev/docs/gpt-researcher/llms/llms)를 참조하세요. 이 프로젝트는 OpenAI GPT 모델에 최적화되어 있습니다.
-- 기본 검색기는 [Tavily](https://app.tavily.com)이지만, `duckduckgo`, `google`, `bing`, `searchapi`, `serper`, `searx`, `arxiv`, `exa` 등의 검색기를 사용할 수 있습니다. 검색 제공자를 변경하는 방법은 [검색기 문서](https://docs.gptr.dev/docs/gpt-researcher/retrievers)를 참조하세요.
-
-### 빠른 시작
-
-> **1단계** - 필요한 종속성 설치
-
-```bash
-pip install -r requirements.txt
-```
-
-> **2단계** - FastAPI로 에이전트 실행
-
-```bash
-python -m uvicorn main:app --reload
-```
-
-> **3단계** - 브라우저에서 http://localhost:8000 으로 이동하여 연구를 시작하세요!
-
-<br />
-
-**[Poetry](https://docs.gptr.dev/docs/gpt-researcher/getting-started/getting-started#poetry) 또는 [가상 환경](https://docs.gptr.dev/docs/gpt-researcher/getting-started/getting-started#virtual-environment)에 대해 배우고 싶다면, [문서](https://docs.gptr.dev/docs/gpt-researcher/getting-started/getting-started)를 참조하세요.**
-
-### PIP 패키지로 실행하기
-```bash
-pip install gpt-researcher
-```
-
-```python
-...
-from gpt_researcher import GPTResearcher
-
-query = "왜 Nvidia 주식이 오르고 있나요?"
-researcher = GPTResearcher(query=query, report_type="research_report")
-# 주어진 질문에 대한 연구 수행
-research_result = await researcher.conduct_research()
-# 보고서 작성
-report = await researcher.write_report()
-...
-```
-
-**더 많은 예제와 구성 옵션은 [PIP 문서](https://docs.gptr.dev/docs/gpt-researcher/gptr/pip-package)를 참조하세요.**
-
-## Docker로 실행
-
-> **1단계** - [Docker 설치](https://docs.gptr.dev/docs/gpt-researcher/getting-started/getting-started-with-docker)
-
-> **2단계** - `.env.example` 파일을 복사하고 API 키를 추가한 후, 파일을 `.env`로 저장하세요.
-
-> **3단계** - docker-compose 파일에서 실행하고 싶지 않은 서비스를 주석 처리하세요.
-
-```bash
-$ docker-compose up --build
-```
-
-> **4단계** - docker-compose 파일에서 아무 것도 주석 처리하지 않았다면, 기본적으로 두 가지 프로세스가 시작됩니다:
- - localhost:8000에서 실행 중인 Python 서버<br>
- - localhost:3000에서 실행 중인 React 앱<br>
-
-브라우저에서 localhost:3000으로 이동하여 연구를 시작하세요!
-
-## 📄 로컬 문서로 연구하기
-
-GPT Researcher를 사용하여 로컬 문서를 기반으로 연구 작업을 수행할 수 있습니다. 현재 지원되는 파일 형식은 PDF, 일반 텍스트, CSV, Excel, Markdown, PowerPoint, Word 문서입니다.
-
-1단계: `DOC_PATH` 환경 변수를 설정하여 문서가 있는 폴더를 지정하세요.
-
-```bash
-export DOC_PATH="./my-docs"
-```
-
-2단계:
- - 프론트엔드 앱을 localhost:8000에서 실행 중이라면, "Report Source" 드롭다운 옵션에서 "My Documents"를 선택하세요.
- - GPT Researcher를 [PIP 패키지](https://docs.tavily.com/guides/gpt-researcher/gpt-researcher#pip-package)로 실행 중이라면, `report_source` 인수를 "local"로 설정하여 `GPTResearcher` 클래스를 인스턴스화하세요. [코드 예제](https://docs.gptr.dev/docs/gpt-researcher/context/tailored-research)를 참조하세요.
-
-## 👪 다중 에이전트 어시스턴트
-
-AI가 프롬프트 엔지니어링 및 RAG에서 다중 에이전트 시스템으로 발전함에 따라, 우리는 [LangGraph](https://python.langchain.com/v0.1/docs/langgraph/)로 구축된 새로운 다중 에이전트 어시스턴트를 소개합니다.
-
-LangGraph를 사용하면 여러 에이전트의 전문 기술을 활용하여 연구 과정의 깊이와 질을 크게 향상시킬 수 있습니다. 최근 [STORM](https://arxiv.org/abs/2402.14207) 논문에서 영감을 받아, 이 프로젝트는 AI 에이전트 팀이 주제에 대한 연구를 계획에서 출판까지 함께 수행하는 방법을 보여줍니다.
-
-평균 실행은 5-6 페이지 분량의 연구 보고서를 PDF, Docx, Markdown 형식으로 생성합니다.
-
-[여기](https://github.com/assafelovic/gpt-researcher/tree/master/multi_agents)에서 확인하거나 [문서](https://docs.gptr.dev/docs/gpt-researcher/multi_agents/langgraph)에서 자세한 내용을 참조하세요.
-
-## 🖥️ 프론트엔드 애플리케이션
-
-GPT-Researcher는 사용자 경험을 개선하고 연구 프로세스를 간소화하기 위해 향상된 프론트엔드를 제공합니다. 프론트엔드는 다음과 같은 기능을 제공합니다:
-
-- 연구 쿼리를 입력할 수 있는 직관적인 인터페이스
-- 연구 작업의 실시간 진행 상황 추적
-- 연구 결과의 대화형 디스플레이
-- 맞춤형 연구 경험을 위한 설정 가능
-
-두 가지 배포 옵션이 있습니다:
-1. FastAPI로 제공되는 경량 정적 프론트엔드
-2. 고급 기능을 제공하는 NextJS 애플리케이션
-
-프론트엔드 기능에 대한 자세한 설치 방법 및 정보를 원하시면 [문서 페이지](https://docs.gptr.dev/docs/gpt-researcher/frontend/introduction)를 참조하세요.
-
-## 🚀 기여하기
-우리는 기여를 적극 환영합니다! 관심이 있다면 [기여 가이드](https://github.com/assafelovic/gpt-researcher/blob/master/CONTRIBUTING.md)를 확인해 주세요.
-
-[로드맵](https://trello.com/b/3O7KBePw/gpt-researcher-roadmap) 페이지를 확인하고, 우리 [Discord 커뮤니티](https://discord.gg/QgZXvJAccX)에 가입하여 우리의 목표에 함께 참여해 주세요.
-<a href="https://github.com/assafelovic/gpt-researcher/graphs/contributors">
-  <img src="https://contrib.rocks/image?repo=assafelovic/gpt-researcher" />
-</a>
-
-## ✉️ 지원 / 문의
-- [커뮤니티 Discord](https://discord.gg/spBgZmm3Xe)
-- 저자 이메일: assaf.elovic@gmail.com
-
-## 🛡️ 면책 조항
-
-이 프로젝트인 GPT Researcher는 실험적인 응용 프로그램이며, 명시적이거나 묵시적인 보증 없이 "있는 그대로" 제공됩니다. 우리는 이 코드를 학술적 목적으로 Apache 2 라이선스 하에 공유하고 있습니다. 여기에 있는 것은 학술적 조언이 아니며, 학술 또는 연구 논문에 사용하는 것을 권장하지 않습니다.
-
-편향되지 않은 연구 주장에 대한 우리의 견해:
-1. GPT Researcher의 주요 목표는 잘못된 정보와 편향된 사실을 줄이는 것입니다. 그 방법은 무엇일까요? 우리는 더 많은 사이트를 스크래핑할수록 잘못된 데이터의 가능성이 줄어든다고 가정합니다. 여러 사이트에서 정보를 스크래핑하고 가장 빈번한 정보를 선택하면, 모든 정보가 틀릴 확률은 매우 낮습니다.
-2. 우리는 편향을 완전히 제거하려고 하지는 않지만, 가능한 한 줄이는 것을 목표로 합니다. **우리는 인간과 LLM의 가장 효과적인 상호작용을 찾기 위한 커뮤니티입니다.**
-3. 연구에서 사람들도 이미 자신이 연구하는 주제에 대해 의견을 가지고 있기 때문에 편향되는 경향이 있습니다. 이 도구는 많은 의견을 스크래핑하며, 편향된 사람이라면 결코 읽지 않았을 다양한 견해를 고르게 설명합니다.
-
-**GPT-4 모델을 사용할 경우, 토큰 사용량 때문에 비용이 많이 들 수 있습니다.** 이 프로젝트를 사용하는 경우, 자신의 토큰 사용량 및 관련 비용을 모니터링하고 관리하는 것은 본인의 책임입니다. OpenAI API 사용량을 정기적으로 확인하고, 예상치 못한 비용을 방지하기 위해 필요한 한도를 설정하거나 알림을 설정하는 것이 좋습니다.
-
-
----
-
-<p align="center">
-<a href="https://star-history.com/#assafelovic/gpt-researcher">
-  <picture>
-    <source media="(prefers-color-scheme: dark)" srcset="https://api.star-history.com/svg?repos=assafelovic/gpt-researcher&type=Date&theme=dark" />
-    <source media="(prefers-color-scheme: light)" srcset="https://api.star-history.com/svg?repos=assafelovic/gpt-researcher&type=Date" />
-    <img alt="Star History Chart" src="https://api.star-history.com/svg?repos=assafelovic/gpt-researcher&type=Date" />
-  </picture>
-</a>
-</p>
->>>>>>> c36835d7
+</p>