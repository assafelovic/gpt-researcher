--- conflicted
+++ resolved
@@ -1,14 +1,8 @@
-<<<<<<< HEAD
 from __future__ import annotations
 
 import logging
+
 from pathlib import Path
-
-from dotenv import load_dotenv
-
-# Create logs directory if it doesn't exist
-logs_dir = Path("logs")
-logs_dir.mkdir(exist_ok=True)
 
 # Configure logging
 logging.basicConfig(
@@ -22,54 +16,38 @@
     ],
 )
 
+# Create logs directory if it doesn't exist
+logs_dir: Path = Path("logs")
+logs_dir.mkdir(exist_ok=True, parents=True)
+
+# Configure logging
+logging.basicConfig(
+    level=logging.INFO,
+    format="%(asctime)s - %(name)s - %(levelname)s - %(message)s",
+    handlers=[
+        # File handler for general application logs
+        logging.FileHandler("logs/app.log"),
+        # Stream handler for console output
+        logging.StreamHandler(),
+    ],
+)
+
+# Suppress verbose fontTools logging
+logging.getLogger("fontTools").setLevel(logging.WARNING)
+logging.getLogger("fontTools.subset").setLevel(logging.WARNING)
+logging.getLogger("fontTools.ttLib").setLevel(logging.WARNING)
+
 # Create logger instance
-logger = logging.getLogger(__name__)
+logger: logging.Logger = logging.getLogger(__name__)
+
+from backend.server.server import app  # noqa: E402
+from dotenv import load_dotenv  # noqa: E402
 
 load_dotenv()
-
-from backend.server.server import app  # noqa: E402
 
 if __name__ == "__main__":
     import uvicorn
 
-    logger.info("Starting server...")
-    uvicorn.run(app, host="0.0.0.0", port=8000)
-=======
-from dotenv import load_dotenv
-import logging
-from pathlib import Path
-
-# Create logs directory if it doesn't exist
-logs_dir = Path("logs")
-logs_dir.mkdir(exist_ok=True)
-
-# Configure logging
-logging.basicConfig(
-    level=logging.INFO,
-    format='%(asctime)s - %(name)s - %(levelname)s - %(message)s',
-    handlers=[
-        # File handler for general application logs
-        logging.FileHandler('logs/app.log'),
-        # Stream handler for console output
-        logging.StreamHandler()
-    ]
-)
-
-# Suppress verbose fontTools logging
-logging.getLogger('fontTools').setLevel(logging.WARNING)
-logging.getLogger('fontTools.subset').setLevel(logging.WARNING)
-logging.getLogger('fontTools.ttLib').setLevel(logging.WARNING)
-
-# Create logger instance
-logger = logging.getLogger(__name__)
-
-load_dotenv()
-
-from backend.server.server import app
-
-if __name__ == "__main__":
-    import uvicorn
-    
-    logger.info("Starting server...")
-    uvicorn.run(app, host="0.0.0.0", port=8000)
->>>>>>> c36835d7
+    port = 8000
+    logger.info(f"Starting server on port {port}...")
+    uvicorn.run(app, host="0.0.0.0", port=port)