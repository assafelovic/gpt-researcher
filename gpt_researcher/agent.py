<<<<<<< HEAD
from typing import Any, Optional
import json
import os

from .config import Config
from .memory import Memory
from .utils.enum import ReportSource, ReportType, Tone
from .llm_provider import GenericLLMProvider
from .prompts import get_prompt_family
from .vector_store import VectorStoreWrapper

# Research skills
from .skills.researcher import ResearchConductor
from .skills.writer import ReportGenerator
from .skills.context_manager import ContextManager
from .skills.browser import BrowserManager
from .skills.curator import SourceCurator
from .skills.deep_research import DeepResearchSkill

from .actions import (
=======
from __future__ import annotations

import json
import time
from typing import TYPE_CHECKING, Any, Callable, Coroutine

from litellm import cast

from gpt_researcher.actions import (
>>>>>>> 48f599a3
    add_references,
    choose_agent,
    extract_headers,
    extract_sections,
<<<<<<< HEAD
    table_of_contents,
    get_search_results,
=======
>>>>>>> 48f599a3
    get_retrievers,
    get_search_results,
    table_of_contents,
)

# from gpt_researcher.actions.report_analyzer import analyze_query_requirements, get_research_configuration
from gpt_researcher.actions.report_analyzer import (
    analyze_query_requirements,
    get_research_configuration,
)
from gpt_researcher.config import Config
from gpt_researcher.llm_provider import GenericLLMProvider

#from gpt_researcher.memory.embeddings import FallbackMemory
from gpt_researcher.memory.embeddings import Memory
from gpt_researcher.prompts import PromptFamily, get_prompt_family
from gpt_researcher.skills.browser import BrowserManager
from gpt_researcher.skills.context_manager import ContextManager
from gpt_researcher.skills.curator import SourceCurator
from gpt_researcher.skills.deep_research import DeepResearchSkill
from gpt_researcher.skills.llm_visualizer import enable_llm_visualization
from gpt_researcher.skills.researcher import ResearchConductor
from gpt_researcher.skills.structured_research import (
    ResearchResults,
    StructuredResearchPipeline,
)
from gpt_researcher.skills.writer import ReportGenerator
from gpt_researcher.utils.enum import ReportSource, ReportType, Tone
from gpt_researcher.utils.llm_debug_logger import get_llm_debug_logger, initialize_llm_debug_logger
from gpt_researcher.vector_store import VectorStoreWrapper

if TYPE_CHECKING:
    from fastapi import WebSocket


class GPTResearcher:
    def __init__(
        self,
        query: str,
        report_type: str = ReportType.ResearchReport.value,
        report_format: str = "markdown",
        report_source: str = ReportSource.Web.value,
        tone: Tone = Tone.Objective,
        source_urls: list[str] | None = None,
        document_urls: list[str] | None = None,
        complement_source_urls: bool = False,
        query_domains: list[str] | None = None,
        documents: list[dict[str, Any]] | None = None,
        vector_store: VectorStoreWrapper | None = None,
        vector_store_filter: list[str] | None = None,
        config_path: str | None = None,
        websocket: WebSocket | None = None,
        agent: str | None = None,
        role: str | None = None,
        parent_query: str = "",
        subtopics: list[str] | None = None,
        visited_urls: set[str] | None = None,
        verbose: bool = True,
        context: list[str] | list[dict[str, Any]] | None = None,
        headers: dict[str, Any] | None = None,
        max_subtopics: int = 5,
<<<<<<< HEAD
        log_handler=None,
        prompt_family: str | None = None,
        mcp_configs: list[dict] | None = None,
        mcp_max_iterations: int | None = None,
        mcp_strategy: str | None = None,
        **kwargs
    ):
        """
        Initialize a GPT Researcher instance.
        
=======
        log_handler: Any | None = None,
        prompt_family: str | None = None,
        mcp_configs: list[dict[str, Any]] | None = None,
        disable_structured_research: bool = True,
    ):
        """Initialize a GPT Researcher instance.

>>>>>>> 48f599a3
        Args:
            query (str): The research query or question.
            report_type (str): Type of report to generate.
            report_format (str): Format of the report (markdown, pdf, etc).
            report_source (str): Source of information for the report (web, local, etc).
            tone (Tone): Tone of the report.
            source_urls (list[str], optional): List of specific URLs to use as sources.
            document_urls (list[str], optional): List of document URLs to use as sources.
            complement_source_urls (bool): Whether to complement source URLs with web search.
            query_domains (list[str], optional): List of domains to restrict search to.
            documents: Document objects for LangChain integration.
            vector_store: Vector store for document retrieval.
            vector_store_filter: Filter for vector store queries.
            config_path: Path to configuration file.
            websocket: WebSocket for streaming output.
            agent: Pre-defined agent type.
            role: Pre-defined agent role.
            parent_query: Parent query for subtopic reports.
            subtopics: List of subtopics to research.
            visited_urls: Set of already visited URLs.
            verbose (bool): Whether to output verbose logs.
            context: Pre-loaded research context.
            headers (dict, optional): Additional headers for requests and configuration.
            max_subtopics (int): Maximum number of subtopics to generate.
            log_handler: Handler for logging events.
            prompt_family: Family of prompts to use.
            mcp_configs (list[dict], optional): List of MCP server configurations.
                Each dictionary can contain:
<<<<<<< HEAD
                - name (str): Name of the MCP server
                - command (str): Command to start the server
                - args (list[str]): Arguments for the server command
=======
                - server_name (str): Name of the MCP server
                - server_command (str): Command to start the server
                - server_args (list[str]): Arguments for the server command
>>>>>>> 48f599a3
                - tool_name (str): Specific tool to use on the MCP server
                - env (dict): Environment variables for the server
                - connection_url (str): URL for WebSocket or HTTP connection
                - connection_type (str): Connection type (stdio, websocket, http)
                - connection_token (str): Authentication token for remote connections
<<<<<<< HEAD
                
                Example:
                ```python
                mcp_configs=[{
                    "command": "python",
                    "args": ["my_mcp_server.py"],
                    "name": "search"
                }]
                ```
            mcp_strategy (str, optional): MCP execution strategy. Options:
                - "fast" (default): Run MCP once with original query for best performance
                - "deep": Run MCP for all sub-queries for maximum thoroughness  
                - "disabled": Skip MCP entirely, use only web retrievers
        """
        self.kwargs = kwargs
        self.query = query
        self.report_type = report_type
        self.cfg = Config(config_path)
        self.cfg.set_verbose(verbose)
        self.report_source = report_source if report_source else getattr(self.cfg, 'report_source', None)
        self.report_format = report_format
        self.max_subtopics = max_subtopics
        self.tone = tone if isinstance(tone, Tone) else Tone.Objective
        self.source_urls = source_urls
        self.document_urls = document_urls
        self.complement_source_urls = complement_source_urls
        self.query_domains = query_domains or []
        self.research_sources = []  # The list of scraped sources including title, content and images
        self.research_images = []  # The list of selected research images
        self.documents = documents
        self.vector_store = VectorStoreWrapper(vector_store) if vector_store else None
        self.vector_store_filter = vector_store_filter
        self.websocket = websocket
        self.agent = agent
        self.role = role
        self.parent_query = parent_query
        self.subtopics = subtopics or []
        self.visited_urls = visited_urls or set()
        self.verbose = verbose
        self.context = context or []
        self.headers = headers or {}
        self.research_costs = 0.0
        self.log_handler = log_handler
        self.prompt_family = get_prompt_family(prompt_family or self.cfg.prompt_family, self.cfg)
        
        # Process MCP configurations if provided
        self.mcp_configs = mcp_configs
        if mcp_configs:
            self._process_mcp_configs(mcp_configs)
        
        self.retrievers = get_retrievers(self.headers, self.cfg)
        self.memory = Memory(
            self.cfg.embedding_provider, self.cfg.embedding_model, **self.cfg.embedding_kwargs
        )
        
        # Set default encoding to utf-8
        self.encoding = kwargs.get('encoding', 'utf-8')
=======

                Example:
                ```python
                mcp_configs=[{
                    "server_command": "python",
                    "server_args": ["my_mcp_server.py"],
                    "tool_name": "search"
                }]
                ```
            disable_structured_research (bool): Whether to disable structured research functionality.
        """
        self.query: str = query
        self.report_type: ReportType | str = report_type
        self.cfg: Config = Config(config_path)
        self.cfg.set_verbose(verbose)
        self.llm: GenericLLMProvider = GenericLLMProvider(self.cfg)
        self.report_source: ReportSource | str | None = report_source if report_source else getattr(self.cfg, "report_source", None)
        self.report_format: str = report_format
        self.max_subtopics: int = max_subtopics
        self.tone: Tone | str = Tone.Objective if tone is None else tone if isinstance(tone, Tone) else Tone(tone)
        self.source_urls: list[str] = [] if source_urls is None else source_urls
        self.document_urls: list[str] = [] if document_urls is None else document_urls
        self.complement_source_urls: bool = complement_source_urls
        self.query_domains: list[str] = [] if query_domains is None else query_domains
        self.research_sources: list[dict[str, Any]] = []  # The list of scraped sources including title, content and images
        self.research_images: list[dict[str, Any]] = []  # The list of selected research images
        self.documents: list[dict[str, Any]] = [] if documents is None else documents
        self.vector_store: VectorStoreWrapper | None = VectorStoreWrapper(vector_store) if vector_store else None
        self.vector_store_filter: list[str] | None = vector_store_filter
        self.websocket: WebSocket | None = websocket
        self.agent: str | None = agent
        self.role: str | None = role
        self.parent_query: str = parent_query
        self.subtopics: list[str] | None = subtopics
        self.visited_urls: set[str] = set() if visited_urls is None else visited_urls
        self.verbose: bool = verbose
        self.context: list[str] | list[dict[str, Any]] | None = [] if context is None else context
        self.headers: dict[str, Any] | None = {} if headers is None else headers
        self.research_costs: float = 0.0
        self.disable_structured_research: bool = disable_structured_research

        # Initialize the LLM debug logger
        session_id: str = f"gptr_{int(time.time())}"
        initialize_llm_debug_logger(session_id=session_id)
        self.debug_logger = get_llm_debug_logger()
        print(f"🔍 LLM Debug Logger initialized for session: {session_id}")

        self.memory: Memory = Memory(
            self.cfg.embedding_provider,
            self.cfg.embedding_model,
            **self.cfg.embedding_kwargs,
        )

        self.log_handler: Any | None = log_handler
        self.prompt_family: PromptFamily = get_prompt_family(
            prompt_family or self.cfg.prompt_family,  # pyright: ignore[reportAttributeAccessIssue]
            self.cfg,
        )

        # Process MCP configurations if provided
        if mcp_configs:
            self._process_mcp_configs(mcp_configs)

        self.retrievers: list[Any] = get_retrievers(self.headers, self.cfg)
>>>>>>> 48f599a3

        # Initialize components
        self.research_conductor: ResearchConductor = ResearchConductor(self)
        self.report_generator: ReportGenerator = ReportGenerator(self)
        self.context_manager: ContextManager = ContextManager(self)
        self.scraper_manager: BrowserManager = BrowserManager(self)
        self.source_curator: SourceCurator = SourceCurator(self)
        self.deep_researcher: DeepResearchSkill | None = (
            DeepResearchSkill(self)
            if report_type == ReportType.DeepResearch.value
            else None
        )

<<<<<<< HEAD
        # Handle MCP strategy configuration with backwards compatibility
        self.mcp_strategy = self._resolve_mcp_strategy(mcp_strategy, mcp_max_iterations)

    def _resolve_mcp_strategy(self, mcp_strategy: str | None, mcp_max_iterations: int | None) -> str:
        """
        Resolve MCP strategy from various sources with backwards compatibility.
        
        Priority:
        1. Parameter mcp_strategy (new approach)
        2. Parameter mcp_max_iterations (backwards compatibility)  
        3. Config MCP_STRATEGY
        4. Default "fast"
        
        Args:
            mcp_strategy: New strategy parameter
            mcp_max_iterations: Legacy parameter for backwards compatibility
            
        Returns:
            str: Resolved strategy ("fast", "deep", or "disabled")
        """
        # Priority 1: Use mcp_strategy parameter if provided
        if mcp_strategy is not None:
            # Support new strategy names
            if mcp_strategy in ["fast", "deep", "disabled"]:
                return mcp_strategy
            # Support old strategy names for backwards compatibility
            elif mcp_strategy == "optimized":
                import logging
                logging.getLogger(__name__).warning("mcp_strategy 'optimized' is deprecated, use 'fast' instead")
                return "fast"
            elif mcp_strategy == "comprehensive":
                import logging
                logging.getLogger(__name__).warning("mcp_strategy 'comprehensive' is deprecated, use 'deep' instead")
                return "deep"
            else:
                import logging
                logging.getLogger(__name__).warning(f"Invalid mcp_strategy '{mcp_strategy}', defaulting to 'fast'")
                return "fast"
        
        # Priority 2: Convert mcp_max_iterations for backwards compatibility
        if mcp_max_iterations is not None:
            import logging
            logging.getLogger(__name__).warning("mcp_max_iterations is deprecated, use mcp_strategy instead")
            
            if mcp_max_iterations == 0:
                return "disabled"
            elif mcp_max_iterations == 1:
                return "fast"
            elif mcp_max_iterations == -1:
                return "deep"
            else:
                # Treat any other number as fast mode
                return "fast"
        
        # Priority 3: Use config setting
        if hasattr(self.cfg, 'mcp_strategy'):
            config_strategy = self.cfg.mcp_strategy
            # Support new strategy names
            if config_strategy in ["fast", "deep", "disabled"]:
                return config_strategy
            # Support old strategy names for backwards compatibility
            elif config_strategy == "optimized":
                return "fast"
            elif config_strategy == "comprehensive":
                return "deep"
            
        # Priority 4: Default to fast
        return "fast"

    def _process_mcp_configs(self, mcp_configs: list[dict]) -> None:
        """
        Process MCP configurations from a list of configuration dictionaries.
        
        This method validates the MCP configurations. It only adds MCP to retrievers
        if no explicit retriever configuration is provided via environment variables.
        
        Args:
            mcp_configs (list[dict]): List of MCP server configuration dictionaries.
        """
        # Check if user explicitly set RETRIEVER environment variable
        user_set_retriever = os.getenv("RETRIEVER") is not None
        
        if not user_set_retriever:
            # Only auto-add MCP if user hasn't explicitly set retrievers
            if hasattr(self.cfg, 'retrievers') and self.cfg.retrievers:
                # If retrievers is set in config (but not via env var)
                current_retrievers = set(self.cfg.retrievers.split(",")) if isinstance(self.cfg.retrievers, str) else set(self.cfg.retrievers)
                if "mcp" not in current_retrievers:
                    current_retrievers.add("mcp")
                    self.cfg.retrievers = ",".join(filter(None, current_retrievers))
            else:
                # No retrievers configured, use mcp as default
                self.cfg.retrievers = "mcp"
        # If user explicitly set RETRIEVER, respect their choice and don't auto-add MCP
        
        # Store the mcp_configs for use by the MCP retriever
        self.mcp_configs = mcp_configs

    async def _log_event(self, event_type: str, **kwargs):
=======
        # Initialize structured research pipeline
#        self.structured_pipeline: StructuredResearchPipeline | None = None
#        self.query_analysis: dict[str, Any] | None = None
#        self.research_config: dict[str, Any] | None = None

    def _process_mcp_configs(self, mcp_configs: list[dict[str, Any]]) -> None:
        """Process MCP configurations from a list of configuration dictionaries.

        This method handles converting the MCP configuration list into appropriate
        header entries for the retrievers.

        Args:
            mcp_configs (list[dict[str, Any]]): List of MCP server configuration dictionaries.
                Each dictionary can contain keys like:
                - server_name: Name of the MCP server
                - server_command: Command to start the MCP server
                - server_args: List of arguments or string of arguments for the server command
                - tool_name: Name of the MCP tool to invoke
                - env: Dictionary of environment variables for the MCP server
        """
        # Update the retrievers to include mcp
        retriever_set: set[str] = set(self.headers.get("retrievers", "").split(",")) if self.headers.get("retrievers") else set()
        if "mcp" not in retriever_set and retriever_set:
            retriever_set.add("mcp")
            self.headers["retrievers"] = ",".join(filter(None, retriever_set))  # pyright: ignore[reportOptionalSubscript]
        elif not retriever_set:
            self.headers["retriever"] = "mcp"  # pyright: ignore[reportOptionalSubscript]

        # Process each MCP configuration
        for i, config in enumerate(mcp_configs):
            # For multiple MCP configs, use prefix mcp1_, mcp2_, etc.
            prefix: str = "" if len(mcp_configs) == 1 else f"mcp{i+1}_"

            # Add each config parameter to headers
            for key, value in config.items():
                if key == "env" and isinstance(value, dict):
                    # Handle environment variables specially
                    for env_key, env_value in value.items():
                        self.headers[f"{prefix}mcp_env_{env_key}"] = env_value  # pyright: ignore[reportOptionalSubscript]
                elif key == "server_args":
                    # Handle server_args as either list or string
                    self.headers[f"{prefix}mcp_server_args"] = (  # pyright: ignore[reportOptionalSubscript]
                        " ".join(value)
                        if isinstance(value, list)
                        else str(value)
                    )
                # Skip tool_args as we want arguments to be dynamically generated by the LLM
                elif key != "tool_args":
                    # Standard parameters
                    self.headers[f"{prefix}mcp_{key}"] = str(value)  # pyright: ignore[reportOptionalSubscript]

    async def _log_event(
        self,
        event_type: str,
        **kwargs,
    ) -> None:
>>>>>>> 48f599a3
        """Helper method to handle logging events"""
        if self.log_handler is not None:
            try:
                if event_type == "tool":
                    await self.log_handler.on_tool_start(kwargs.get("tool_name", ""), **kwargs)
                elif event_type == "action":
                    await self.log_handler.on_agent_action(kwargs.get("action", ""), **kwargs)
                elif event_type == "research":
<<<<<<< HEAD
                    await self.log_handler.on_research_step(kwargs.get('step', ''), kwargs.get('details', {}))
=======
                    await self.log_handler.on_research_step(kwargs.get("step", ""), kwargs.get("details", {}))
>>>>>>> 48f599a3

                # Add direct logging as backup
                import logging

                research_logger: logging.Logger = logging.getLogger("research")
                research_logger.info(f"{event_type}: {json.dumps(kwargs, default=str)}")

            except Exception as e:
                import logging

                logging.getLogger("research").error(
                    f"Error in _log_event: {e.__class__.__name__}: {e}",
                    exc_info=True,
                )

    async def conduct_research(
        self,
        on_progress: Callable[[str], None] | None = None,
    ) -> list[str]:
        await self._log_event(
            "research",
            step="start",
            details={
                "query": self.query,
                "report_type": self.report_type,
                "agent": self.agent,
                "role": self.role,
            },
        )

        # Handle deep research separately
        if (
            self.report_type == ReportType.DeepResearch.value
            and self.deep_researcher is not None
        ):
            return await self._handle_deep_research(on_progress)

        # Analyze query requirements for structured research only if not disabled
        if (
            not self.disable_structured_research
            and not self.query_analysis
        ):
            await self._log_event("action", action="analyze_query")
            self.query_analysis: dict[str, Any] | None = await analyze_query_requirements(
                query=self.query,
                cfg=self.cfg,
                cost_callback=self.add_costs,
            )
            self.research_config: dict[str, Any] | None = get_research_configuration(self.query_analysis)

            await self._log_event(
                "action",
                action="query_analyzed",
                details={
                    "report_style": self.query_analysis.get("report_style"),
                    "user_expertise": self.query_analysis.get("user_expertise"),
                    "enable_structured": self.research_config.get("enable_structured_research"),
                },
            )

        if not self.agent or not self.role:
            await self._log_event("action", action="choose_agent")
            self.agent, self.role = await choose_agent(
                query=self.query,
                cfg=self.cfg,
                parent_query=self.parent_query,
                cost_callback=self.add_costs,
                headers=self.headers,
                prompt_family=self.prompt_family,
<<<<<<< HEAD
                **self.kwargs
=======
            )
            await self._log_event(
                "action",
                action="agent_selected",
                details={
                    "agent": self.agent,
                    "role": self.role,
                },
>>>>>>> 48f599a3
            )

        await self._log_event(
            "research",
            step="conducting_research",
            details={
                "agent": self.agent,
                "role": self.role,
            },
        )
        self.context = await self.research_conductor.conduct_research()
<<<<<<< HEAD

        await self._log_event("research", step="research_completed", details={
            "context_length": len(self.context)
        })
        return self.context
=======
>>>>>>> 48f599a3

        await self._log_event(
            "research",
            step="research_completed",
            details={"context_length": len(self.context)},
        )

        # Initialize structured research pipeline if needed and not disabled
        if (
            not self.disable_structured_research
            and self.research_config
            and self.research_config.get("enable_structured_research")
        ):
            await self._log_event("action", action="initialize_structured_research")
            from gpt_researcher.llm_provider import GenericLLMProvider

            llm_provider: GenericLLMProvider = GenericLLMProvider(self.cfg.smart_llm_provider)
            self.structured_pipeline = StructuredResearchPipeline(llm_provider, self.cfg)

        return [] if self.context is None else self.context

    async def _handle_deep_research(
        self,
        on_progress: Callable[[str], None] | None = None,
    ) -> list[str]:
        """Handle deep research execution and logging."""
        # Log deep research configuration
        await self._log_event(
            "research",
            step="deep_research_initialize",
            details={
                "type": "deep_research",
                "breadth": self.deep_researcher.breadth,
                "depth": self.deep_researcher.depth,
                "concurrency": self.deep_researcher.concurrency_limit,
            },
        )

        # Log deep research start
        await self._log_event(
            "research",
            step="deep_research_start",
            details={
                "query": self.query,
                "breadth": self.deep_researcher.breadth,
                "depth": self.deep_researcher.depth,
                "concurrency": self.deep_researcher.concurrency_limit,
            },
        )

        # Run deep research and get context
        self.context = await self.deep_researcher.run(on_progress=on_progress)

        # Get total research costs
        total_costs: float = self.get_costs()

        # Log deep research completion with costs
        await self._log_event(
            "research",
            step="deep_research_complete",
            details={
                "context_length": len(self.context),
                "visited_urls": len(self.visited_urls),
                "total_costs": total_costs,
            },
        )

        # Log final cost update
        await self._log_event(
            "research",
            step="cost_update",
            details={
                "cost": total_costs,
                "total_cost": total_costs,
                "research_type": "deep_research",
            },
        )

        # Return the research context
        return self.context

<<<<<<< HEAD
    async def write_report(self, existing_headers: list = [], relevant_written_contents: list = [], ext_context=None, custom_prompt="") -> str:
        await self._log_event("research", step="writing_report", details={
            "existing_headers": existing_headers,
            "context_source": "external" if ext_context else "internal"
        })

        report = await self.report_generator.write_report(
=======
    async def write_report(
        self,
        existing_headers: list[str] | None = None,
        relevant_written_contents: list[str] | None = None,
        ext_context: list[dict[str, Any]] | None = None,
        custom_prompt: str = "",
    ) -> str:
        # Enable LLM visualization for report generation
        enable_llm_visualization()

        await self._log_event(
            "research",
            step="writing_report",
            details={
                "existing_headers": existing_headers,
                "context_source": "external" if ext_context else "internal",
                #                "structured_research_enabled": self.structured_pipeline is not None and not self.disable_structured_research,
            },
        )

        # Use structured research if available and enabled and not disabled
        if (
            not self.disable_structured_research
            and self.structured_pipeline
            and self.research_config
        ):
            try:
                await self._log_event("research", step="running_structured_research")

                # Run structured research pipeline
                results: ResearchResults = await self.structured_pipeline.run_structured_research(
                    topic=self.query,
                    sources=self.research_sources,
                    enable_debate=self.research_config.get("enable_debate", False),
                    min_confidence=self.research_config.get("min_confidence", 0.5),
                    max_sections=self.research_config.get("max_sections", 8),
                )

                # Export as markdown report
                report: str = self.structured_pipeline.export_results(results, format="markdown")

                await self._log_event(
                    "research",
                    step="structured_report_completed",
                    details={
                        "report_length": len(report),
                        "fact_count": results.fact_summary.get("total_facts", 0),
                        "sections": len(results.narrative.sections),
                        "overall_quality": results.narrative.overall_quality.value,
                    },
                )

                return report

            except Exception as e:
                await self._log_event(
                    "research",
                    step="structured_research_failed",
                    details={"error": f"{e.__class__.__name__}: {e}"},
                )
                # Fall back to regular report generation
                pass

        # Regular report generation
        report: str = await self.report_generator.write_report(
>>>>>>> 48f599a3
            existing_headers=existing_headers,
            relevant_written_contents=relevant_written_contents,
            ext_context=ext_context or self.context,
            custom_prompt=custom_prompt,
        )

        await self._log_event(
            "research",
            step="report_completed",
            details={"report_length": len(report)},
        )
<<<<<<< HEAD

        await self._log_event("research", step="report_completed", details={
            "report_length": len(report)
        })
=======
>>>>>>> 48f599a3
        return report

    async def write_report_conclusion(
        self,
        report_body: str,
    ) -> str:
        await self._log_event("research", step="writing_conclusion")
        conclusion: str = await self.report_generator.write_report_conclusion(report_body)
        await self._log_event("research", step="conclusion_completed")
        return conclusion

    async def write_introduction(self) -> str:
        await self._log_event("research", step="writing_introduction")
        intro: str = await self.report_generator.write_introduction()
        await self._log_event("research", step="introduction_completed")
        return intro

<<<<<<< HEAD
    async def quick_search(self, query: str, query_domains: list[str] = None) -> list[Any]:
        return await get_search_results(query, self.retrievers[0], query_domains=query_domains)

    async def get_subtopics(self):
=======
    async def quick_search(
        self,
        query: str,
        query_domains: list[str] | None = None,
    ) -> list[dict[str, Any]]:
        # Use all retrievers as fallbacks
        return await get_search_results(
            query,
            self.retrievers[0],
            query_domains=query_domains,
            fallback_retrievers=self.retrievers[1:] if len(self.retrievers) > 1 else None,
            min_results=1,
        )

    async def get_subtopics(self) -> list[str]:
>>>>>>> 48f599a3
        return await self.report_generator.get_subtopics()

    async def get_draft_section_titles(
        self,
        current_subtopic: str,
    ) -> list[str]:
        return await self.report_generator.get_draft_section_titles(current_subtopic)

    async def get_similar_written_contents_by_draft_section_titles(
        self,
        current_subtopic: str,
        draft_section_titles: list[str],
        written_contents: list[dict[str, Any]],
        max_results: int = 10,
    ) -> list[str]:
        return await self.context_manager.get_similar_written_contents_by_draft_section_titles(
            current_subtopic,
            draft_section_titles,
            written_contents,
            max_results,
        )

    # Utility methods
    def get_research_images(
        self,
        top_k: int = 10,
    ) -> list[dict[str, Any]]:
        return self.research_images[:top_k]

    def add_research_images(
        self,
        images: list[dict[str, Any]],
    ) -> None:
        self.research_images.extend(images)

    def get_research_sources(self) -> list[dict[str, Any]]:
        return self.research_sources

    def add_research_sources(
        self,
        sources: list[dict[str, Any]],
    ) -> None:
        self.research_sources.extend(sources)

    def add_references(
        self,
        report_markdown: str,
        visited_urls: set,
    ) -> str:
        return add_references(report_markdown, visited_urls)

    def extract_headers(
        self,
        markdown_text: str,
    ) -> list[dict[str, Any]]:
        return extract_headers(markdown_text)

    def extract_sections(
        self,
        markdown_text: str,
    ) -> list[dict[str, Any]]:
        return extract_sections(markdown_text)

    def table_of_contents(
        self,
        markdown_text: str,
    ) -> str:
        return table_of_contents(markdown_text)

    def get_source_urls(self) -> list[str]:
        return list(self.visited_urls)

    def get_research_context(self) -> list[str]:
        return [] if self.context is None else cast(list[str], self.context)

    def get_costs(self) -> float:
        return self.research_costs

    def set_verbose(
        self,
        verbose: bool,
    ) -> None:
        self.verbose = verbose

    def add_costs(
        self,
        cost: float,
    ) -> None:
        if not isinstance(cost, (float, int)):
            raise ValueError("Cost must be an integer or float")
        self.research_costs += cost
        if self.log_handler is not None:
            _: Coroutine[Any, Any, None] = self._log_event(
                "research",
                step="cost_update",
                details={
                    "cost": cost,
                    "total_cost": self.research_costs,
                },
            )<|MERGE_RESOLUTION|>--- conflicted
+++ resolved
@@ -1,54 +1,27 @@
-<<<<<<< HEAD
-from typing import Any, Optional
+
+from __future__ import annotations
+
 import json
 import os
-
-from .config import Config
-from .memory import Memory
-from .utils.enum import ReportSource, ReportType, Tone
-from .llm_provider import GenericLLMProvider
-from .prompts import get_prompt_family
-from .vector_store import VectorStoreWrapper
-
-# Research skills
-from .skills.researcher import ResearchConductor
-from .skills.writer import ReportGenerator
-from .skills.context_manager import ContextManager
-from .skills.browser import BrowserManager
-from .skills.curator import SourceCurator
-from .skills.deep_research import DeepResearchSkill
-
-from .actions import (
-=======
-from __future__ import annotations
-
-import json
 import time
 from typing import TYPE_CHECKING, Any, Callable, Coroutine
 
 from litellm import cast
+from numpy import roll
+from pytest import warns
 
 from gpt_researcher.actions import (
->>>>>>> 48f599a3
     add_references,
     choose_agent,
     extract_headers,
     extract_sections,
-<<<<<<< HEAD
-    table_of_contents,
-    get_search_results,
-=======
->>>>>>> 48f599a3
     get_retrievers,
     get_search_results,
     table_of_contents,
 )
 
 # from gpt_researcher.actions.report_analyzer import analyze_query_requirements, get_research_configuration
-from gpt_researcher.actions.report_analyzer import (
-    analyze_query_requirements,
-    get_research_configuration,
-)
+from gpt_researcher.actions.report_analyzer import analyze_query_requirements, get_research_configuration
 from gpt_researcher.config import Config
 from gpt_researcher.llm_provider import GenericLLMProvider
 
@@ -61,17 +34,17 @@
 from gpt_researcher.skills.deep_research import DeepResearchSkill
 from gpt_researcher.skills.llm_visualizer import enable_llm_visualization
 from gpt_researcher.skills.researcher import ResearchConductor
-from gpt_researcher.skills.structured_research import (
-    ResearchResults,
-    StructuredResearchPipeline,
-)
+from gpt_researcher.skills.structured_research import ResearchResults, StructuredResearchPipeline
 from gpt_researcher.skills.writer import ReportGenerator
 from gpt_researcher.utils.enum import ReportSource, ReportType, Tone
 from gpt_researcher.utils.llm_debug_logger import get_llm_debug_logger, initialize_llm_debug_logger
+from gpt_researcher.utils.schemas import LogHandler
 from gpt_researcher.vector_store import VectorStoreWrapper
 
 if TYPE_CHECKING:
     from fastapi import WebSocket
+
+    from gpt_researcher.retrievers.retriever_abc import RetrieverABC
 
 
 class GPTResearcher:
@@ -100,26 +73,16 @@
         context: list[str] | list[dict[str, Any]] | None = None,
         headers: dict[str, Any] | None = None,
         max_subtopics: int = 5,
-<<<<<<< HEAD
-        log_handler=None,
+        log_handler: LogHandler | None = None,
         prompt_family: str | None = None,
-        mcp_configs: list[dict] | None = None,
+        mcp_configs: list[dict[str, Any]] | None = None,
         mcp_max_iterations: int | None = None,
         mcp_strategy: str | None = None,
+        disable_structured_research: bool = True,
         **kwargs
     ):
-        """
-        Initialize a GPT Researcher instance.
-        
-=======
-        log_handler: Any | None = None,
-        prompt_family: str | None = None,
-        mcp_configs: list[dict[str, Any]] | None = None,
-        disable_structured_research: bool = True,
-    ):
         """Initialize a GPT Researcher instance.
 
->>>>>>> 48f599a3
         Args:
             query (str): The research query or question.
             report_type (str): Type of report to generate.
@@ -148,22 +111,15 @@
             prompt_family: Family of prompts to use.
             mcp_configs (list[dict], optional): List of MCP server configurations.
                 Each dictionary can contain:
-<<<<<<< HEAD
                 - name (str): Name of the MCP server
                 - command (str): Command to start the server
                 - args (list[str]): Arguments for the server command
-=======
-                - server_name (str): Name of the MCP server
-                - server_command (str): Command to start the server
-                - server_args (list[str]): Arguments for the server command
->>>>>>> 48f599a3
                 - tool_name (str): Specific tool to use on the MCP server
                 - env (dict): Environment variables for the server
                 - connection_url (str): URL for WebSocket or HTTP connection
                 - connection_type (str): Connection type (stdio, websocket, http)
                 - connection_token (str): Authentication token for remote connections
-<<<<<<< HEAD
-                
+
                 Example:
                 ```python
                 mcp_configs=[{
@@ -174,69 +130,17 @@
                 ```
             mcp_strategy (str, optional): MCP execution strategy. Options:
                 - "fast" (default): Run MCP once with original query for best performance
-                - "deep": Run MCP for all sub-queries for maximum thoroughness  
+                - "deep": Run MCP for all sub-queries for maximum thoroughness
                 - "disabled": Skip MCP entirely, use only web retrievers
-        """
-        self.kwargs = kwargs
-        self.query = query
-        self.report_type = report_type
-        self.cfg = Config(config_path)
-        self.cfg.set_verbose(verbose)
-        self.report_source = report_source if report_source else getattr(self.cfg, 'report_source', None)
-        self.report_format = report_format
-        self.max_subtopics = max_subtopics
-        self.tone = tone if isinstance(tone, Tone) else Tone.Objective
-        self.source_urls = source_urls
-        self.document_urls = document_urls
-        self.complement_source_urls = complement_source_urls
-        self.query_domains = query_domains or []
-        self.research_sources = []  # The list of scraped sources including title, content and images
-        self.research_images = []  # The list of selected research images
-        self.documents = documents
-        self.vector_store = VectorStoreWrapper(vector_store) if vector_store else None
-        self.vector_store_filter = vector_store_filter
-        self.websocket = websocket
-        self.agent = agent
-        self.role = role
-        self.parent_query = parent_query
-        self.subtopics = subtopics or []
-        self.visited_urls = visited_urls or set()
-        self.verbose = verbose
-        self.context = context or []
-        self.headers = headers or {}
-        self.research_costs = 0.0
-        self.log_handler = log_handler
-        self.prompt_family = get_prompt_family(prompt_family or self.cfg.prompt_family, self.cfg)
-        
-        # Process MCP configurations if provided
-        self.mcp_configs = mcp_configs
-        if mcp_configs:
-            self._process_mcp_configs(mcp_configs)
-        
-        self.retrievers = get_retrievers(self.headers, self.cfg)
-        self.memory = Memory(
-            self.cfg.embedding_provider, self.cfg.embedding_model, **self.cfg.embedding_kwargs
-        )
-        
-        # Set default encoding to utf-8
-        self.encoding = kwargs.get('encoding', 'utf-8')
-=======
-
-                Example:
-                ```python
-                mcp_configs=[{
-                    "server_command": "python",
-                    "server_args": ["my_mcp_server.py"],
-                    "tool_name": "search"
-                }]
-                ```
             disable_structured_research (bool): Whether to disable structured research functionality.
         """
+        self.kwargs = warns
         self.query: str = query
-        self.report_type: ReportType | str = report_type
+        self.report_type = report_type
         self.cfg: Config = Config(config_path)
         self.cfg.set_verbose(verbose)
         self.llm: GenericLLMProvider = GenericLLMProvider(self.cfg)
+        self.report_type: ReportType | str = report_type
         self.report_source: ReportSource | str | None = report_source if report_source else getattr(self.cfg, "report_source", None)
         self.report_format: str = report_format
         self.max_subtopics: int = max_subtopics
@@ -252,7 +156,7 @@
         self.vector_store_filter: list[str] | None = vector_store_filter
         self.websocket: WebSocket | None = websocket
         self.agent: str | None = agent
-        self.role: str | None = role
+        self.role: str | None = roll
         self.parent_query: str = parent_query
         self.subtopics: list[str] | None = subtopics
         self.visited_urls: set[str] = set() if visited_urls is None else visited_urls
@@ -260,6 +164,11 @@
         self.context: list[str] | list[dict[str, Any]] | None = [] if context is None else context
         self.headers: dict[str, Any] | None = {} if headers is None else headers
         self.research_costs: float = 0.0
+        self.log_handler: LogHandler | None = log_handler
+        self.prompt_family: PromptFamily = get_prompt_family(
+            prompt_family or self.cfg.prompt_family,  # pyright: ignore[reportAttributeAccessIssue]
+            self.cfg,
+        )
         self.disable_structured_research: bool = disable_structured_research
 
         # Initialize the LLM debug logger
@@ -268,24 +177,21 @@
         self.debug_logger = get_llm_debug_logger()
         print(f"🔍 LLM Debug Logger initialized for session: {session_id}")
 
+        # Process MCP configurations if provided
+        self.mcp_configs: list[dict[str, Any]] | None = mcp_configs
+        if mcp_configs:
+            self._process_mcp_configs(mcp_configs)
+
+        self.retrievers: list[type[RetrieverABC]] = get_retrievers(self.headers, self.cfg)
+
         self.memory: Memory = Memory(
             self.cfg.embedding_provider,
             self.cfg.embedding_model,
             **self.cfg.embedding_kwargs,
         )
 
-        self.log_handler: Any | None = log_handler
-        self.prompt_family: PromptFamily = get_prompt_family(
-            prompt_family or self.cfg.prompt_family,  # pyright: ignore[reportAttributeAccessIssue]
-            self.cfg,
-        )
-
-        # Process MCP configurations if provided
-        if mcp_configs:
-            self._process_mcp_configs(mcp_configs)
-
-        self.retrievers: list[Any] = get_retrievers(self.headers, self.cfg)
->>>>>>> 48f599a3
+        # Set default encoding to utf-8
+        self.encoding = kwargs.get('encoding', 'utf-8')
 
         # Initialize components
         self.research_conductor: ResearchConductor = ResearchConductor(self)
@@ -298,25 +204,33 @@
             if report_type == ReportType.DeepResearch.value
             else None
         )
-
-<<<<<<< HEAD
         # Handle MCP strategy configuration with backwards compatibility
         self.mcp_strategy = self._resolve_mcp_strategy(mcp_strategy, mcp_max_iterations)
 
-    def _resolve_mcp_strategy(self, mcp_strategy: str | None, mcp_max_iterations: int | None) -> str:
+        # Initialize structured research pipeline
+#        self.structured_pipeline: StructuredResearchPipeline | None = None
+#        self.query_analysis: dict[str, Any] | None = None
+#        self.research_config: dict[str, Any] | None = None
+
+
+    def _resolve_mcp_strategy(
+        self,
+        mcp_strategy: str | None,
+        mcp_max_iterations: int | None,
+    ) -> str:
         """
         Resolve MCP strategy from various sources with backwards compatibility.
-        
+
         Priority:
         1. Parameter mcp_strategy (new approach)
-        2. Parameter mcp_max_iterations (backwards compatibility)  
+        2. Parameter mcp_max_iterations (backwards compatibility)
         3. Config MCP_STRATEGY
         4. Default "fast"
-        
+
         Args:
             mcp_strategy: New strategy parameter
             mcp_max_iterations: Legacy parameter for backwards compatibility
-            
+
         Returns:
             str: Resolved strategy ("fast", "deep", or "disabled")
         """
@@ -338,12 +252,12 @@
                 import logging
                 logging.getLogger(__name__).warning(f"Invalid mcp_strategy '{mcp_strategy}', defaulting to 'fast'")
                 return "fast"
-        
+
         # Priority 2: Convert mcp_max_iterations for backwards compatibility
         if mcp_max_iterations is not None:
             import logging
             logging.getLogger(__name__).warning("mcp_max_iterations is deprecated, use mcp_strategy instead")
-            
+
             if mcp_max_iterations == 0:
                 return "disabled"
             elif mcp_max_iterations == 1:
@@ -353,7 +267,7 @@
             else:
                 # Treat any other number as fast mode
                 return "fast"
-        
+
         # Priority 3: Use config setting
         if hasattr(self.cfg, 'mcp_strategy'):
             config_strategy = self.cfg.mcp_strategy
@@ -365,47 +279,14 @@
                 return "fast"
             elif config_strategy == "comprehensive":
                 return "deep"
-            
+
         # Priority 4: Default to fast
         return "fast"
 
-    def _process_mcp_configs(self, mcp_configs: list[dict]) -> None:
-        """
-        Process MCP configurations from a list of configuration dictionaries.
-        
-        This method validates the MCP configurations. It only adds MCP to retrievers
-        if no explicit retriever configuration is provided via environment variables.
-        
-        Args:
-            mcp_configs (list[dict]): List of MCP server configuration dictionaries.
-        """
-        # Check if user explicitly set RETRIEVER environment variable
-        user_set_retriever = os.getenv("RETRIEVER") is not None
-        
-        if not user_set_retriever:
-            # Only auto-add MCP if user hasn't explicitly set retrievers
-            if hasattr(self.cfg, 'retrievers') and self.cfg.retrievers:
-                # If retrievers is set in config (but not via env var)
-                current_retrievers = set(self.cfg.retrievers.split(",")) if isinstance(self.cfg.retrievers, str) else set(self.cfg.retrievers)
-                if "mcp" not in current_retrievers:
-                    current_retrievers.add("mcp")
-                    self.cfg.retrievers = ",".join(filter(None, current_retrievers))
-            else:
-                # No retrievers configured, use mcp as default
-                self.cfg.retrievers = "mcp"
-        # If user explicitly set RETRIEVER, respect their choice and don't auto-add MCP
-        
-        # Store the mcp_configs for use by the MCP retriever
-        self.mcp_configs = mcp_configs
-
-    async def _log_event(self, event_type: str, **kwargs):
-=======
-        # Initialize structured research pipeline
-#        self.structured_pipeline: StructuredResearchPipeline | None = None
-#        self.query_analysis: dict[str, Any] | None = None
-#        self.research_config: dict[str, Any] | None = None
-
-    def _process_mcp_configs(self, mcp_configs: list[dict[str, Any]]) -> None:
+    def _process_mcp_configs(
+        self,
+        mcp_configs: list[dict[str, Any]],
+    ) -> None:
         """Process MCP configurations from a list of configuration dictionaries.
 
         This method handles converting the MCP configuration list into appropriate
@@ -420,43 +301,34 @@
                 - tool_name: Name of the MCP tool to invoke
                 - env: Dictionary of environment variables for the MCP server
         """
-        # Update the retrievers to include mcp
-        retriever_set: set[str] = set(self.headers.get("retrievers", "").split(",")) if self.headers.get("retrievers") else set()
-        if "mcp" not in retriever_set and retriever_set:
-            retriever_set.add("mcp")
-            self.headers["retrievers"] = ",".join(filter(None, retriever_set))  # pyright: ignore[reportOptionalSubscript]
-        elif not retriever_set:
-            self.headers["retriever"] = "mcp"  # pyright: ignore[reportOptionalSubscript]
-
-        # Process each MCP configuration
-        for i, config in enumerate(mcp_configs):
-            # For multiple MCP configs, use prefix mcp1_, mcp2_, etc.
-            prefix: str = "" if len(mcp_configs) == 1 else f"mcp{i+1}_"
-
-            # Add each config parameter to headers
-            for key, value in config.items():
-                if key == "env" and isinstance(value, dict):
-                    # Handle environment variables specially
-                    for env_key, env_value in value.items():
-                        self.headers[f"{prefix}mcp_env_{env_key}"] = env_value  # pyright: ignore[reportOptionalSubscript]
-                elif key == "server_args":
-                    # Handle server_args as either list or string
-                    self.headers[f"{prefix}mcp_server_args"] = (  # pyright: ignore[reportOptionalSubscript]
-                        " ".join(value)
-                        if isinstance(value, list)
-                        else str(value)
-                    )
-                # Skip tool_args as we want arguments to be dynamically generated by the LLM
-                elif key != "tool_args":
-                    # Standard parameters
-                    self.headers[f"{prefix}mcp_{key}"] = str(value)  # pyright: ignore[reportOptionalSubscript]
+        # Check if user explicitly set RETRIEVER environment variable
+        user_set_retriever: bool = os.getenv("RETRIEVER") is not None
+
+        if not user_set_retriever:
+            # Only auto-add MCP if user hasn't explicitly set retrievers
+            if hasattr(self.cfg, 'retrievers') and self.cfg.retrievers:
+                # If retrievers is set in config (but not via env var)
+                current_retrievers: set[str] = (
+                    set(self.cfg.retrievers.split(","))
+                    if isinstance(self.cfg.retrievers, str)
+                    else set(self.cfg.retrievers)
+                )
+                if "mcp" not in current_retrievers:
+                    current_retrievers.add("mcp")
+                    self.cfg.retrievers = ",".join(filter(None, current_retrievers))
+            else:
+                # No retrievers configured, use mcp as default
+                self.cfg.retrievers = "mcp"
+        # If user explicitly set RETRIEVER, respect their choice and don't auto-add MCP
+
+        # Store the mcp_configs for use by the MCP retriever
+        self.mcp_configs = mcp_configs
 
     async def _log_event(
         self,
         event_type: str,
         **kwargs,
     ) -> None:
->>>>>>> 48f599a3
         """Helper method to handle logging events"""
         if self.log_handler is not None:
             try:
@@ -465,11 +337,7 @@
                 elif event_type == "action":
                     await self.log_handler.on_agent_action(kwargs.get("action", ""), **kwargs)
                 elif event_type == "research":
-<<<<<<< HEAD
-                    await self.log_handler.on_research_step(kwargs.get('step', ''), kwargs.get('details', {}))
-=======
                     await self.log_handler.on_research_step(kwargs.get("step", ""), kwargs.get("details", {}))
->>>>>>> 48f599a3
 
                 # Add direct logging as backup
                 import logging
@@ -530,7 +398,12 @@
                 },
             )
 
-        if not self.agent or not self.role:
+        if (
+            not self.agent
+            or not self.agent.strip()
+            or not self.role
+            or not self.role.strip()
+        ):
             await self._log_event("action", action="choose_agent")
             self.agent, self.role = await choose_agent(
                 query=self.query,
@@ -539,9 +412,7 @@
                 cost_callback=self.add_costs,
                 headers=self.headers,
                 prompt_family=self.prompt_family,
-<<<<<<< HEAD
                 **self.kwargs
-=======
             )
             await self._log_event(
                 "action",
@@ -550,7 +421,6 @@
                     "agent": self.agent,
                     "role": self.role,
                 },
->>>>>>> 48f599a3
             )
 
         await self._log_event(
@@ -562,14 +432,6 @@
             },
         )
         self.context = await self.research_conductor.conduct_research()
-<<<<<<< HEAD
-
-        await self._log_event("research", step="research_completed", details={
-            "context_length": len(self.context)
-        })
-        return self.context
-=======
->>>>>>> 48f599a3
 
         await self._log_event(
             "research",
@@ -651,15 +513,6 @@
         # Return the research context
         return self.context
 
-<<<<<<< HEAD
-    async def write_report(self, existing_headers: list = [], relevant_written_contents: list = [], ext_context=None, custom_prompt="") -> str:
-        await self._log_event("research", step="writing_report", details={
-            "existing_headers": existing_headers,
-            "context_source": "external" if ext_context else "internal"
-        })
-
-        report = await self.report_generator.write_report(
-=======
     async def write_report(
         self,
         existing_headers: list[str] | None = None,
@@ -725,7 +578,6 @@
 
         # Regular report generation
         report: str = await self.report_generator.write_report(
->>>>>>> 48f599a3
             existing_headers=existing_headers,
             relevant_written_contents=relevant_written_contents,
             ext_context=ext_context or self.context,
@@ -737,13 +589,6 @@
             step="report_completed",
             details={"report_length": len(report)},
         )
-<<<<<<< HEAD
-
-        await self._log_event("research", step="report_completed", details={
-            "report_length": len(report)
-        })
-=======
->>>>>>> 48f599a3
         return report
 
     async def write_report_conclusion(
@@ -761,12 +606,6 @@
         await self._log_event("research", step="introduction_completed")
         return intro
 
-<<<<<<< HEAD
-    async def quick_search(self, query: str, query_domains: list[str] = None) -> list[Any]:
-        return await get_search_results(query, self.retrievers[0], query_domains=query_domains)
-
-    async def get_subtopics(self):
-=======
     async def quick_search(
         self,
         query: str,
@@ -782,7 +621,6 @@
         )
 
     async def get_subtopics(self) -> list[str]:
->>>>>>> 48f599a3
         return await self.report_generator.get_subtopics()
 
     async def get_draft_section_titles(
