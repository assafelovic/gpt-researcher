--- conflicted
+++ resolved
@@ -3,16 +3,10 @@
 
 from gpt_researcher.config import Config
 from gpt_researcher.context.compression import ContextCompressor
-<<<<<<< HEAD
 from gpt_researcher.document import DocumentLoader
 from gpt_researcher.master.functions import *
 from gpt_researcher.memory import Memory
 from gpt_researcher.utils.enum import ReportSource, ReportType
-=======
-from gpt_researcher.master.functions import *
-from gpt_researcher.memory import Memory
-from gpt_researcher.utils.enum import ReportType
->>>>>>> dc2e3a1f
 
 
 class GPTResearcher:
@@ -24,25 +18,16 @@
         self,
         query: str,
         report_type: str = ReportType.ResearchReport.value,
-<<<<<<< HEAD
         report_source=ReportSource.External.value,
-=======
->>>>>>> dc2e3a1f
         source_urls=None,
         config_path=None,
         websocket=None,
         agent=None,
         role=None,
-<<<<<<< HEAD
-        parent_query="",
-        subtopics=[],
-        visited_urls=set(),
-        context=[]
-=======
+        context=[],
         parent_query: str = "",
         subtopics: list = [],
         visited_urls: set = set()
->>>>>>> dc2e3a1f
     ):
         """
         Initialize the GPT Researcher class.
@@ -84,12 +69,8 @@
         """
         Runs the GPT Researcher to conduct research
         """
-<<<<<<< HEAD
         await stream_output("logs", f"🔎 Running research for '{self.query}'...", self.websocket)
-=======
-        print(f"🔎 Running research for '{self.query}'...")
-        
->>>>>>> dc2e3a1f
+  
         # Generate Agent
         if not (self.agent and self.role):
             self.agent, self.role = await choose_agent(self.query, self.cfg)
@@ -104,16 +85,11 @@
             context = await self.get_context_by_search(self.query, document_data)
         
         else:
-<<<<<<< HEAD
             context = await self.get_context_by_search(self.query)
 
         # Extending the global context (This is useful instead of setting the context directly above to avoid over-writing input context)
         self.context.extend(context)
-        
-=======
-            self.context = await self.get_context_by_search(self.query)
-
->>>>>>> dc2e3a1f
+      
         time.sleep(2)
 
     async def write_report(self, existing_headers: list = []):
@@ -123,13 +99,6 @@
         Returns:
             str: The report
         """
-<<<<<<< HEAD
-=======
-        # Write Research Report
-        if self.report_type == "custom_report":
-            self.role = self.cfg.agent_role if self.cfg.agent_role else self.role
-
->>>>>>> dc2e3a1f
         await stream_output("logs", f"✍️ Writing summary for research task: {self.query}...", self.websocket)
 
         if self.report_type == "custom_report":
@@ -187,11 +156,7 @@
         context = await asyncio.gather(*[self.process_sub_query(sub_query, scraped_data) for sub_query in sub_queries])
         return context
 
-<<<<<<< HEAD
     async def process_sub_query(self, sub_query: str, scraped_data: list = []):
-=======
-    async def process_sub_query(self, sub_query: str):
->>>>>>> dc2e3a1f
         """Takes in a sub query and scrapes urls based on it and gathers context.
 
         Args:
@@ -243,10 +208,6 @@
 
         # Get Urls
         retriever = self.retriever(sub_query)
-<<<<<<< HEAD
-
-=======
->>>>>>> dc2e3a1f
         search_results = retriever.search(
             max_results=self.cfg.max_search_results_per_query)
         new_search_urls = await self.get_new_urls([url.get("href") for url in search_results])
@@ -260,13 +221,9 @@
         await stream_output("logs", f"📝 Getting relevant content based on query: {query}...", self.websocket)
         # Summarize Raw Data
         context_compressor = ContextCompressor(
-<<<<<<< HEAD
             documents=pages,
             embeddings=self.memory.get_embeddings()
         )
-=======
-            documents=pages, embeddings=self.memory.get_embeddings())
->>>>>>> dc2e3a1f
         # Run Tasks
         return context_compressor.get_context(query, max_results=8)
 
