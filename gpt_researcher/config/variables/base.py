--- conflicted
+++ resolved
@@ -1,9 +1,5 @@
-<<<<<<< HEAD
-from typing import Union, List, Dict, Any
-=======
 from __future__ import annotations
 
->>>>>>> 48f599a3
 from typing_extensions import TypedDict
 
 
@@ -44,20 +40,13 @@
     DEEP_RESEARCH_CONCURRENCY: int
     DEEP_RESEARCH_DEPTH: int
     DEEP_RESEARCH_BREADTH: int
-<<<<<<< HEAD
-    MCP_SERVERS: List[Dict[str, Any]]
+    MCP_SERVERS: list[str]
     MCP_AUTO_TOOL_SELECTION: bool
     MCP_USE_LLM_ARGS: bool
-    MCP_ALLOWED_ROOT_PATHS: List[str]
+    MCP_ALLOWED_ROOT_PATHS: list[str]
     MCP_STRATEGY: str
     REASONING_EFFORT: str
-=======
-    MCP_SERVERS: list[str]
-    MCP_AUTO_TOOL_SELECTION: bool
-    MCP_ALLOWED_ROOT_PATHS: list[str]
-    # RAG (Retrieval-Augmented Generation) settings
     ENABLE_RAG_REPORT_GENERATION: bool
     RAG_CHUNK_SIZE: int
     RAG_CHUNK_OVERLAP: int
-    RAG_MAX_CHUNKS_PER_SECTION: int
->>>>>>> 48f599a3
+    RAG_MAX_CHUNKS_PER_SECTION: int