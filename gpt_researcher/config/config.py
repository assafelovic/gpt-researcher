from __future__ import annotations

import json
import os
import warnings
<<<<<<< HEAD
from typing import Dict, Any, List, Union, Type, get_origin, get_args

from gpt_researcher.llm_provider.generic.base import ReasoningEfforts
from .variables.default import DEFAULT_CONFIG
from .variables.base import BaseConfig
=======
from contextlib import suppress
from datetime import timedelta
from typing import Any, ClassVar, Dict, List, Self, Union, get_args, get_origin

# Import fallback logic from the new module
from gpt_researcher.config.fallback_logic import set_llm_attributes
from gpt_researcher.config.variables.base import BaseConfig
from gpt_researcher.config.variables.default import DEFAULT_CONFIG
from gpt_researcher.llm_provider import GenericLLMProvider
from gpt_researcher.retrievers.utils import get_all_retriever_names

with suppress(ImportError):
    from litellm import _logging  # pyright: ignore[reportMissingImports]
    _logging._turn_on_debug()


def _log_config_section(
    section_name: str,
    message: str,
    level: str = "INFO",
    verbose: bool = True,
) -> None:
    """Helper function for consistent config logging."""
    if not verbose:
        return
    from colorama import Fore, Style
    colors: dict[str, str] = {
        "DEBUG": Fore.LIGHTBLACK_EX,
        "INFO": Fore.CYAN,
        "WARN": Fore.YELLOW,
        "ERROR": Fore.RED,
        "SUCCESS": Fore.GREEN,
    }
    color: str = colors.get(level, Fore.WHITE)
    print(f"{color}[{level}] {section_name}: {message}{Style.RESET_ALL}")
>>>>>>> 48f599a3


class Config:
    """Config class for GPT Researcher."""

    CONFIG_DIR: ClassVar[str] = os.path.join(os.path.dirname(__file__), "variables")
    DefaultConfig: ClassVar[Self] | None = None

    # Class-level caching for fallback providers
    _cached_fast_llm_fallback_providers: ClassVar[list[GenericLLMProvider]] = []
    _cached_smart_llm_fallback_providers: ClassVar[list[GenericLLMProvider]] = []
    _cached_strategic_llm_fallback_providers: ClassVar[list[GenericLLMProvider]] = []
    _fallbacks_initialized: ClassVar[bool] = False

    def __new__(cls, *args, **kwargs) -> Self:
        if cls.DefaultConfig is None:
            cls.DefaultConfig = super().__new__(cls)
        if not args and not kwargs:
            return cls.DefaultConfig
        if args and args[0] == "default":
            return cls.DefaultConfig
        if kwargs and kwargs.get("config_path") == "default":
            return cls.DefaultConfig
        return super().__new__(cls)

    def __init__(
        self,
        config_path: str | None = None,
    ):
        """Initialize the config class."""
        self.config_path: str | None = config_path

        # Initialize lists for instantiated fallback providers
        self.fast_llm_fallback_providers: list[GenericLLMProvider] = []
        self.smart_llm_fallback_providers: list[GenericLLMProvider] = []
        self.strategic_llm_fallback_providers: list[GenericLLMProvider] = []

        # Initialize private attributes for LLM configurations
        self._smart_llm: str = ""
        self._smart_llm_model: str | None = None
        self._smart_llm_provider: str | None = None
        self._fast_llm: str = ""
        self._fast_llm_model: str | None = None
        self._fast_llm_provider: str | None = None
        self._strategic_llm: str = ""
        self._strategic_llm_model: str | None = None
        self._strategic_llm_provider: str | None = None

        config_to_use: BaseConfig = self.load_config(config_path)
        self._set_attributes(config_to_use)
        self._set_embedding_attributes()
        set_llm_attributes(self)
        self._handle_deprecated_attributes()
        if config_to_use["REPORT_SOURCE"] != "web":
            self._set_doc_path(config_to_use)

        # MCP support configuration
<<<<<<< HEAD
        self.mcp_servers = []  # List of MCP server configurations
        self.mcp_allowed_root_paths = []  # Allowed root paths for MCP servers

        # Read from config
        if hasattr(self, 'mcp_servers'):
            self.mcp_servers = self.mcp_servers
        if hasattr(self, 'mcp_allowed_root_paths'):
            self.mcp_allowed_root_paths = self.mcp_allowed_root_paths

    def _set_attributes(self, config: Dict[str, Any]) -> None:
        for key, value in config.items():
            env_value = os.getenv(key)
            if env_value is not None:
                value = self.convert_env_value(key, env_value, BaseConfig.__annotations__[key])
            setattr(self, key.lower(), value)
=======
        self.mcp_servers: list[str] = config_to_use.get("MCP_SERVERS", [])

        # Allowed root paths for MCP servers
        self.mcp_allowed_root_paths: list[str] = config_to_use.get("MCP_ALLOWED_ROOT_PATHS", []) or []

    # Smart LLM properties
    @property
    def smart_llm(self) -> str:
        """Get the smart LLM configuration."""
        return self._smart_llm

    @smart_llm.setter
    def smart_llm(self, value: str) -> None:
        """Set the smart LLM configuration."""
        self._smart_llm = value
        self._smart_llm_provider, self._smart_llm_model = self.parse_llm(value)

    @property
    def smart_llm_model(self) -> str | None:
        """Get the smart LLM model."""
        return self._smart_llm_model

    @smart_llm_model.setter
    def smart_llm_model(self, value: str | None) -> None:
        """Set the smart LLM model."""
        self._smart_llm_model = value
        if self._smart_llm_provider and value:
            self._smart_llm = f"{self._smart_llm_provider}:{value}"
        elif not value:
            self._smart_llm = ""

    @property
    def smart_llm_provider(self) -> str | None:
        """Get the smart LLM provider."""
        return self._smart_llm_provider

    @smart_llm_provider.setter
    def smart_llm_provider(self, value: str | None) -> None:
        """Set the smart LLM provider."""
        self._smart_llm_provider = value
        if value and self._smart_llm_model:
            self._smart_llm = f"{value}:{self._smart_llm_model}"
        elif not value:
            self._smart_llm = ""

    # Fast LLM properties
    @property
    def fast_llm(self) -> str:
        """Get the fast LLM configuration."""
        return self._fast_llm
>>>>>>> 48f599a3

    @fast_llm.setter
    def fast_llm(self, value: str) -> None:
        """Set the fast LLM configuration."""
        self._fast_llm = value
        self._fast_llm_provider, self._fast_llm_model = self.parse_llm(value)

    @property
    def fast_llm_model(self) -> str | None:
        """Get the fast LLM model."""
        return self._fast_llm_model

    @fast_llm_model.setter
    def fast_llm_model(self, value: str | None) -> None:
        """Set the fast LLM model."""
        self._fast_llm_model = value
        if self._fast_llm_provider and value:
            self._fast_llm = f"{self._fast_llm_provider}:{value}"
        elif not value:
            self._fast_llm = ""

    @property
    def fast_llm_provider(self) -> str | None:
        """Get the fast LLM provider."""
        return self._fast_llm_provider

    @fast_llm_provider.setter
    def fast_llm_provider(self, value: str | None) -> None:
        """Set the fast LLM provider."""
        self._fast_llm_provider = value
        if value and self._fast_llm_model:
            self._fast_llm = f"{value}:{self._fast_llm_model}"
        elif not value:
            self._fast_llm = ""

    # Strategic LLM properties
    @property
    def strategic_llm(self) -> str:
        """Get the strategic LLM configuration."""
        return self._strategic_llm

    @strategic_llm.setter
    def strategic_llm(self, value: str) -> None:
        """Set the strategic LLM configuration."""
        self._strategic_llm = value
        self._strategic_llm_provider, self._strategic_llm_model = self.parse_llm(value)

    @property
    def strategic_llm_model(self) -> str | None:
        """Get the strategic LLM model."""
        return self._strategic_llm_model

    @strategic_llm_model.setter
    def strategic_llm_model(self, value: str | None) -> None:
        """Set the strategic LLM model."""
        self._strategic_llm_model = value
        if self._strategic_llm_provider and value:
            self._strategic_llm = f"{self._strategic_llm_provider}:{value}"
        elif not value:
            self._strategic_llm = ""

    @property
    def strategic_llm_provider(self) -> str | None:
        """Get the strategic LLM provider."""
        return self._strategic_llm_provider

    @strategic_llm_provider.setter
    def strategic_llm_provider(self, value: str | None) -> None:
        """Set the strategic LLM provider."""
        self._strategic_llm_provider = value
        if value and self._strategic_llm_model:
            self._strategic_llm = f"{value}:{self._strategic_llm_model}"
        elif not value:
            self._strategic_llm = ""

    def _parse_default_config(self) -> None:
        self.embedding_kwargs: dict[str, Any] = DEFAULT_CONFIG.get("EMBEDDING_KWARGS", {}) or {}
        self.agent_role: str | None = DEFAULT_CONFIG.get("AGENT_ROLE", None) or None
        self.browse_chunk_max_length: int = DEFAULT_CONFIG.get("BROWSE_CHUNK_MAX_LENGTH", 8192) or 8192
        self.cache_expiry_time: timedelta = DEFAULT_CONFIG.get("CACHE_EXPIRY_TIME", timedelta(days=2)) or timedelta(days=2)
        self.curate_sources: bool = DEFAULT_CONFIG.get("CURATE_SOURCES", False) or False
        self.deep_research_breadth: int = DEFAULT_CONFIG.get("DEEP_RESEARCH_BREADTH", 3) or 3
        self.deep_research_concurrency: int = DEFAULT_CONFIG.get("DEEP_RESEARCH_CONCURRENCY", 4) or 4
        self.deep_research_depth: int = DEFAULT_CONFIG.get("DEEP_RESEARCH_DEPTH", 2) or 2
        self.doc_path: str = DEFAULT_CONFIG.get("DOC_PATH", "./my-docs") or "./my-docs"
        self.language: str = DEFAULT_CONFIG.get("LANGUAGE", "english") or "english"
        self.max_iterations: int = DEFAULT_CONFIG.get("MAX_ITERATIONS", 3) or 3
        self.max_scraper_workers: int = DEFAULT_CONFIG.get("MAX_SCRAPER_WORKERS", 15) or 15
        self.max_search_results_per_query: int = DEFAULT_CONFIG.get("MAX_SEARCH_RESULTS_PER_QUERY", 5) or 5
        self.max_subtopics: int = DEFAULT_CONFIG.get("MAX_SUBTOPICS", 3) or 3
        self.prompt_family: str = DEFAULT_CONFIG.get("PROMPT_FAMILY", "default") or "default"
        self.report_format: str = DEFAULT_CONFIG.get("REPORT_FORMAT", "APA") or "APA"
        self.report_source: str = DEFAULT_CONFIG.get("REPORT_SOURCE", "web") or "web"
        # Handle RETRIEVER with default value
        retriever_env: str = os.environ.get("RETRIEVER", DEFAULT_CONFIG.get("RETRIEVER", "tavily")) or "tavily"
        try:
            self.retrievers: list[str] = self.parse_retrievers(retriever_env)
        except ValueError as e:
            print(f"Warning: {e.__class__.__name__}: {e}. Defaulting to 'tavily' retriever.")
            self.retrievers = ["tavily"]
        self.scraper: str = DEFAULT_CONFIG.get("SCRAPER", "bs") or "bs"
        self.similarity_threshold: float = DEFAULT_CONFIG.get("SIMILARITY_THRESHOLD", 0.42) or 0.42
        self.total_words: int = DEFAULT_CONFIG.get("TOTAL_WORDS", 1200) or 1200
        self.user_agent: str = (
            DEFAULT_CONFIG.get(
                "USER_AGENT",
                "Mozilla/5.0 (Windows NT 10.0; Win64; x64) AppleWebKit/537.36 (KHTML, like Gecko) Chrome/119.0.0.0 Safari/537.36 Edg/119.0.0.0",
            )
            or "Mozilla/5.0 (Windows NT 10.0; Win64; x64) AppleWebKit/537.36 (KHTML, like Gecko) Chrome/119.0.0.0 Safari/537.36 Edg/119.0.0.0"
        )
        self.verbose: bool = DEFAULT_CONFIG.get("VERBOSE", True) or True

        self.mcp_allowed_root_paths: list[str] = DEFAULT_CONFIG.get("MCP_ALLOWED_ROOT_PATHS", []) or []
        self.mcp_auto_tool_selection: bool = DEFAULT_CONFIG.get("MCP_AUTO_TOOL_SELECTION", True) or True
        self.mcp_servers: list[str] = DEFAULT_CONFIG.get("MCP_SERVERS", []) or []

<<<<<<< HEAD
    def _set_llm_attributes(self) -> None:
        self.fast_llm_provider, self.fast_llm_model = self.parse_llm(self.fast_llm)
        self.smart_llm_provider, self.smart_llm_model = self.parse_llm(self.smart_llm)
        self.strategic_llm_provider, self.strategic_llm_model = self.parse_llm(self.strategic_llm)
        self.reasoning_effort = self.parse_reasoning_effort(os.getenv("REASONING_EFFORT"))
=======
        self.memory_backend: str = DEFAULT_CONFIG.get("MEMORY_BACKEND", "local") or "local"
        self.embedding_fallback_list: list[str] | str = DEFAULT_CONFIG.get("EMBEDDING_FALLBACKS", "auto") or "auto"
        self.embedding: str = DEFAULT_CONFIG.get("EMBEDDING", "openai:text-embedding-3-small") or "openai:text-embedding-3-small"

        self.fast_llm_fallbacks: list[str] | str = DEFAULT_CONFIG.get("FAST_LLM_FALLBACKS", "auto") or "auto"
        self.fast_llm = DEFAULT_CONFIG.get("FAST_LLM", "") or ""
        self.fast_token_limit: int = DEFAULT_CONFIG.get("FAST_TOKEN_LIMIT", 3000) or 3000
        self.smart_llm_fallbacks: list[str] | str = DEFAULT_CONFIG.get("SMART_LLM_FALLBACKS", "auto") or "auto"
        self.smart_llm = DEFAULT_CONFIG.get("SMART_LLM", "") or ""
        self.smart_token_limit: int = DEFAULT_CONFIG.get("SMART_TOKEN_LIMIT", 6000) or 6000
        self.strategic_llm_fallbacks: list[str] | str = DEFAULT_CONFIG.get("STRATEGIC_LLM_FALLBACKS", "auto") or "auto"
        self.strategic_llm = DEFAULT_CONFIG.get("STRATEGIC_LLM", "") or ""
        self.strategic_token_limit: int = DEFAULT_CONFIG.get("STRATEGIC_TOKEN_LIMIT", 4000) or 4000

        self.llm_kwargs: dict[str, Any] = DEFAULT_CONFIG.get("LLM_KWARGS", {}) or {}
        self.llm_temperature: float = DEFAULT_CONFIG.get("LLM_TEMPERATURE", 0.55) or 0.55
        self.summary_token_limit: int = DEFAULT_CONFIG.get("SUMMARY_TOKEN_LIMIT", 700) or 700
        self.temperature: float = DEFAULT_CONFIG.get("TEMPERATURE", 0.4) or 0.4

    def _set_attributes(
        self,
        config: dict[str, Any] | BaseConfig,
    ) -> None:
        self._parse_default_config()
        for key, value in config.items():
            env_value: str | None = os.getenv(key)
            if env_value is not None:
                # Handle ForwardRef objects from __future__ annotations
                type_hint = BaseConfig.__annotations__.get(key)
                if type_hint is not None:
                    # Resolve ForwardRef if needed
                    if hasattr(type_hint, "__forward_arg__"):  # ForwardRef object
                        # Get the string representation and try to resolve it
                        try:
                            import typing
                            if hasattr(typing, "get_type_hints"):
                                resolved_hints: dict[str, Any] = typing.get_type_hints(BaseConfig)
                                type_hint: Any = resolved_hints.get(key, str)  # Default to str if not found
                            else:
                                type_hint = str  # Fallback to str
                        except (NameError, AttributeError, TypeError):
                            type_hint = str  # Fallback to str if resolution fails

                    value: Any = self.convert_env_value(key, env_value, type_hint)
                else:
                    # If no type hint found, keep the env_value as string
                    value = env_value
            setattr(self, key.casefold(), value)

    def _set_embedding_attributes(self) -> None:
        self.embedding_provider, self.embedding_model = self.parse_embedding(self.embedding)
        self.embedding_fallback_list = []
>>>>>>> 48f599a3

    def _handle_deprecated_attributes(self) -> None:
        if os.getenv("EMBEDDING_PROVIDER") is not None:
            warnings.warn(
                "EMBEDDING_PROVIDER is deprecated and will be removed soon. Use EMBEDDING instead.",
                FutureWarning,
                stacklevel=2,
            )
            self.embedding_provider: str | None = (os.environ["EMBEDDING_PROVIDER"] or self.embedding_provider or "").strip() or None

            match os.environ["EMBEDDING_PROVIDER"]:
                case "ollama":
                    self.embedding_model: str | None = (os.environ["OLLAMA_EMBEDDING_MODEL"] or "").strip() or None
                case "custom":
                    self.embedding_model = (os.environ["OPENAI_EMBEDDING_MODEL"] or "").strip() or None
                case "openai":
                    self.embedding_model = "text-embedding-3-large"
                case "azure_openai":
                    self.embedding_model = "text-embedding-3-large"
                case "huggingface":
                    self.embedding_model = "sentence-transformers/all-MiniLM-L6-v2"
                case "gigachat":
                    self.embedding_model = "Embeddings"
                case "google_genai":
                    self.embedding_model = "text-embedding-004"
                case _:
                    raise Exception("Embedding provider not found.")

        _deprecation_warning = "LLM_PROVIDER, FAST_LLM_MODEL and SMART_LLM_MODEL are deprecated and will be removed soon. Use FAST_LLM and SMART_LLM instead."
        if os.getenv("LLM_PROVIDER") is not None:
            warnings.warn(_deprecation_warning, FutureWarning, stacklevel=2)
            self.fast_llm_provider = (os.environ["LLM_PROVIDER"] or self.fast_llm_provider or "").strip()
            self.smart_llm_provider = (os.environ["LLM_PROVIDER"] or self.smart_llm_provider or "").strip()
            self.strategic_llm_provider = (os.environ["LLM_PROVIDER"] or self.strategic_llm_provider or "").strip()
        if os.getenv("FAST_LLM_MODEL") is not None:
            warnings.warn(_deprecation_warning, FutureWarning, stacklevel=2)
            self.fast_llm_model = (os.environ["FAST_LLM_MODEL"] or self.fast_llm_model or "").strip() or None
        if os.getenv("SMART_LLM_MODEL") is not None:
            warnings.warn(_deprecation_warning, FutureWarning, stacklevel=2)
<<<<<<< HEAD
            self.smart_llm_model = os.environ["SMART_LLM_MODEL"] or self.smart_llm_model

    def _set_doc_path(self, config: Dict[str, Any]) -> None:
        self.doc_path = config['DOC_PATH']
        if self.doc_path:
=======
            self.smart_llm_model = (os.environ["SMART_LLM_MODEL"] or self.smart_llm_model or "").strip() or None
        if os.getenv("STRATEGIC_LLM_MODEL") is not None:
            warnings.warn(_deprecation_warning, FutureWarning, stacklevel=2)
            self.strategic_llm_model = (os.environ["STRATEGIC_LLM_MODEL"] or self.strategic_llm_model or "").strip() or None

    def _set_doc_path(self, config: dict[str, Any] | BaseConfig) -> None:
        self.doc_path: str = config["DOC_PATH"]
        if self.doc_path and self.doc_path.strip():
>>>>>>> 48f599a3
            try:
                self.validate_doc_path()
                _log_config_section("DOC PATH", f"Document path validated: '{self.doc_path}'")
            except Exception as e:
                _log_config_section("DOC PATH", f"Error validating doc_path: {e.__class__.__name__}: {e}. Using default", "WARN")
                self.doc_path = DEFAULT_CONFIG["DOC_PATH"]

    @classmethod
    def load_config(cls, config_path: str | None) -> BaseConfig:
        """Load a configuration by name."""
        # Merge with default config to ensure all keys are present
        copied_default_cfg: BaseConfig | dict[str, Any] = DEFAULT_CONFIG.copy()

        if config_path is None or not config_path.strip():
            _log_config_section("CONFIG", "No config file specified, using defaults", "WARN")
            return copied_default_cfg

        # config_path = os.path.join(cls.CONFIG_DIR, config_path)
        if not os.path.exists(config_path):
            if config_path.strip().casefold() != "default":
                _log_config_section("CONFIG", f"Configuration not found at '{config_path}', using defaults", "WARN")
                if not config_path.casefold().endswith(".json"):
                    _log_config_section("CONFIG", f"Did you mean: '{config_path}.json'?")
            return copied_default_cfg

        with open(config_path, "r") as f:
            _log_config_section("CONFIG", f"Loading configuration from '{os.path.abspath(config_path)}'", "SUCCESS")
            custom_config_cfg = json.load(f)

        copied_default_cfg.update(custom_config_cfg)
        return copied_default_cfg

    @classmethod
    def list_available_configs(cls) -> list[str]:
        """List all available configuration names."""
        configs: list[str] = ["default"]
        for file in os.listdir(cls.CONFIG_DIR):
            if file.casefold().endswith(".json"):
                configs.append(file[:-5])  # Remove .json extension
        return configs

    def parse_retrievers(self, retriever_str: str) -> list[str]:
        """Parse the retriever string into a list of retrievers and validate them."""
<<<<<<< HEAD
        from ..retrievers.utils import get_all_retriever_names
        
        retrievers = [retriever.strip()
                      for retriever in retriever_str.split(",")]
        valid_retrievers = get_all_retriever_names() or []
        invalid_retrievers = [r for r in retrievers if r not in valid_retrievers]
=======
        retrievers: list[str] = [retriever.strip() for retriever in retriever_str.strip().split(",")]
        valid_retrievers: list[Any] = get_all_retriever_names() or []
        invalid_retrievers: list[str] = [r for r in retrievers if r not in valid_retrievers]
>>>>>>> 48f599a3
        if invalid_retrievers:
            raise ValueError(f"Invalid retriever(s) found: {', '.join(invalid_retrievers)}. Valid options are: {', '.join(valid_retrievers)}.")
        return retrievers

    @staticmethod
    def parse_llm(llm_str: str | None) -> tuple[str | None, str | None]:
        """Parse llm string into (llm_provider, llm_model)."""
        from gpt_researcher.llm_provider.generic.base import (
            _SUPPORTED_PROVIDERS as _SUPPORTED_LLM_PROVIDERS_BASE,
        )

        if (
            llm_str is None
            or not llm_str.strip()
            or llm_str.strip().casefold() == "auto"
        ):
            return None, None
        try:
            llm_provider, llm_model = llm_str.split(":", 1)
            assert llm_provider in _SUPPORTED_LLM_PROVIDERS_BASE, f"Unsupported `{llm_provider}`.\nSupported llm providers are: " + ", ".join(_SUPPORTED_LLM_PROVIDERS_BASE)
            return llm_provider, llm_model
        except ValueError:
            raise ValueError("Set SMART_LLM or FAST_LLM = '<llm_provider>:<llm_model>' e.g. 'openai:gpt-4o-mini'")

    @staticmethod
    def parse_reasoning_effort(reasoning_effort_str: str | None) -> str | None:
        """Parse reasoning effort string into (reasoning_effort)."""
        if reasoning_effort_str is None:
            return ReasoningEfforts.Medium.value
        if reasoning_effort_str not in [effort.value for effort in ReasoningEfforts]:
            raise ValueError(f"Invalid reasoning effort: {reasoning_effort_str}. Valid options are: {', '.join([effort.value for effort in ReasoningEfforts])}")
        return reasoning_effort_str

    @staticmethod
    def parse_embedding(embedding_str: str | None) -> tuple[str | None, str | None]:
        """Parse embedding string into (embedding_provider, embedding_model)."""
        from gpt_researcher.memory.embeddings import (
            _SUPPORTED_PROVIDERS as _SUPPORTED_EMBEDDING_PROVIDERS_MEM,
        )

        if embedding_str is None:
            return None, None
        try:
            embedding_provider, embedding_model = embedding_str.split(":", 1)
            assert embedding_provider in _SUPPORTED_EMBEDDING_PROVIDERS_MEM, f"Unsupported {embedding_provider}.\nSupported embedding providers are: " + ", ".join(
                _SUPPORTED_EMBEDDING_PROVIDERS_MEM
            )
            return embedding_provider, embedding_model
        except ValueError:
            raise ValueError("Set EMBEDDING = '<embedding_provider>:<embedding_model>' Eg 'openai:text-embedding-3-large'")

    def validate_doc_path(self):
        """Ensure that the folder exists at the doc path"""
        os.makedirs(self.doc_path, exist_ok=True)

    @staticmethod
    def parse_duration(duration_str: str) -> timedelta:
        """Parse a duration string into a timedelta object.

        Args:
            duration_str (str): The duration string to parse.

        Returns:
            timedelta: The parsed timedelta object.
        """
        # Define a regex pattern to match the format "XyYmZwZdHmMs"
        import re

        pattern = r"(?:(\d+)y)?(?:(\d+)m)?(?:(\d+)w)?(?:(\d+)d)?(?:(\d+)h)?(?:(\d+)m)?(?:(\d+)s)?"
        match: re.Match[str] | None = re.match(pattern, duration_str)
        if not match:
            raise ValueError(f"Invalid duration format: '{duration_str}'")

        years, months, weeks, days, hours, minutes, seconds = match.groups()
        return timedelta(
            days=(int(years or 0) * 365 + int(months or 0) * 30 + int(weeks or 0) * 7 + int(days or 0)),
            hours=int(hours or 0),
            minutes=int(minutes or 0),
            seconds=int(seconds or 0),
        )

    @staticmethod
    def convert_env_value(
        key: str,
        env_value: str,
        type_hint: type,
    ) -> Any:
        """Convert environment variable to the appropriate type based on the type hint."""

        casefold_env_value: str = env_value.casefold().strip()
        if key == "CACHE_EXPIRY_TIME":
            try:
                return Config.parse_duration(env_value)
            except ValueError:
                print(f"Warning: Invalid duration format: '{env_value}'. Using default value (2 days).")
                return timedelta(days=2)

        origin: Any | None = get_origin(type_hint)
        args: tuple[Any, ...] = get_args(type_hint)

        if origin is Union:
            # Handle Union types (e.g., Union[str, None])
            for arg in args:
                if arg is type(None):
                    if casefold_env_value in ("none", "null", ""):
                        return None
                else:
                    try:
                        return Config.convert_env_value(key, env_value, arg)
                    except ValueError:
                        continue
            raise ValueError(f"Cannot convert `{env_value}` to any of {args}")

        if type_hint is bool:
            return casefold_env_value in ("true", "1", "yes", "on")
        elif type_hint is int:
            return int(env_value)
        elif type_hint is float:
            return float(env_value)
        elif type_hint in (str, Any):
            return str(env_value)
        elif origin is list or origin is List:
            return json.loads(env_value)
<<<<<<< HEAD
        elif type_hint is dict:
            return json.loads(env_value)
        else:
            raise ValueError(f"Unsupported type {type_hint} for key {key}")

=======
        elif type_hint is dict or type_hint is Dict:
            return json.loads(env_value)
        else:
            raise ValueError(f"Unsupported type `{type_hint}` for key '{key}'")
>>>>>>> 48f599a3

    def set_verbose(self, verbose: bool) -> None:
        """Set the verbosity level."""
        self.llm_kwargs["verbose"] = verbose

<<<<<<< HEAD
    def get_mcp_server_config(self, name: str) -> dict:
        """
        Get the configuration for an MCP server.
        
        Args:
            name (str): The name of the MCP server to get the config for.
                
        Returns:
            dict: The server configuration, or an empty dict if the server is not found.
        """
        if not name or not self.mcp_servers:
            return {}
        
        for server in self.mcp_servers:
            if isinstance(server, dict) and server.get("name") == name:
                return server
            
=======
    def get_mcp_server_config(
        self,
        server_name: str,
    ) -> dict[str, Any]:
        """Get the configuration for an MCP server.

        Args:
            server_name (str): The name of the MCP server to get the config for.

        Returns:
            dict: The server configuration, or an empty dict if the server is not found.
        """
        if not server_name or not self.mcp_servers:
            return {}

        for server in self.mcp_servers:
            if isinstance(server, dict) and server.get("name") == server_name:
                return server

>>>>>>> 48f599a3
        return {}<|MERGE_RESOLUTION|>--- conflicted
+++ resolved
@@ -3,13 +3,6 @@
 import json
 import os
 import warnings
-<<<<<<< HEAD
-from typing import Dict, Any, List, Union, Type, get_origin, get_args
-
-from gpt_researcher.llm_provider.generic.base import ReasoningEfforts
-from .variables.default import DEFAULT_CONFIG
-from .variables.base import BaseConfig
-=======
 from contextlib import suppress
 from datetime import timedelta
 from typing import Any, ClassVar, Dict, List, Self, Union, get_args, get_origin
@@ -45,7 +38,6 @@
     }
     color: str = colors.get(level, Fore.WHITE)
     print(f"{color}[{level}] {section_name}: {message}{Style.RESET_ALL}")
->>>>>>> 48f599a3
 
 
 class Config:
@@ -103,23 +95,6 @@
             self._set_doc_path(config_to_use)
 
         # MCP support configuration
-<<<<<<< HEAD
-        self.mcp_servers = []  # List of MCP server configurations
-        self.mcp_allowed_root_paths = []  # Allowed root paths for MCP servers
-
-        # Read from config
-        if hasattr(self, 'mcp_servers'):
-            self.mcp_servers = self.mcp_servers
-        if hasattr(self, 'mcp_allowed_root_paths'):
-            self.mcp_allowed_root_paths = self.mcp_allowed_root_paths
-
-    def _set_attributes(self, config: Dict[str, Any]) -> None:
-        for key, value in config.items():
-            env_value = os.getenv(key)
-            if env_value is not None:
-                value = self.convert_env_value(key, env_value, BaseConfig.__annotations__[key])
-            setattr(self, key.lower(), value)
-=======
         self.mcp_servers: list[str] = config_to_use.get("MCP_SERVERS", [])
 
         # Allowed root paths for MCP servers
@@ -170,7 +145,6 @@
     def fast_llm(self) -> str:
         """Get the fast LLM configuration."""
         return self._fast_llm
->>>>>>> 48f599a3
 
     @fast_llm.setter
     def fast_llm(self, value: str) -> None:
@@ -287,13 +261,6 @@
         self.mcp_auto_tool_selection: bool = DEFAULT_CONFIG.get("MCP_AUTO_TOOL_SELECTION", True) or True
         self.mcp_servers: list[str] = DEFAULT_CONFIG.get("MCP_SERVERS", []) or []
 
-<<<<<<< HEAD
-    def _set_llm_attributes(self) -> None:
-        self.fast_llm_provider, self.fast_llm_model = self.parse_llm(self.fast_llm)
-        self.smart_llm_provider, self.smart_llm_model = self.parse_llm(self.smart_llm)
-        self.strategic_llm_provider, self.strategic_llm_model = self.parse_llm(self.strategic_llm)
-        self.reasoning_effort = self.parse_reasoning_effort(os.getenv("REASONING_EFFORT"))
-=======
         self.memory_backend: str = DEFAULT_CONFIG.get("MEMORY_BACKEND", "local") or "local"
         self.embedding_fallback_list: list[str] | str = DEFAULT_CONFIG.get("EMBEDDING_FALLBACKS", "auto") or "auto"
         self.embedding: str = DEFAULT_CONFIG.get("EMBEDDING", "openai:text-embedding-3-small") or "openai:text-embedding-3-small"
@@ -346,7 +313,6 @@
     def _set_embedding_attributes(self) -> None:
         self.embedding_provider, self.embedding_model = self.parse_embedding(self.embedding)
         self.embedding_fallback_list = []
->>>>>>> 48f599a3
 
     def _handle_deprecated_attributes(self) -> None:
         if os.getenv("EMBEDDING_PROVIDER") is not None:
@@ -386,13 +352,6 @@
             self.fast_llm_model = (os.environ["FAST_LLM_MODEL"] or self.fast_llm_model or "").strip() or None
         if os.getenv("SMART_LLM_MODEL") is not None:
             warnings.warn(_deprecation_warning, FutureWarning, stacklevel=2)
-<<<<<<< HEAD
-            self.smart_llm_model = os.environ["SMART_LLM_MODEL"] or self.smart_llm_model
-
-    def _set_doc_path(self, config: Dict[str, Any]) -> None:
-        self.doc_path = config['DOC_PATH']
-        if self.doc_path:
-=======
             self.smart_llm_model = (os.environ["SMART_LLM_MODEL"] or self.smart_llm_model or "").strip() or None
         if os.getenv("STRATEGIC_LLM_MODEL") is not None:
             warnings.warn(_deprecation_warning, FutureWarning, stacklevel=2)
@@ -401,7 +360,6 @@
     def _set_doc_path(self, config: dict[str, Any] | BaseConfig) -> None:
         self.doc_path: str = config["DOC_PATH"]
         if self.doc_path and self.doc_path.strip():
->>>>>>> 48f599a3
             try:
                 self.validate_doc_path()
                 _log_config_section("DOC PATH", f"Document path validated: '{self.doc_path}'")
@@ -445,18 +403,9 @@
 
     def parse_retrievers(self, retriever_str: str) -> list[str]:
         """Parse the retriever string into a list of retrievers and validate them."""
-<<<<<<< HEAD
-        from ..retrievers.utils import get_all_retriever_names
-        
-        retrievers = [retriever.strip()
-                      for retriever in retriever_str.split(",")]
-        valid_retrievers = get_all_retriever_names() or []
-        invalid_retrievers = [r for r in retrievers if r not in valid_retrievers]
-=======
         retrievers: list[str] = [retriever.strip() for retriever in retriever_str.strip().split(",")]
         valid_retrievers: list[Any] = get_all_retriever_names() or []
         invalid_retrievers: list[str] = [r for r in retrievers if r not in valid_retrievers]
->>>>>>> 48f599a3
         if invalid_retrievers:
             raise ValueError(f"Invalid retriever(s) found: {', '.join(invalid_retrievers)}. Valid options are: {', '.join(valid_retrievers)}.")
         return retrievers
@@ -580,60 +529,30 @@
             return str(env_value)
         elif origin is list or origin is List:
             return json.loads(env_value)
-<<<<<<< HEAD
-        elif type_hint is dict:
-            return json.loads(env_value)
-        else:
-            raise ValueError(f"Unsupported type {type_hint} for key {key}")
-
-=======
         elif type_hint is dict or type_hint is Dict:
             return json.loads(env_value)
         else:
             raise ValueError(f"Unsupported type `{type_hint}` for key '{key}'")
->>>>>>> 48f599a3
 
     def set_verbose(self, verbose: bool) -> None:
         """Set the verbosity level."""
         self.llm_kwargs["verbose"] = verbose
 
-<<<<<<< HEAD
     def get_mcp_server_config(self, name: str) -> dict:
         """
         Get the configuration for an MCP server.
-        
+
         Args:
             name (str): The name of the MCP server to get the config for.
-                
+
         Returns:
             dict: The server configuration, or an empty dict if the server is not found.
         """
         if not name or not self.mcp_servers:
             return {}
-        
+
         for server in self.mcp_servers:
             if isinstance(server, dict) and server.get("name") == name:
                 return server
-            
-=======
-    def get_mcp_server_config(
-        self,
-        server_name: str,
-    ) -> dict[str, Any]:
-        """Get the configuration for an MCP server.
-
-        Args:
-            server_name (str): The name of the MCP server to get the config for.
-
-        Returns:
-            dict: The server configuration, or an empty dict if the server is not found.
-        """
-        if not server_name or not self.mcp_servers:
-            return {}
-
-        for server in self.mcp_servers:
-            if isinstance(server, dict) and server.get("name") == server_name:
-                return server
-
->>>>>>> 48f599a3
+
         return {}