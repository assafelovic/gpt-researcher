import json
import os
import warnings
from typing import Dict, Any, List, Union, Type, get_origin, get_args
from .variables.default import DEFAULT_CONFIG
from .variables.base import BaseConfig
from ..retrievers.utils import get_all_retriever_names


class Config:
    """Config class for GPT Researcher."""

    CONFIG_DIR = os.path.join(os.path.dirname(__file__), "variables")

    def __init__(self, config_path: str | None = None):
        """Initialize the config class."""
        self.config_path = config_path
        self.llm_kwargs: Dict[str, Any] = {}
        self.embedding_kwargs: Dict[str, Any] = {}

        config_to_use = self.load_config(config_path)
        self._set_attributes(config_to_use)
        self._set_embedding_attributes()
        self._set_llm_attributes()
        self._handle_deprecated_attributes()
        self._set_doc_path(config_to_use)

    def _set_attributes(self, config: Dict[str, Any]) -> None:
        for key, value in config.items():
            env_value = os.getenv(key)
            if env_value is not None:
                value = self.convert_env_value(key, env_value, BaseConfig.__annotations__[key])
            setattr(self, key.lower(), value)

        # Handle RETRIEVER with default value
        retriever_env = os.environ.get("RETRIEVER", "tavily")
        try:
<<<<<<< HEAD
            self.retrievers = self.parse_retrievers(self.retriever)
=======
            self.retrievers = self.parse_retrievers(retriever_env)
>>>>>>> 46e3193f
        except ValueError as e:
            print(f"Warning: {str(e)}. Defaulting to 'tavily' retriever.")
            self.retrievers = ["tavily"]

    def _set_embedding_attributes(self) -> None:
        self.embedding_provider, self.embedding_model = self.parse_embedding(
            self.embedding
        )

    def _set_llm_attributes(self) -> None:
        self.fast_llm_provider, self.fast_llm_model = self.parse_llm(self.fast_llm)
        self.smart_llm_provider, self.smart_llm_model = self.parse_llm(self.smart_llm)

    def _handle_deprecated_attributes(self) -> None:
        if os.getenv("EMBEDDING_PROVIDER") is not None:
            warnings.warn(
                "EMBEDDING_PROVIDER is deprecated and will be removed soon. Use EMBEDDING instead.",
                FutureWarning,
                stacklevel=2,
            )
            self.embedding_provider = (
                os.environ["EMBEDDING_PROVIDER"] or self.embedding_provider
            )

            match os.environ["EMBEDDING_PROVIDER"]:
                case "ollama":
                    self.embedding_model = os.environ["OLLAMA_EMBEDDING_MODEL"]
                case "custom":
                    self.embedding_model = os.getenv("OPENAI_EMBEDDING_MODEL", "custom")
                case "openai":
                    self.embedding_model = "text-embedding-3-small"
                case "azure_openai":
                    self.embedding_model = os.environ["AZURE_EMBEDDING_MODEL"]
                case "huggingface":
                    self.embedding_model = "sentence-transformers/all-MiniLM-L6-v2"
                case _:
                    raise Exception("Embedding provider not found.")

        _deprecation_warning = (
            "LLM_PROVIDER, FAST_LLM_MODEL and SMART_LLM_MODEL are deprecated and "
            "will be removed soon. Use FAST_LLM and SMART_LLM instead."
        )
        if os.getenv("LLM_PROVIDER") is not None:
            warnings.warn(_deprecation_warning, FutureWarning, stacklevel=2)
            self.fast_llm_provider = (
                os.environ["LLM_PROVIDER"] or self.fast_llm_provider
            )
            self.smart_llm_provider = (
                os.environ["LLM_PROVIDER"] or self.smart_llm_provider
            )
        if os.getenv("FAST_LLM_MODEL") is not None:
            warnings.warn(_deprecation_warning, FutureWarning, stacklevel=2)
            self.fast_llm_model = os.environ["FAST_LLM_MODEL"] or self.fast_llm_model
        if os.getenv("SMART_LLM_MODEL") is not None:
            warnings.warn(_deprecation_warning, FutureWarning, stacklevel=2)
            self.smart_llm_model = os.environ["SMART_LLM_MODEL"] or self.smart_llm_model
        
    def _set_doc_path(self, config: Dict[str, Any]) -> None:
        self.doc_path = config['DOC_PATH']
        if self.doc_path:
            try:
                self.validate_doc_path()
            except Exception as e:
                print(f"Warning: Error validating doc_path: {str(e)}. Using default doc_path.")
                self.doc_path = DEFAULT_CONFIG['DOC_PATH']

    @classmethod
    def load_config(cls, config_path: str | None) -> Dict[str, Any]:
        """Load a configuration by name."""
        if config_path is None:
            return DEFAULT_CONFIG

        # config_path = os.path.join(cls.CONFIG_DIR, config_path)
        if not os.path.exists(config_path):
            print(f"Warning: Configuration not found at '{config_path}'. Using default configuration.")
            if not config_path.endswith(".json"):
                print(f"Do you mean '{config_path}.json'?")
            return DEFAULT_CONFIG

        with open(config_path, "r") as f:
            custom_config = json.load(f)

        # Merge with default config to ensure all keys are present
        merged_config = DEFAULT_CONFIG.copy()
        merged_config.update(custom_config)
        return merged_config

    @classmethod
    def list_available_configs(cls) -> List[str]:
        """List all available configuration names."""
        configs = ["default"]
        for file in os.listdir(cls.CONFIG_DIR):
            if file.endswith(".json"):
                configs.append(file[:-5])  # Remove .json extension
        return configs

    def parse_retrievers(self, retriever_str: str) -> List[str]:
        """Parse the retriever string into a list of retrievers and validate them."""
        retrievers = [retriever.strip()
                      for retriever in retriever_str.split(",")]
        valid_retrievers = get_all_retriever_names() or []
        invalid_retrievers = [r for r in retrievers if r not in valid_retrievers]
        if invalid_retrievers:
            raise ValueError(
                f"Invalid retriever(s) found: {', '.join(invalid_retrievers)}. "
                f"Valid options are: {', '.join(valid_retrievers)}."
            )
        return retrievers

    @staticmethod
    def parse_llm(llm_str: str | None) -> tuple[str | None, str | None]:
        """Parse llm string into (llm_provider, llm_model)."""
        from gpt_researcher.llm_provider.generic.base import _SUPPORTED_PROVIDERS

        if llm_str is None:
            return None, None
        try:
            llm_provider, llm_model = llm_str.split(":", 1)
            assert llm_provider in _SUPPORTED_PROVIDERS, (
                f"Unsupported {llm_provider}.\nSupported llm providers are: "
                + ", ".join(_SUPPORTED_PROVIDERS)
            )
            return llm_provider, llm_model
        except ValueError:
            raise ValueError(
                "Set SMART_LLM or FAST_LLM = '<llm_provider>:<llm_model>' "
                "Eg 'openai:gpt-4o-mini'"
            )

    @staticmethod
    def parse_embedding(embedding_str: str | None) -> tuple[str | None, str | None]:
        """Parse embedding string into (embedding_provider, embedding_model)."""
        from gpt_researcher.memory.embeddings import _SUPPORTED_PROVIDERS

        if embedding_str is None:
            return None, None
        try:
            embedding_provider, embedding_model = embedding_str.split(":", 1)
            assert embedding_provider in _SUPPORTED_PROVIDERS, (
                f"Unsupported {embedding_provider}.\nSupported embedding providers are: "
                + ", ".join(_SUPPORTED_PROVIDERS)
            )
            return embedding_provider, embedding_model
        except ValueError:
            raise ValueError(
                "Set EMBEDDING = '<embedding_provider>:<embedding_model>' "
                "Eg 'openai:text-embedding-3-large'"
            )

    def validate_doc_path(self):
        """Ensure that the folder exists at the doc path"""
        os.makedirs(self.doc_path, exist_ok=True)

    @staticmethod
    def convert_env_value(key: str, env_value: str, type_hint: Type) -> Any:
        """Convert environment variable to the appropriate type based on the type hint."""
        origin = get_origin(type_hint)
        args = get_args(type_hint)

        if origin is Union:
            # Handle Union types (e.g., Union[str, None])
            for arg in args:
                if arg is type(None):
                    if env_value.lower() in ("none", "null", ""):
                        return None
                else:
                    try:
                        return Config.convert_env_value(key, env_value, arg)
                    except ValueError:
                        continue
            raise ValueError(f"Cannot convert {env_value} to any of {args}")

        if type_hint is bool:
            return env_value.lower() in ("true", "1", "yes", "on")
        elif type_hint is int:
            return int(env_value)
        elif type_hint is float:
            return float(env_value)
        elif type_hint in (str, Any):
            return env_value
        elif origin is list or origin is List:
            return json.loads(env_value)
        else:
            raise ValueError(f"Unsupported type {type_hint} for key {key}")<|MERGE_RESOLUTION|>--- conflicted
+++ resolved
@@ -35,11 +35,7 @@
         # Handle RETRIEVER with default value
         retriever_env = os.environ.get("RETRIEVER", "tavily")
         try:
-<<<<<<< HEAD
-            self.retrievers = self.parse_retrievers(self.retriever)
-=======
             self.retrievers = self.parse_retrievers(retriever_env)
->>>>>>> 46e3193f
         except ValueError as e:
             print(f"Warning: {str(e)}. Defaulting to 'tavily' retriever.")
             self.retrievers = ["tavily"]
