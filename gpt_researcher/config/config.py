<<<<<<< HEAD
from __future__ import annotations

import json
import locale
import logging
import os

from pathlib import Path
from typing import Any, Dict, List, Union, cast, get_args, get_origin

from gpt_researcher.retrievers.utils import get_all_retriever_names
from gpt_researcher.utils.schemas import (
    OutputFileType,
    ReportFormat,
    ReportSource,
    ReportType,
    SupportedLanguages,
    Tone,
)

logger = logging.getLogger(__name__)


class Config:
    """Config class for GPT Researcher."""

    AGENT_ROLE: str = os.environ.get("AGENT_ROLE", "")
    CONFIG_DIR: str = os.path.join(os.path.dirname(__file__), "variables")
    CURATE_SOURCES: bool = bool(os.environ.get("CURATE_SOURCES", False))
    DOC_PATH: str = os.environ.get("DOC_PATH", str(Path.home().absolute()))
    EMBEDDING: str = os.environ.get("EMBEDDING", "openai:text-embedding-3-small")
    EMBEDDING_KWARGS: dict[str, Any] = json.loads(os.environ.get("EMBEDDING_KWARGS", "{}"))
    EMBEDDING_MODEL: str = os.environ.get("EMBEDDING_MODEL", "text-embedding-3-small")
    EMBEDDING_PROVIDER: str = os.environ.get("EMBEDDING_PROVIDER", "openai")
    FAST_LLM: str = os.environ.get("FAST_LLM", "groq:mixtral-8x7b-32768")
    FAST_LLM_MODEL: str = os.environ.get("FAST_LLM_MODEL", "mixtral-8x7b-32768")
    FAST_LLM_PROVIDER: str = os.environ.get("FAST_LLM_PROVIDER", "groq")
    LANGUAGE: SupportedLanguages = SupportedLanguages(
        os.environ.get(
            "LANGUAGE",
            (locale.getdefaultlocale()[0] or "en").split("_")[0],
        )
    )
    MAX_ITERATIONS: int = int(os.environ.get("MAX_ITERATIONS", 4))
    MAX_SEARCH_RESULTS_PER_QUERY: int = int(os.environ.get("MAX_SEARCH_RESULTS_PER_QUERY", 5))
    MAX_SUBTOPICS: int = int(os.environ.get("MAX_SUBTOPICS", 3))
    MEMORY_BACKEND: ReportSource = ReportSource(os.environ.get("MEMORY_BACKEND", "local").lower())
    OUTPUT_FORMAT: OutputFileType = OutputFileType(
        os.environ.get(
            "OUTPUT_FORMAT",
            "markdown",
        )
    )
    REPORT_FORMAT: ReportFormat = ReportFormat(os.environ.get("REPORT_FORMAT", "APA"))
    REPORT_SOURCE: ReportSource = ReportSource(os.environ.get("REPORT_SOURCE", "web"))
    REPORT_TYPE: ReportType = ReportType(os.environ.get("REPORT_TYPE", "research_report"))
    RETRIEVER: str = os.environ.get("RETRIEVER", "tavily")
    SCRAPER: str = os.environ.get("SCRAPER", "bs")
    SIMILARITY_THRESHOLD: float = float(os.environ.get("SIMILARITY_THRESHOLD", 0.42))
    SMART_LLM: str = os.environ.get("SMART_LLM", "litellm:gemini-2.0-flash-exp")
    SMART_LLM_MODEL: str = os.environ.get("SMART_LLM_MODEL", "gemini-2.0-flash-exp")
    SMART_LLM_PROVIDER: str = os.environ.get("SMART_LLM_PROVIDER", "litellm")
    STRATEGIC_LLM: str = os.environ.get("STRATEGIC_LLM", "litellm:gemini-2.0-flash-thinking-exp")
    STRATEGIC_LLM_MODEL: str = os.environ.get(
        "STRATEGIC_LLM_MODEL",
        "gemini-2.0-flash-thinking-exp",
    )
    STRATEGIC_LLM_PROVIDER: str = os.environ.get("STRATEGIC_LLM_PROVIDER", "litellm")
    TEMPERATURE: float = float(os.environ.get("TEMPERATURE", 0.4))
    TONE: Tone = Tone.__members__.get(os.environ.get("TONE", "Objective").upper(), Tone.Objective)
    TOTAL_WORDS: int = int(os.environ.get("TOTAL_WORDS", 1000))
    USER_AGENT: str = os.environ.get(
        "USER_AGENT",
        "Mozilla/5.0 (Windows NT 10.0; Win64; x64) AppleWebKit/537.36 (KHTML, like Gecko) Chrome/119.0.0.0 Safari/537.36 Edg/119.0.0.0",
    )  # "Mozilla/5.0 (Macintosh; Intel Mac OS X 10_15_7) AppleWebKit/537.36 (KHTML, like Gecko) Chrome/128.0.0.0 Safari/537.36"
    VERBOSE: bool = bool(os.environ.get("VERBOSE", True))

    def __init__(
        self,
        config: os.PathLike | str | None = None,
        **kwargs: Any,
    ):
        """Initialize the config class."""
        self.config_path: Path | None = None
        if config is not None:
            self.config_path = Path(os.path.normpath(config)).expanduser().absolute()
        self.llm_kwargs: dict[str, Any] = {}

        config_to_use: dict[str, Any] = self.default_config_dict() if config == "default" or config is None else self._create_config_dict(config)
        config_to_use.update(kwargs)  # type: ignore
        for key, value in config_to_use.items():
            setattr(self, key, value)
        try:
            self.retrievers: list[str] = self.parse_retrievers(self.RETRIEVER)
        except ValueError as e:
            logger.warning(
                f"{e.__class__.__name__}: {e}. Defaulting to 'tavily' retriever.",
                exc_info=True,
            )
            self.retrievers = ["tavily"]
        self._setup_llms()
        self._set_doc_path(config_to_use)

    @classmethod
    def from_path(
        cls,
        config_path: os.PathLike | str | None,
    ) -> Config:
        """Load a configuration from a path."""
        config_dict = cls._create_config_dict(config_path)
        return cls(config_path, **config_dict)

    @classmethod
    def from_config(
        cls,
        config: dict[str, Any],
    ) -> Config:
        """Load a configuration from a dictionary."""
        config_dict = cls._create_config_dict(config)
        return cls(None, **config_dict)

    def to_dict(self) -> dict[str, Any]:
        """Return the config as a dictionary."""
        return {k: v for k, v in self.__dict__.items() if not k.startswith("_") and k.upper() == k}

    @classmethod
    def default_config_dict(cls) -> dict[str, Any]:
        """Return the default config as a dictionary."""
        return {k: v for k, v in cls.__dict__.items() if k == k.upper() and not k.startswith("_")}

    @classmethod
    def _create_config_dict(
        cls,
        config: os.PathLike | str | dict[str, Any] | None = None,
    ) -> dict[str, Any]:
        """Parse a config from a path or dict."""
        if config is None or config == "default":
            return cls.default_config_dict()
        if isinstance(config, str) and not config.strip():
            return cls.default_config_dict()

        if isinstance(config, dict):
            config_dict = config
        elif isinstance(config, (os.PathLike, str)):
            config_path_obj: Path = Path(os.path.expandvars(os.path.normpath(config))).absolute()
            if not config_path_obj.exists():
                config_path_obj = Path.home().joinpath(".gpt_researcher", f"{config_path_obj.stem}.json")
                if not config_path_obj.exists():
                    logger.warning(f"Warning: Configuration not found at '{config_path_obj}'. Using default configuration.")
                    if not config_path_obj.suffix.casefold().endswith(".json"):
                        logger.warning(f"Did you mean: '{config_path_obj.with_suffix('.json')}'?")
                    return cls.default_config_dict()
            try:
                config_dict: dict[str, Any] = json.loads(config_path_obj.read_text())
            except Exception as e:
                logger.exception(f"Error loading config from {config_path_obj}: {e.__class__.__name__}: {e}")
                logger.warning("Using default configuration.")
                return cls.default_config_dict()
        else:
            raise ValueError(f"Invalid config type: {config.__class__.__name__}, expected path-like or dict.")

        config_dict.update(cls.default_config_dict())  # type: ignore[arg-type]
        return config_dict

    def __setattr__(self, key: str, value: Any):
        upper_key = key.upper()
        if upper_key not in Config.__annotations__:
            super().__setattr__(key, value)
            return
        env_value = os.environ.get(key)
        if env_value is None:
            super().__setattr__(key, value)
            return
        value = self.convert_env_value(
            key,
            env_value,
            Config.__annotations__[upper_key],
        )
        os.environ[upper_key] = str(value)

    def _setup_llms(self):
        embedding_provider = os.environ.get("EMBEDDING_PROVIDER")
        if embedding_provider is None:
            # Inline parse_embedding logic
            if self.EMBEDDING is None:
                msg = "Set EMBEDDING = '<embedding_provider>:<embedding_model>' Eg 'openai:text-embedding-3-large'"
                raise ValueError(msg)
            try:
                self.EMBEDDING_PROVIDER, self.EMBEDDING_MODEL = self.EMBEDDING.split(":", 1)
            except ValueError:
                msg = "Set EMBEDDING = '<embedding_provider>:<embedding_model>' Eg 'openai:text-embedding-3-large'"
                raise ValueError(msg)

        # FAST_LLM
        try:
            self.FAST_LLM_PROVIDER, self.FAST_LLM_MODEL = self.FAST_LLM.split(":", 1)
        except ValueError:
            logger.error("FAST_LLM not setup correctly. Format: '<llm_provider>:<llm_model>' e.g. 'openai:gpt-4o-mini'")
            self.FAST_LLM_PROVIDER = self.__class__.FAST_LLM_PROVIDER
            self.FAST_LLM_MODEL = self.__class__.FAST_LLM_MODEL

        # SMART_LLM
        try:
            self.SMART_LLM_PROVIDER, self.SMART_LLM_MODEL = self.STRATEGIC_LLM.split(":", 1)
        except ValueError:
            logger.error("STRATEGIC_LLM not setup correctly. Format: '<llm_provider>:<llm_model>' e.g. 'openai:gpt-4o-mini'")
            self.SMART_LLM_PROVIDER = self.__class__.SMART_LLM_PROVIDER
            self.SMART_LLM_MODEL = self.__class__.SMART_LLM_MODEL

        # STRATEGIC_LLM
        try:
            self.STRATEGIC_LLM_PROVIDER, self.STRATEGIC_LLM_MODEL = self.STRATEGIC_LLM.split(":", 1)
        except ValueError:
            logger.error("STRATEGIC_LLM not setup correctly. Format: '<llm_provider>:<llm_model>' e.g. 'openai:gpt-4o-mini'")
            self.STRATEGIC_LLM_PROVIDER = self.__class__.STRATEGIC_LLM_PROVIDER
            self.STRATEGIC_LLM_MODEL = self.__class__.STRATEGIC_LLM_MODEL

    def _set_doc_path(
        self,
        config: dict[str, Any],
    ):
        self.DOC_PATH = config.get("DOC_PATH", self.DOC_PATH)
        if not self.DOC_PATH or not self.DOC_PATH.strip():
            return
        try:
            os.makedirs(self.DOC_PATH, exist_ok=True)
        except Exception as e:
            logger.warning(
                f"Warning: Error validating doc_path: {e.__class__.__name__}: {e}. Using default doc_path.",
                exc_info=True,
            )
            self.DOC_PATH = config.get("DOC_PATH", str(Path.home().absolute()))

    @classmethod
    def load_config(
        cls,
        config_path: os.PathLike | str | None,
    ) -> dict[str, Any]:
        """Load a configuration by name."""
        if config_path is None:
            config_dict = cls.default_config_dict()
        else:
            config_dict = cls._create_config_dict(config_path)

        # Merge with default config to ensure all keys are present
        merged_config: dict[str, Any] = cast(dict, cls.default_config_dict().copy())
        merged_config.update(config_dict)
        return merged_config

    @classmethod
    def list_available_configs(cls) -> list[str]:
        """List all available configuration names."""
        configs = ["default"]
        for file in Path(os.path.expandvars(os.path.normpath(cls.CONFIG_DIR))).absolute().iterdir():
            if file.suffix.casefold() == ".json":
                configs.append(file.stem)  # Remove .json extension
        return configs

    def parse_retrievers(
        self,
        retriever_str: str,
    ) -> list[str]:
        """Parse the retriever string into a list of retrievers and validate them."""
        retrievers = [retriever.strip() for retriever in retriever_str.split(",")]
        valid_retrievers = get_all_retriever_names()
        invalid_retrievers = [r for r in retrievers if r not in valid_retrievers]
        if invalid_retrievers:
            raise ValueError(f"Invalid retriever(s) found: {', '.join(invalid_retrievers)}. Valid options are: {', '.join(valid_retrievers)}.")
        return retrievers

    @classmethod
    def convert_env_value(
        cls,
        key: str,
        env_value: str,
        type_hint: type | str,
    ) -> Any:
        """Convert environment variable to the appropriate type based on the type hint."""
        origin: Any = get_origin(type_hint)
        args: tuple[Any, ...] = get_args(type_hint)

        if origin in (Union, "Union"):
            # Handle Union types (e.g., Union[str, None])
            for arg in args:
                if arg in (None.__class__.__name__, None.__class__):
                    if env_value.casefold() in ("none", "null", "", None):
                        return None
                else:
                    try:
                        return cls.convert_env_value(key, env_value, arg)
                    except ValueError:
                        continue
            raise ValueError(f"Cannot convert env value `{env_value}` to any of arg types `{args}` for key '{key}'")

        if type_hint in (bool, "bool"):
            return env_value.casefold() in ("true", "1", "yes", "on", "y")
        elif type_hint in (int, "int"):
            return int(env_value)
        elif type_hint in (float, "float"):
            return float(env_value)
        elif type_hint in (str, Any, "str"):
            return env_value
        elif origin in {list, List, dict, Dict, "list", "dict", "List", "Dict"}:
            return json.loads(env_value)
        else:
            raise ValueError(f"Unsupported type '{type_hint}' for key '{key}'")
=======
import json
import os
import warnings
from typing import Dict, Any, List, Union, Type, get_origin, get_args
from .variables.default import DEFAULT_CONFIG
from .variables.base import BaseConfig
from ..retrievers.utils import get_all_retriever_names


class Config:
    """Config class for GPT Researcher."""

    CONFIG_DIR = os.path.join(os.path.dirname(__file__), "variables")

    def __init__(self, config_path: str | None = None):
        """Initialize the config class."""
        self.config_path = config_path
        self.llm_kwargs: Dict[str, Any] = {}
        self.embedding_kwargs: Dict[str, Any] = {}

        config_to_use = self.load_config(config_path)
        self._set_attributes(config_to_use)
        self._set_embedding_attributes()
        self._set_llm_attributes()
        self._handle_deprecated_attributes()
        self._set_doc_path(config_to_use)

    def _set_attributes(self, config: Dict[str, Any]) -> None:
        for key, value in config.items():
            env_value = os.getenv(key)
            if env_value is not None:
                value = self.convert_env_value(key, env_value, BaseConfig.__annotations__[key])
            setattr(self, key.lower(), value)

        # Handle RETRIEVER with default value
        retriever_env = os.environ.get("RETRIEVER", config.get("RETRIEVER", "tavily"))
        try:
            self.retrievers = self.parse_retrievers(retriever_env)
        except ValueError as e:
            print(f"Warning: {str(e)}. Defaulting to 'tavily' retriever.")
            self.retrievers = ["tavily"]

    def _set_embedding_attributes(self) -> None:
        self.embedding_provider, self.embedding_model = self.parse_embedding(
            self.embedding
        )

    def _set_llm_attributes(self) -> None:
        self.fast_llm_provider, self.fast_llm_model = self.parse_llm(self.fast_llm)
        self.smart_llm_provider, self.smart_llm_model = self.parse_llm(self.smart_llm)
        self.strategic_llm_provider, self.strategic_llm_model = self.parse_llm(self.strategic_llm)

    def _handle_deprecated_attributes(self) -> None:
        if os.getenv("EMBEDDING_PROVIDER") is not None:
            warnings.warn(
                "EMBEDDING_PROVIDER is deprecated and will be removed soon. Use EMBEDDING instead.",
                FutureWarning,
                stacklevel=2,
            )
            self.embedding_provider = (
                os.environ["EMBEDDING_PROVIDER"] or self.embedding_provider
            )

            match os.environ["EMBEDDING_PROVIDER"]:
                case "ollama":
                    self.embedding_model = os.environ["OLLAMA_EMBEDDING_MODEL"]
                case "custom":
                    self.embedding_model = os.getenv("OPENAI_EMBEDDING_MODEL", "custom")
                case "openai":
                    self.embedding_model = "text-embedding-3-large"
                case "azure_openai":
                    self.embedding_model = "text-embedding-3-large"
                case "huggingface":
                    self.embedding_model = "sentence-transformers/all-MiniLM-L6-v2"
                case "google_genai":
                    self.embedding_model = "text-embedding-004"
                case _:
                    raise Exception("Embedding provider not found.")

        _deprecation_warning = (
            "LLM_PROVIDER, FAST_LLM_MODEL and SMART_LLM_MODEL are deprecated and "
            "will be removed soon. Use FAST_LLM and SMART_LLM instead."
        )
        if os.getenv("LLM_PROVIDER") is not None:
            warnings.warn(_deprecation_warning, FutureWarning, stacklevel=2)
            self.fast_llm_provider = (
                os.environ["LLM_PROVIDER"] or self.fast_llm_provider
            )
            self.smart_llm_provider = (
                os.environ["LLM_PROVIDER"] or self.smart_llm_provider
            )
        if os.getenv("FAST_LLM_MODEL") is not None:
            warnings.warn(_deprecation_warning, FutureWarning, stacklevel=2)
            self.fast_llm_model = os.environ["FAST_LLM_MODEL"] or self.fast_llm_model
        if os.getenv("SMART_LLM_MODEL") is not None:
            warnings.warn(_deprecation_warning, FutureWarning, stacklevel=2)
            self.smart_llm_model = os.environ["SMART_LLM_MODEL"] or self.smart_llm_model
        
    def _set_doc_path(self, config: Dict[str, Any]) -> None:
        self.doc_path = config['DOC_PATH']
        if self.doc_path:
            try:
                self.validate_doc_path()
            except Exception as e:
                print(f"Warning: Error validating doc_path: {str(e)}. Using default doc_path.")
                self.doc_path = DEFAULT_CONFIG['DOC_PATH']

    @classmethod
    def load_config(cls, config_path: str | None) -> Dict[str, Any]:
        """Load a configuration by name."""
        if config_path is None:
            return DEFAULT_CONFIG

        # config_path = os.path.join(cls.CONFIG_DIR, config_path)
        if not os.path.exists(config_path):
            if config_path and config_path != "default":
                print(f"Warning: Configuration not found at '{config_path}'. Using default configuration.")
                if not config_path.endswith(".json"):
                    print(f"Do you mean '{config_path}.json'?")
            return DEFAULT_CONFIG

        with open(config_path, "r") as f:
            custom_config = json.load(f)

        # Merge with default config to ensure all keys are present
        merged_config = DEFAULT_CONFIG.copy()
        merged_config.update(custom_config)
        return merged_config

    @classmethod
    def list_available_configs(cls) -> List[str]:
        """List all available configuration names."""
        configs = ["default"]
        for file in os.listdir(cls.CONFIG_DIR):
            if file.endswith(".json"):
                configs.append(file[:-5])  # Remove .json extension
        return configs

    def parse_retrievers(self, retriever_str: str) -> List[str]:
        """Parse the retriever string into a list of retrievers and validate them."""
        retrievers = [retriever.strip()
                      for retriever in retriever_str.split(",")]
        valid_retrievers = get_all_retriever_names() or []
        invalid_retrievers = [r for r in retrievers if r not in valid_retrievers]
        if invalid_retrievers:
            raise ValueError(
                f"Invalid retriever(s) found: {', '.join(invalid_retrievers)}. "
                f"Valid options are: {', '.join(valid_retrievers)}."
            )
        return retrievers

    @staticmethod
    def parse_llm(llm_str: str | None) -> tuple[str | None, str | None]:
        """Parse llm string into (llm_provider, llm_model)."""
        from gpt_researcher.llm_provider.generic.base import _SUPPORTED_PROVIDERS

        if llm_str is None:
            return None, None
        try:
            llm_provider, llm_model = llm_str.split(":", 1)
            assert llm_provider in _SUPPORTED_PROVIDERS, (
                f"Unsupported {llm_provider}.\nSupported llm providers are: "
                + ", ".join(_SUPPORTED_PROVIDERS)
            )
            return llm_provider, llm_model
        except ValueError:
            raise ValueError(
                "Set SMART_LLM or FAST_LLM = '<llm_provider>:<llm_model>' "
                "Eg 'openai:gpt-4o-mini'"
            )

    @staticmethod
    def parse_embedding(embedding_str: str | None) -> tuple[str | None, str | None]:
        """Parse embedding string into (embedding_provider, embedding_model)."""
        from gpt_researcher.memory.embeddings import _SUPPORTED_PROVIDERS

        if embedding_str is None:
            return None, None
        try:
            embedding_provider, embedding_model = embedding_str.split(":", 1)
            assert embedding_provider in _SUPPORTED_PROVIDERS, (
                f"Unsupported {embedding_provider}.\nSupported embedding providers are: "
                + ", ".join(_SUPPORTED_PROVIDERS)
            )
            return embedding_provider, embedding_model
        except ValueError:
            raise ValueError(
                "Set EMBEDDING = '<embedding_provider>:<embedding_model>' "
                "Eg 'openai:text-embedding-3-large'"
            )

    def validate_doc_path(self):
        """Ensure that the folder exists at the doc path"""
        os.makedirs(self.doc_path, exist_ok=True)

    @staticmethod
    def convert_env_value(key: str, env_value: str, type_hint: Type) -> Any:
        """Convert environment variable to the appropriate type based on the type hint."""
        origin = get_origin(type_hint)
        args = get_args(type_hint)

        if origin is Union:
            # Handle Union types (e.g., Union[str, None])
            for arg in args:
                if arg is type(None):
                    if env_value.lower() in ("none", "null", ""):
                        return None
                else:
                    try:
                        return Config.convert_env_value(key, env_value, arg)
                    except ValueError:
                        continue
            raise ValueError(f"Cannot convert {env_value} to any of {args}")

        if type_hint is bool:
            return env_value.lower() in ("true", "1", "yes", "on")
        elif type_hint is int:
            return int(env_value)
        elif type_hint is float:
            return float(env_value)
        elif type_hint in (str, Any):
            return env_value
        elif origin is list or origin is List:
            return json.loads(env_value)
        else:
            raise ValueError(f"Unsupported type {type_hint} for key {key}")
>>>>>>> c36835d7
<|MERGE_RESOLUTION|>--- conflicted
+++ resolved
@@ -1,535 +1,304 @@
-<<<<<<< HEAD
-from __future__ import annotations
-
-import json
-import locale
-import logging
-import os
-
-from pathlib import Path
-from typing import Any, Dict, List, Union, cast, get_args, get_origin
-
-from gpt_researcher.retrievers.utils import get_all_retriever_names
-from gpt_researcher.utils.schemas import (
-    OutputFileType,
-    ReportFormat,
-    ReportSource,
-    ReportType,
-    SupportedLanguages,
-    Tone,
-)
-
-logger = logging.getLogger(__name__)
-
-
-class Config:
-    """Config class for GPT Researcher."""
-
-    AGENT_ROLE: str = os.environ.get("AGENT_ROLE", "")
-    CONFIG_DIR: str = os.path.join(os.path.dirname(__file__), "variables")
-    CURATE_SOURCES: bool = bool(os.environ.get("CURATE_SOURCES", False))
-    DOC_PATH: str = os.environ.get("DOC_PATH", str(Path.home().absolute()))
-    EMBEDDING: str = os.environ.get("EMBEDDING", "openai:text-embedding-3-small")
-    EMBEDDING_KWARGS: dict[str, Any] = json.loads(os.environ.get("EMBEDDING_KWARGS", "{}"))
-    EMBEDDING_MODEL: str = os.environ.get("EMBEDDING_MODEL", "text-embedding-3-small")
-    EMBEDDING_PROVIDER: str = os.environ.get("EMBEDDING_PROVIDER", "openai")
-    FAST_LLM: str = os.environ.get("FAST_LLM", "groq:mixtral-8x7b-32768")
-    FAST_LLM_MODEL: str = os.environ.get("FAST_LLM_MODEL", "mixtral-8x7b-32768")
-    FAST_LLM_PROVIDER: str = os.environ.get("FAST_LLM_PROVIDER", "groq")
-    LANGUAGE: SupportedLanguages = SupportedLanguages(
-        os.environ.get(
-            "LANGUAGE",
-            (locale.getdefaultlocale()[0] or "en").split("_")[0],
-        )
-    )
-    MAX_ITERATIONS: int = int(os.environ.get("MAX_ITERATIONS", 4))
-    MAX_SEARCH_RESULTS_PER_QUERY: int = int(os.environ.get("MAX_SEARCH_RESULTS_PER_QUERY", 5))
-    MAX_SUBTOPICS: int = int(os.environ.get("MAX_SUBTOPICS", 3))
-    MEMORY_BACKEND: ReportSource = ReportSource(os.environ.get("MEMORY_BACKEND", "local").lower())
-    OUTPUT_FORMAT: OutputFileType = OutputFileType(
-        os.environ.get(
-            "OUTPUT_FORMAT",
-            "markdown",
-        )
-    )
-    REPORT_FORMAT: ReportFormat = ReportFormat(os.environ.get("REPORT_FORMAT", "APA"))
-    REPORT_SOURCE: ReportSource = ReportSource(os.environ.get("REPORT_SOURCE", "web"))
-    REPORT_TYPE: ReportType = ReportType(os.environ.get("REPORT_TYPE", "research_report"))
-    RETRIEVER: str = os.environ.get("RETRIEVER", "tavily")
-    SCRAPER: str = os.environ.get("SCRAPER", "bs")
-    SIMILARITY_THRESHOLD: float = float(os.environ.get("SIMILARITY_THRESHOLD", 0.42))
-    SMART_LLM: str = os.environ.get("SMART_LLM", "litellm:gemini-2.0-flash-exp")
-    SMART_LLM_MODEL: str = os.environ.get("SMART_LLM_MODEL", "gemini-2.0-flash-exp")
-    SMART_LLM_PROVIDER: str = os.environ.get("SMART_LLM_PROVIDER", "litellm")
-    STRATEGIC_LLM: str = os.environ.get("STRATEGIC_LLM", "litellm:gemini-2.0-flash-thinking-exp")
-    STRATEGIC_LLM_MODEL: str = os.environ.get(
-        "STRATEGIC_LLM_MODEL",
-        "gemini-2.0-flash-thinking-exp",
-    )
-    STRATEGIC_LLM_PROVIDER: str = os.environ.get("STRATEGIC_LLM_PROVIDER", "litellm")
-    TEMPERATURE: float = float(os.environ.get("TEMPERATURE", 0.4))
-    TONE: Tone = Tone.__members__.get(os.environ.get("TONE", "Objective").upper(), Tone.Objective)
-    TOTAL_WORDS: int = int(os.environ.get("TOTAL_WORDS", 1000))
-    USER_AGENT: str = os.environ.get(
-        "USER_AGENT",
-        "Mozilla/5.0 (Windows NT 10.0; Win64; x64) AppleWebKit/537.36 (KHTML, like Gecko) Chrome/119.0.0.0 Safari/537.36 Edg/119.0.0.0",
-    )  # "Mozilla/5.0 (Macintosh; Intel Mac OS X 10_15_7) AppleWebKit/537.36 (KHTML, like Gecko) Chrome/128.0.0.0 Safari/537.36"
-    VERBOSE: bool = bool(os.environ.get("VERBOSE", True))
-
-    def __init__(
-        self,
-        config: os.PathLike | str | None = None,
-        **kwargs: Any,
-    ):
-        """Initialize the config class."""
-        self.config_path: Path | None = None
-        if config is not None:
-            self.config_path = Path(os.path.normpath(config)).expanduser().absolute()
-        self.llm_kwargs: dict[str, Any] = {}
-
-        config_to_use: dict[str, Any] = self.default_config_dict() if config == "default" or config is None else self._create_config_dict(config)
-        config_to_use.update(kwargs)  # type: ignore
-        for key, value in config_to_use.items():
-            setattr(self, key, value)
-        try:
-            self.retrievers: list[str] = self.parse_retrievers(self.RETRIEVER)
-        except ValueError as e:
-            logger.warning(
-                f"{e.__class__.__name__}: {e}. Defaulting to 'tavily' retriever.",
-                exc_info=True,
-            )
-            self.retrievers = ["tavily"]
-        self._setup_llms()
-        self._set_doc_path(config_to_use)
-
-    @classmethod
-    def from_path(
-        cls,
-        config_path: os.PathLike | str | None,
-    ) -> Config:
-        """Load a configuration from a path."""
-        config_dict = cls._create_config_dict(config_path)
-        return cls(config_path, **config_dict)
-
-    @classmethod
-    def from_config(
-        cls,
-        config: dict[str, Any],
-    ) -> Config:
-        """Load a configuration from a dictionary."""
-        config_dict = cls._create_config_dict(config)
-        return cls(None, **config_dict)
-
-    def to_dict(self) -> dict[str, Any]:
-        """Return the config as a dictionary."""
-        return {k: v for k, v in self.__dict__.items() if not k.startswith("_") and k.upper() == k}
-
-    @classmethod
-    def default_config_dict(cls) -> dict[str, Any]:
-        """Return the default config as a dictionary."""
-        return {k: v for k, v in cls.__dict__.items() if k == k.upper() and not k.startswith("_")}
-
-    @classmethod
-    def _create_config_dict(
-        cls,
-        config: os.PathLike | str | dict[str, Any] | None = None,
-    ) -> dict[str, Any]:
-        """Parse a config from a path or dict."""
-        if config is None or config == "default":
-            return cls.default_config_dict()
-        if isinstance(config, str) and not config.strip():
-            return cls.default_config_dict()
-
-        if isinstance(config, dict):
-            config_dict = config
-        elif isinstance(config, (os.PathLike, str)):
-            config_path_obj: Path = Path(os.path.expandvars(os.path.normpath(config))).absolute()
-            if not config_path_obj.exists():
-                config_path_obj = Path.home().joinpath(".gpt_researcher", f"{config_path_obj.stem}.json")
-                if not config_path_obj.exists():
-                    logger.warning(f"Warning: Configuration not found at '{config_path_obj}'. Using default configuration.")
-                    if not config_path_obj.suffix.casefold().endswith(".json"):
-                        logger.warning(f"Did you mean: '{config_path_obj.with_suffix('.json')}'?")
-                    return cls.default_config_dict()
-            try:
-                config_dict: dict[str, Any] = json.loads(config_path_obj.read_text())
-            except Exception as e:
-                logger.exception(f"Error loading config from {config_path_obj}: {e.__class__.__name__}: {e}")
-                logger.warning("Using default configuration.")
-                return cls.default_config_dict()
-        else:
-            raise ValueError(f"Invalid config type: {config.__class__.__name__}, expected path-like or dict.")
-
-        config_dict.update(cls.default_config_dict())  # type: ignore[arg-type]
-        return config_dict
-
-    def __setattr__(self, key: str, value: Any):
-        upper_key = key.upper()
-        if upper_key not in Config.__annotations__:
-            super().__setattr__(key, value)
-            return
-        env_value = os.environ.get(key)
-        if env_value is None:
-            super().__setattr__(key, value)
-            return
-        value = self.convert_env_value(
-            key,
-            env_value,
-            Config.__annotations__[upper_key],
-        )
-        os.environ[upper_key] = str(value)
-
-    def _setup_llms(self):
-        embedding_provider = os.environ.get("EMBEDDING_PROVIDER")
-        if embedding_provider is None:
-            # Inline parse_embedding logic
-            if self.EMBEDDING is None:
-                msg = "Set EMBEDDING = '<embedding_provider>:<embedding_model>' Eg 'openai:text-embedding-3-large'"
-                raise ValueError(msg)
-            try:
-                self.EMBEDDING_PROVIDER, self.EMBEDDING_MODEL = self.EMBEDDING.split(":", 1)
-            except ValueError:
-                msg = "Set EMBEDDING = '<embedding_provider>:<embedding_model>' Eg 'openai:text-embedding-3-large'"
-                raise ValueError(msg)
-
-        # FAST_LLM
-        try:
-            self.FAST_LLM_PROVIDER, self.FAST_LLM_MODEL = self.FAST_LLM.split(":", 1)
-        except ValueError:
-            logger.error("FAST_LLM not setup correctly. Format: '<llm_provider>:<llm_model>' e.g. 'openai:gpt-4o-mini'")
-            self.FAST_LLM_PROVIDER = self.__class__.FAST_LLM_PROVIDER
-            self.FAST_LLM_MODEL = self.__class__.FAST_LLM_MODEL
-
-        # SMART_LLM
-        try:
-            self.SMART_LLM_PROVIDER, self.SMART_LLM_MODEL = self.STRATEGIC_LLM.split(":", 1)
-        except ValueError:
-            logger.error("STRATEGIC_LLM not setup correctly. Format: '<llm_provider>:<llm_model>' e.g. 'openai:gpt-4o-mini'")
-            self.SMART_LLM_PROVIDER = self.__class__.SMART_LLM_PROVIDER
-            self.SMART_LLM_MODEL = self.__class__.SMART_LLM_MODEL
-
-        # STRATEGIC_LLM
-        try:
-            self.STRATEGIC_LLM_PROVIDER, self.STRATEGIC_LLM_MODEL = self.STRATEGIC_LLM.split(":", 1)
-        except ValueError:
-            logger.error("STRATEGIC_LLM not setup correctly. Format: '<llm_provider>:<llm_model>' e.g. 'openai:gpt-4o-mini'")
-            self.STRATEGIC_LLM_PROVIDER = self.__class__.STRATEGIC_LLM_PROVIDER
-            self.STRATEGIC_LLM_MODEL = self.__class__.STRATEGIC_LLM_MODEL
-
-    def _set_doc_path(
-        self,
-        config: dict[str, Any],
-    ):
-        self.DOC_PATH = config.get("DOC_PATH", self.DOC_PATH)
-        if not self.DOC_PATH or not self.DOC_PATH.strip():
-            return
-        try:
-            os.makedirs(self.DOC_PATH, exist_ok=True)
-        except Exception as e:
-            logger.warning(
-                f"Warning: Error validating doc_path: {e.__class__.__name__}: {e}. Using default doc_path.",
-                exc_info=True,
-            )
-            self.DOC_PATH = config.get("DOC_PATH", str(Path.home().absolute()))
-
-    @classmethod
-    def load_config(
-        cls,
-        config_path: os.PathLike | str | None,
-    ) -> dict[str, Any]:
-        """Load a configuration by name."""
-        if config_path is None:
-            config_dict = cls.default_config_dict()
-        else:
-            config_dict = cls._create_config_dict(config_path)
-
-        # Merge with default config to ensure all keys are present
-        merged_config: dict[str, Any] = cast(dict, cls.default_config_dict().copy())
-        merged_config.update(config_dict)
-        return merged_config
-
-    @classmethod
-    def list_available_configs(cls) -> list[str]:
-        """List all available configuration names."""
-        configs = ["default"]
-        for file in Path(os.path.expandvars(os.path.normpath(cls.CONFIG_DIR))).absolute().iterdir():
-            if file.suffix.casefold() == ".json":
-                configs.append(file.stem)  # Remove .json extension
-        return configs
-
-    def parse_retrievers(
-        self,
-        retriever_str: str,
-    ) -> list[str]:
-        """Parse the retriever string into a list of retrievers and validate them."""
-        retrievers = [retriever.strip() for retriever in retriever_str.split(",")]
-        valid_retrievers = get_all_retriever_names()
-        invalid_retrievers = [r for r in retrievers if r not in valid_retrievers]
-        if invalid_retrievers:
-            raise ValueError(f"Invalid retriever(s) found: {', '.join(invalid_retrievers)}. Valid options are: {', '.join(valid_retrievers)}.")
-        return retrievers
-
-    @classmethod
-    def convert_env_value(
-        cls,
-        key: str,
-        env_value: str,
-        type_hint: type | str,
-    ) -> Any:
-        """Convert environment variable to the appropriate type based on the type hint."""
-        origin: Any = get_origin(type_hint)
-        args: tuple[Any, ...] = get_args(type_hint)
-
-        if origin in (Union, "Union"):
-            # Handle Union types (e.g., Union[str, None])
-            for arg in args:
-                if arg in (None.__class__.__name__, None.__class__):
-                    if env_value.casefold() in ("none", "null", "", None):
-                        return None
-                else:
-                    try:
-                        return cls.convert_env_value(key, env_value, arg)
-                    except ValueError:
-                        continue
-            raise ValueError(f"Cannot convert env value `{env_value}` to any of arg types `{args}` for key '{key}'")
-
-        if type_hint in (bool, "bool"):
-            return env_value.casefold() in ("true", "1", "yes", "on", "y")
-        elif type_hint in (int, "int"):
-            return int(env_value)
-        elif type_hint in (float, "float"):
-            return float(env_value)
-        elif type_hint in (str, Any, "str"):
-            return env_value
-        elif origin in {list, List, dict, Dict, "list", "dict", "List", "Dict"}:
-            return json.loads(env_value)
-        else:
-            raise ValueError(f"Unsupported type '{type_hint}' for key '{key}'")
-=======
-import json
-import os
-import warnings
-from typing import Dict, Any, List, Union, Type, get_origin, get_args
-from .variables.default import DEFAULT_CONFIG
-from .variables.base import BaseConfig
-from ..retrievers.utils import get_all_retriever_names
-
-
-class Config:
-    """Config class for GPT Researcher."""
-
-    CONFIG_DIR = os.path.join(os.path.dirname(__file__), "variables")
-
-    def __init__(self, config_path: str | None = None):
-        """Initialize the config class."""
-        self.config_path = config_path
-        self.llm_kwargs: Dict[str, Any] = {}
-        self.embedding_kwargs: Dict[str, Any] = {}
-
-        config_to_use = self.load_config(config_path)
-        self._set_attributes(config_to_use)
-        self._set_embedding_attributes()
-        self._set_llm_attributes()
-        self._handle_deprecated_attributes()
-        self._set_doc_path(config_to_use)
-
-    def _set_attributes(self, config: Dict[str, Any]) -> None:
-        for key, value in config.items():
-            env_value = os.getenv(key)
-            if env_value is not None:
-                value = self.convert_env_value(key, env_value, BaseConfig.__annotations__[key])
-            setattr(self, key.lower(), value)
-
-        # Handle RETRIEVER with default value
-        retriever_env = os.environ.get("RETRIEVER", config.get("RETRIEVER", "tavily"))
-        try:
-            self.retrievers = self.parse_retrievers(retriever_env)
-        except ValueError as e:
-            print(f"Warning: {str(e)}. Defaulting to 'tavily' retriever.")
-            self.retrievers = ["tavily"]
-
-    def _set_embedding_attributes(self) -> None:
-        self.embedding_provider, self.embedding_model = self.parse_embedding(
-            self.embedding
-        )
-
-    def _set_llm_attributes(self) -> None:
-        self.fast_llm_provider, self.fast_llm_model = self.parse_llm(self.fast_llm)
-        self.smart_llm_provider, self.smart_llm_model = self.parse_llm(self.smart_llm)
-        self.strategic_llm_provider, self.strategic_llm_model = self.parse_llm(self.strategic_llm)
-
-    def _handle_deprecated_attributes(self) -> None:
-        if os.getenv("EMBEDDING_PROVIDER") is not None:
-            warnings.warn(
-                "EMBEDDING_PROVIDER is deprecated and will be removed soon. Use EMBEDDING instead.",
-                FutureWarning,
-                stacklevel=2,
-            )
-            self.embedding_provider = (
-                os.environ["EMBEDDING_PROVIDER"] or self.embedding_provider
-            )
-
-            match os.environ["EMBEDDING_PROVIDER"]:
-                case "ollama":
-                    self.embedding_model = os.environ["OLLAMA_EMBEDDING_MODEL"]
-                case "custom":
-                    self.embedding_model = os.getenv("OPENAI_EMBEDDING_MODEL", "custom")
-                case "openai":
-                    self.embedding_model = "text-embedding-3-large"
-                case "azure_openai":
-                    self.embedding_model = "text-embedding-3-large"
-                case "huggingface":
-                    self.embedding_model = "sentence-transformers/all-MiniLM-L6-v2"
-                case "google_genai":
-                    self.embedding_model = "text-embedding-004"
-                case _:
-                    raise Exception("Embedding provider not found.")
-
-        _deprecation_warning = (
-            "LLM_PROVIDER, FAST_LLM_MODEL and SMART_LLM_MODEL are deprecated and "
-            "will be removed soon. Use FAST_LLM and SMART_LLM instead."
-        )
-        if os.getenv("LLM_PROVIDER") is not None:
-            warnings.warn(_deprecation_warning, FutureWarning, stacklevel=2)
-            self.fast_llm_provider = (
-                os.environ["LLM_PROVIDER"] or self.fast_llm_provider
-            )
-            self.smart_llm_provider = (
-                os.environ["LLM_PROVIDER"] or self.smart_llm_provider
-            )
-        if os.getenv("FAST_LLM_MODEL") is not None:
-            warnings.warn(_deprecation_warning, FutureWarning, stacklevel=2)
-            self.fast_llm_model = os.environ["FAST_LLM_MODEL"] or self.fast_llm_model
-        if os.getenv("SMART_LLM_MODEL") is not None:
-            warnings.warn(_deprecation_warning, FutureWarning, stacklevel=2)
-            self.smart_llm_model = os.environ["SMART_LLM_MODEL"] or self.smart_llm_model
-        
-    def _set_doc_path(self, config: Dict[str, Any]) -> None:
-        self.doc_path = config['DOC_PATH']
-        if self.doc_path:
-            try:
-                self.validate_doc_path()
-            except Exception as e:
-                print(f"Warning: Error validating doc_path: {str(e)}. Using default doc_path.")
-                self.doc_path = DEFAULT_CONFIG['DOC_PATH']
-
-    @classmethod
-    def load_config(cls, config_path: str | None) -> Dict[str, Any]:
-        """Load a configuration by name."""
-        if config_path is None:
-            return DEFAULT_CONFIG
-
-        # config_path = os.path.join(cls.CONFIG_DIR, config_path)
-        if not os.path.exists(config_path):
-            if config_path and config_path != "default":
-                print(f"Warning: Configuration not found at '{config_path}'. Using default configuration.")
-                if not config_path.endswith(".json"):
-                    print(f"Do you mean '{config_path}.json'?")
-            return DEFAULT_CONFIG
-
-        with open(config_path, "r") as f:
-            custom_config = json.load(f)
-
-        # Merge with default config to ensure all keys are present
-        merged_config = DEFAULT_CONFIG.copy()
-        merged_config.update(custom_config)
-        return merged_config
-
-    @classmethod
-    def list_available_configs(cls) -> List[str]:
-        """List all available configuration names."""
-        configs = ["default"]
-        for file in os.listdir(cls.CONFIG_DIR):
-            if file.endswith(".json"):
-                configs.append(file[:-5])  # Remove .json extension
-        return configs
-
-    def parse_retrievers(self, retriever_str: str) -> List[str]:
-        """Parse the retriever string into a list of retrievers and validate them."""
-        retrievers = [retriever.strip()
-                      for retriever in retriever_str.split(",")]
-        valid_retrievers = get_all_retriever_names() or []
-        invalid_retrievers = [r for r in retrievers if r not in valid_retrievers]
-        if invalid_retrievers:
-            raise ValueError(
-                f"Invalid retriever(s) found: {', '.join(invalid_retrievers)}. "
-                f"Valid options are: {', '.join(valid_retrievers)}."
-            )
-        return retrievers
-
-    @staticmethod
-    def parse_llm(llm_str: str | None) -> tuple[str | None, str | None]:
-        """Parse llm string into (llm_provider, llm_model)."""
-        from gpt_researcher.llm_provider.generic.base import _SUPPORTED_PROVIDERS
-
-        if llm_str is None:
-            return None, None
-        try:
-            llm_provider, llm_model = llm_str.split(":", 1)
-            assert llm_provider in _SUPPORTED_PROVIDERS, (
-                f"Unsupported {llm_provider}.\nSupported llm providers are: "
-                + ", ".join(_SUPPORTED_PROVIDERS)
-            )
-            return llm_provider, llm_model
-        except ValueError:
-            raise ValueError(
-                "Set SMART_LLM or FAST_LLM = '<llm_provider>:<llm_model>' "
-                "Eg 'openai:gpt-4o-mini'"
-            )
-
-    @staticmethod
-    def parse_embedding(embedding_str: str | None) -> tuple[str | None, str | None]:
-        """Parse embedding string into (embedding_provider, embedding_model)."""
-        from gpt_researcher.memory.embeddings import _SUPPORTED_PROVIDERS
-
-        if embedding_str is None:
-            return None, None
-        try:
-            embedding_provider, embedding_model = embedding_str.split(":", 1)
-            assert embedding_provider in _SUPPORTED_PROVIDERS, (
-                f"Unsupported {embedding_provider}.\nSupported embedding providers are: "
-                + ", ".join(_SUPPORTED_PROVIDERS)
-            )
-            return embedding_provider, embedding_model
-        except ValueError:
-            raise ValueError(
-                "Set EMBEDDING = '<embedding_provider>:<embedding_model>' "
-                "Eg 'openai:text-embedding-3-large'"
-            )
-
-    def validate_doc_path(self):
-        """Ensure that the folder exists at the doc path"""
-        os.makedirs(self.doc_path, exist_ok=True)
-
-    @staticmethod
-    def convert_env_value(key: str, env_value: str, type_hint: Type) -> Any:
-        """Convert environment variable to the appropriate type based on the type hint."""
-        origin = get_origin(type_hint)
-        args = get_args(type_hint)
-
-        if origin is Union:
-            # Handle Union types (e.g., Union[str, None])
-            for arg in args:
-                if arg is type(None):
-                    if env_value.lower() in ("none", "null", ""):
-                        return None
-                else:
-                    try:
-                        return Config.convert_env_value(key, env_value, arg)
-                    except ValueError:
-                        continue
-            raise ValueError(f"Cannot convert {env_value} to any of {args}")
-
-        if type_hint is bool:
-            return env_value.lower() in ("true", "1", "yes", "on")
-        elif type_hint is int:
-            return int(env_value)
-        elif type_hint is float:
-            return float(env_value)
-        elif type_hint in (str, Any):
-            return env_value
-        elif origin is list or origin is List:
-            return json.loads(env_value)
-        else:
-            raise ValueError(f"Unsupported type {type_hint} for key {key}")
->>>>>>> c36835d7
+from __future__ import annotations
+
+import json
+import locale
+import logging
+import os
+
+from pathlib import Path
+from typing import Any, Dict, List, Union, get_args, get_origin
+
+from gpt_researcher.retrievers.utils import get_all_retriever_names
+from gpt_researcher.utils.enum import OutputFileType, ReportFormat, ReportSource, ReportType, SupportedLanguages, Tone
+
+logger: logging.Logger = logging.getLogger(__name__)
+
+
+class Config:
+    """Config class for GPT Researcher."""
+
+    AGENT_ROLE: str = os.environ.get("AGENT_ROLE", "")
+    CONFIG_DIR: str = os.path.join(os.path.dirname(__file__), "variables")
+    CURATE_SOURCES: bool = bool(os.environ.get("CURATE_SOURCES", False))
+    DOC_PATH: str = os.environ.get("DOC_PATH", str(Path.home().absolute()))
+    EMBEDDING: str = os.environ.get("EMBEDDING", "openai:text-embedding-3-small")
+    EMBEDDING_KWARGS: dict[str, Any] = json.loads(os.environ.get("EMBEDDING_KWARGS", "{}"))
+    EMBEDDING_MODEL: str = os.environ.get("EMBEDDING_MODEL", "text-embedding-3-small")
+    EMBEDDING_PROVIDER: str = os.environ.get("EMBEDDING_PROVIDER", "openai")
+    FAST_LLM: str = os.environ.get("FAST_LLM", "groq:mixtral-8x7b-32768")
+    FAST_LLM_MODEL: str = os.environ.get("FAST_LLM_MODEL", "mixtral-8x7b-32768")
+    FAST_LLM_PROVIDER: str = os.environ.get("FAST_LLM_PROVIDER", "groq")
+    FAST_TOKEN_LIMIT: int = int(os.environ.get("FAST_TOKEN_LIMIT", 32768))
+    LANGUAGE: SupportedLanguages = SupportedLanguages(
+        os.environ.get(
+            "LANGUAGE",
+            (locale.getdefaultlocale()[0] or "en").split("_")[0],
+        )
+    )
+    MAX_ITERATIONS: int = int(os.environ.get("MAX_ITERATIONS", 4))
+    MAX_SEARCH_RESULTS_PER_QUERY: int = int(os.environ.get("MAX_SEARCH_RESULTS_PER_QUERY", 5))
+    MAX_SUBTOPICS: int = int(os.environ.get("MAX_SUBTOPICS", 3))
+    MEMORY_BACKEND: ReportSource = ReportSource(os.environ.get("MEMORY_BACKEND", "local").lower())
+    OUTPUT_FORMAT: OutputFileType = OutputFileType(
+        os.environ.get(
+            "OUTPUT_FORMAT",
+            "markdown",
+        )
+    )
+    REPORT_FORMAT: ReportFormat = ReportFormat(os.environ.get("REPORT_FORMAT", "APA"))
+    REPORT_SOURCE: ReportSource = ReportSource(os.environ.get("REPORT_SOURCE", "web"))
+    REPORT_TYPE: ReportType = ReportType(os.environ.get("REPORT_TYPE", "research_report"))
+    RESEARCH_PLANNER: str = os.environ.get("RESEARCH_PLANNER", "outline")
+    RETRIEVER: str = os.environ.get("RETRIEVER", "tavily")
+    SCRAPER: str = os.environ.get("SCRAPER", "bs")
+    SIMILARITY_THRESHOLD: float = float(os.environ.get("SIMILARITY_THRESHOLD", 0.42))
+    SMART_LLM: str = os.environ.get("SMART_LLM", "litellm:gemini-2.0-flash-exp")
+    SMART_LLM_MODEL: str = os.environ.get("SMART_LLM_MODEL", "gemini-2.0-flash-exp")
+    SMART_LLM_PROVIDER: str = os.environ.get("SMART_LLM_PROVIDER", "litellm")
+    SMART_TOKEN_LIMIT: int = int(os.environ.get("SMART_TOKEN_LIMIT", 4096))
+    STRATEGIC_LLM: str = os.environ.get("STRATEGIC_LLM", "litellm:gemini-2.0-flash-thinking-exp")
+    STRATEGIC_LLM_MODEL: str = os.environ.get(
+        "STRATEGIC_LLM_MODEL",
+        "gemini-2.0-flash-thinking-exp",
+    )
+    STRATEGIC_LLM_PROVIDER: str = os.environ.get("STRATEGIC_LLM_PROVIDER", "litellm")
+    STRATEGIC_TOKEN_LIMIT: int = int(os.environ.get("STRATEGIC_TOKEN_LIMIT", 4096))
+    TEMPERATURE: float = float(os.environ.get("TEMPERATURE", 0.4))
+    TONE: Tone = Tone.__members__.get(os.environ.get("TONE", "Objective").upper(), Tone.Objective)
+    TOTAL_WORDS: int = int(os.environ.get("TOTAL_WORDS", 1000))
+    USER_AGENT: str = os.environ.get(
+        "USER_AGENT",
+        "Mozilla/5.0 (Windows NT 10.0; Win64; x64) AppleWebKit/537.36 (KHTML, like Gecko) Chrome/119.0.0.0 Safari/537.36 Edg/119.0.0.0",
+    )  # "Mozilla/5.0 (Macintosh; Intel Mac OS X 10_15_7) AppleWebKit/537.36 (KHTML, like Gecko) Chrome/128.0.0.0 Safari/537.36"
+    VERBOSE: bool = bool(os.environ.get("VERBOSE", True))
+
+    def __init__(
+        self,
+        config: os.PathLike | str | None = None,
+        **kwargs: Any,
+    ):
+        """Initialize the config class."""
+        self.config_path: Path | None = None
+        if config is not None:
+            self.config_path = Path(os.path.normpath(config)).expanduser().absolute()
+        self.llm_kwargs: dict[str, Any] = {}
+        self.embedding_kwargs: dict[str, Any] = {}
+
+        config_to_use: dict[str, Any] = self.default_config_dict() if config == "default" or config is None else self._create_config_dict(config)
+        config_to_use.update(kwargs)  # type: ignore
+        for key, value in config_to_use.items():
+            setattr(self, key, value)
+        try:
+            self.retrievers: list[str] = self.parse_retrievers(self.RETRIEVER)
+        except ValueError as e:
+            logger.warning(
+                f"{e.__class__.__name__}: {e}. Defaulting to 'tavily' retriever.",
+                exc_info=True,
+            )
+            self.retrievers = ["tavily"]
+        self._setup_llms()
+        self._set_doc_path(config_to_use)
+
+    @classmethod
+    def from_path(
+        cls,
+        config_path: os.PathLike | str | None,
+    ) -> Config:
+        """Load a configuration from a path."""
+        config_dict: dict[str, Any] = cls._create_config_dict(config_path)
+        return cls(config_path, **config_dict)
+
+    @classmethod
+    def from_config(
+        cls,
+        config: dict[str, Any],
+    ) -> Config:
+        """Load a configuration from a dictionary."""
+        config_dict: dict[str, Any] = cls._create_config_dict(config)
+        return cls(None, **config_dict)
+
+    def to_dict(self) -> dict[str, Any]:
+        """Return the config as a dictionary."""
+        return {k: v for k, v in self.__dict__.items() if not k.startswith("_") and k.upper() == k}
+
+    @classmethod
+    def default_config_dict(cls) -> dict[str, Any]:
+        """Return the default config as a dictionary."""
+        return {k: v for k, v in cls.__dict__.items() if k == k.upper() and not k.startswith("_")}
+
+    @classmethod
+    def _create_config_dict(
+        cls,
+        config: os.PathLike | str | dict[str, Any] | None = None,
+    ) -> dict[str, Any]:
+        """Parse a config from a path or dict."""
+        if config is None or config == "default":
+            return cls.default_config_dict()
+        if isinstance(config, str) and not config.strip():
+            return cls.default_config_dict()
+
+        if isinstance(config, dict):
+            config_dict = config
+        elif isinstance(config, (os.PathLike, str)):
+            config_path_obj: Path = Path(os.path.expandvars(os.path.normpath(config))).absolute()
+            if not config_path_obj.exists():
+                config_path_obj = Path.home().joinpath(".gpt_researcher", f"{config_path_obj.stem}.json")
+                if not config_path_obj.exists():
+                    logger.warning(f"Warning: Configuration not found at '{config_path_obj}'. Using default configuration.")
+                    if not config_path_obj.suffix.casefold().endswith(".json"):
+                        logger.warning(f"Did you mean: '{config_path_obj.with_suffix('.json')}'?")
+                    return cls.default_config_dict()
+            try:
+                config_dict: dict[str, Any] = json.loads(config_path_obj.read_text())
+            except Exception as e:
+                logger.exception(f"Error loading config from path '{config_path_obj}': {e.__class__.__name__}: {e}")
+                logger.warning("Using default configuration.")
+                return cls.default_config_dict()
+        else:
+            raise ValueError(f"Invalid config type: {config.__class__.__name__}, expected path-like or dict.")
+
+        config_dict.update(cls.default_config_dict())  # type: ignore[arg-type]
+        return config_dict
+
+    def __setattr__(self, key: str, value: Any):
+        upper_key = key.upper()
+        if upper_key not in Config.__annotations__:
+            super().__setattr__(key, value)
+            return
+        env_value: str | None = os.environ.get(key)
+        if env_value is None:
+            super().__setattr__(key, value)
+            return
+        value = self.convert_env_value(
+            key,
+            env_value,
+            Config.__annotations__[upper_key],
+        )
+        os.environ[upper_key] = str(value)
+
+    def _setup_llms(self) -> None:
+        embedding_provider: str | None = os.environ.get("EMBEDDING_PROVIDER")
+        if embedding_provider is None:
+            # Inline parse_embedding logic
+            if self.EMBEDDING is None:
+                msg = "Set EMBEDDING = '<embedding_provider>:<embedding_model>' Eg 'openai:text-embedding-3-large'"
+                raise ValueError(msg)
+            try:
+                self.EMBEDDING_PROVIDER, self.EMBEDDING_MODEL = self.EMBEDDING.split(":", 1)
+            except ValueError:
+                msg = "Set EMBEDDING = '<embedding_provider>:<embedding_model>' Eg 'openai:text-embedding-3-large'"
+                raise ValueError(msg)
+
+        # FAST_LLM
+        try:
+            self.FAST_LLM_PROVIDER, self.FAST_LLM_MODEL = self.FAST_LLM.split(":", 1)
+        except ValueError:
+            logger.error("FAST_LLM not setup correctly. Format: '<llm_provider>:<llm_model>' e.g. 'openai:gpt-4o-mini'")
+            self.FAST_LLM_PROVIDER = self.__class__.FAST_LLM_PROVIDER
+            self.FAST_LLM_MODEL = self.__class__.FAST_LLM_MODEL
+
+        # SMART_LLM
+        try:
+            self.SMART_LLM_PROVIDER, self.SMART_LLM_MODEL = self.STRATEGIC_LLM.split(":", 1)
+        except ValueError:
+            logger.error("STRATEGIC_LLM not setup correctly. Format: '<llm_provider>:<llm_model>' e.g. 'openai:gpt-4o-mini'")
+            self.SMART_LLM_PROVIDER = self.__class__.SMART_LLM_PROVIDER
+            self.SMART_LLM_MODEL = self.__class__.SMART_LLM_MODEL
+
+        # STRATEGIC_LLM
+        try:
+            self.STRATEGIC_LLM_PROVIDER, self.STRATEGIC_LLM_MODEL = self.STRATEGIC_LLM.split(":", 1)
+        except ValueError:
+            logger.error("STRATEGIC_LLM not setup correctly. Format: '<llm_provider>:<llm_model>' e.g. 'openai:gpt-4o-mini'")
+            self.STRATEGIC_LLM_PROVIDER = self.__class__.STRATEGIC_LLM_PROVIDER
+            self.STRATEGIC_LLM_MODEL = self.__class__.STRATEGIC_LLM_MODEL
+
+    def _set_doc_path(
+        self,
+        config: dict[str, Any],
+    ):
+        self.DOC_PATH = config.get("DOC_PATH", self.DOC_PATH)
+        if not self.DOC_PATH or not self.DOC_PATH.strip():
+            return
+        try:
+            os.makedirs(self.DOC_PATH, exist_ok=True)
+        except Exception as e:
+            logger.warning(
+                f"Warning: Error validating doc_path: {e.__class__.__name__}: {e}. Using default doc_path.",
+                exc_info=True,
+            )
+            self.DOC_PATH = config.get("DOC_PATH", str(Path.home().absolute()))
+
+    @classmethod
+    def load_config(
+        cls,
+        config_path: os.PathLike | str | None,
+    ) -> dict[str, Any]:
+        """Load a configuration by name."""
+        if config_path is None:
+            config_dict: dict[str, Any] = cls.default_config_dict()
+        else:
+            config_dict = cls._create_config_dict(config_path)
+
+        # Merge with default config to ensure all keys are present
+        merged_config: dict[str, Any] = cls.default_config_dict().copy()
+        merged_config.update(config_dict)
+        return merged_config
+
+    @classmethod
+    def list_available_configs(cls) -> list[str]:
+        """List all available configuration names."""
+        configs: list[str] = ["default"]
+        for file in Path(os.path.expandvars(os.path.normpath(cls.CONFIG_DIR))).absolute().iterdir():
+            if file.suffix.casefold() == ".json":
+                configs.append(file.stem)  # Remove .json extension
+        return configs
+
+    def parse_retrievers(
+        self,
+        retriever_str: str,
+    ) -> list[str]:
+        """Parse the retriever string into a list of retrievers and validate them."""
+        retrievers: list[str] = [retriever.strip() for retriever in retriever_str.split(",")]
+        valid_retrievers: list[str] = get_all_retriever_names()
+        invalid_retrievers: list[str] = [r for r in retrievers if r not in valid_retrievers]
+        if invalid_retrievers:
+            raise ValueError(f"Invalid retriever(s) found: {', '.join(invalid_retrievers)}. Valid options are: {', '.join(valid_retrievers)}.")
+        return retrievers
+
+    @classmethod
+    def convert_env_value(
+        cls,
+        key: str,
+        env_value: str,
+        type_hint: type | str,
+    ) -> Any:
+        """Convert environment variable to the appropriate type based on the type hint."""
+        origin: Any = get_origin(type_hint)
+        args: tuple[Any, ...] = get_args(type_hint)
+
+        if origin in (Union, "Union"):
+            # Handle Union types (e.g., Union[str, None])
+            for arg in args:
+                if arg in (None.__class__.__name__, None.__class__):
+                    if env_value.casefold() in ("none", "null", "", None):
+                        return None
+                else:
+                    try:
+                        return cls.convert_env_value(key, env_value, arg)
+                    except ValueError:
+                        continue
+            raise ValueError(f"Cannot convert env value `{env_value}` to any of arg types `{args}` for key '{key}'")
+
+        if type_hint in (bool, "bool"):
+            return env_value.casefold() in ("true", "1", "yes", "on", "y")
+        elif type_hint in (int, "int"):
+            return int(env_value)
+        elif type_hint in (float, "float"):
+            return float(env_value)
+        elif type_hint in (str, Any, "str"):
+            return env_value
+        elif origin in {list, List, dict, Dict, "list", "dict", "List", "Dict"}:
+            return json.loads(env_value)
+        else:
+            raise ValueError(f"Unsupported type '{type_hint}' for key '{key}'")