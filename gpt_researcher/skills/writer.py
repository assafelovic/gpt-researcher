--- conflicted
+++ resolved
@@ -126,9 +126,6 @@
             report_params: dict[str, Any] = self.research_params.copy()
             report_params["context"] = context
 
-<<<<<<< HEAD
-        report = await generate_report(**report_params, **self.researcher.kwargs)
-=======
             if self.researcher.report_type == "subtopic_report":
                 report_params.update(
                     {
@@ -142,8 +139,7 @@
             else:
                 report_params["cost_callback"] = self.researcher.add_costs
 
-            report: str = await generate_report(**report_params)
->>>>>>> 48f599a3
+            report = await generate_report(**report_params, **self.researcher.kwargs)
 
         if self.researcher.verbose:
             await stream_output(
@@ -249,10 +245,7 @@
             cost_callback=self.researcher.add_costs,
             websocket=self.researcher.websocket,
             prompt_family=self.researcher.prompt_family,
-<<<<<<< HEAD
             **self.researcher.kwargs
-=======
->>>>>>> 48f599a3
         )
 
         if self.researcher.verbose:
@@ -286,10 +279,7 @@
             websocket=self.researcher.websocket,
             cost_callback=self.researcher.add_costs,
             prompt_family=self.researcher.prompt_family,
-<<<<<<< HEAD
             **self.researcher.kwargs
-=======
->>>>>>> 48f599a3
         )
 
         if self.researcher.verbose:
@@ -318,10 +308,7 @@
             config=self.researcher.cfg,
             subtopics=self.researcher.subtopics,
             prompt_family=self.researcher.prompt_family,
-<<<<<<< HEAD
             **self.researcher.kwargs
-=======
->>>>>>> 48f599a3
         )
 
         if self.researcher.verbose:
@@ -366,10 +353,7 @@
             config=self.researcher.cfg,
             cost_callback=self.researcher.add_costs,
             prompt_family=self.researcher.prompt_family,
-<<<<<<< HEAD
             **self.researcher.kwargs
-=======
->>>>>>> 48f599a3
         )
 
         if self.researcher.verbose:
