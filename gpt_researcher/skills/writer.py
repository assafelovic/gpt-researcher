--- conflicted
+++ resolved
@@ -37,12 +37,13 @@
             "headers": self.researcher.headers,
         }
 
-<<<<<<< HEAD
     async def write_report(
         self,
         existing_headers: list[dict[str, Any]] | None = None,
         relevant_written_contents: list[str] | None = None,
         ext_context: str | None = None,
+        custom_prompt: str | None = None,
+        **kwargs: Any,
     ) -> str:
         """Write a report based on existing headers and relevant contents.
 
@@ -51,17 +52,6 @@
             existing_headers (list[dict[str, Any]]): List of existing headers.
             relevant_written_contents (list[str]): List of relevant written contents.
             ext_context (str | None): External context, if any.
-=======
-    async def write_report(self, existing_headers: list = [], relevant_written_contents: list = [], ext_context=None, custom_prompt="") -> str:
-        """
-        Write a report based on existing headers and relevant contents.
-
-        Args:
-            existing_headers (list): List of existing headers.
-            relevant_written_contents (list): List of relevant written contents.
-            ext_context (Optional): External context, if any.
-            custom_prompt (str): Custom prompt for the report.
->>>>>>> 0c634e91
 
         Returns:
         -------
@@ -95,14 +85,9 @@
                 self.researcher.websocket,
             )
 
-<<<<<<< HEAD
         report_params: dict[str, Any] = self.research_params.copy()
         report_params["context"] = ext_context
-=======
-        report_params = self.research_params.copy()
-        report_params["context"] = context
         report_params["custom_prompt"] = custom_prompt
->>>>>>> 0c634e91
 
         if self.researcher.report_type == "subtopic_report":
             report_params.update(
