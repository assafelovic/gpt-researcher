--- conflicted
+++ resolved
@@ -1,1321 +1,845 @@
-<<<<<<< HEAD
-from __future__ import annotations
-
-import asyncio
-import logging
-import os
-import random
-
-from typing import TYPE_CHECKING, Any, Callable, Sequence
-
-import json_repair
-
-from backend.server.logging_config import JSONResearchHandler, get_json_handler
-from langchain_core.documents import Document
-from langchain_core.retrievers import BaseRetriever
-from litellm.utils import get_max_tokens
-
-from gpt_researcher.actions.query_processing import plan_research_outline
-from gpt_researcher.actions.utils import stream_output
-from gpt_researcher.document.document import DocumentLoader
-from gpt_researcher.document.langchain_document import LangChainDocumentLoader
-from gpt_researcher.document.online_document import OnlineDocumentLoader
-from gpt_researcher.llm_provider.generic.base import GenericLLMProvider
-from gpt_researcher.prompts import generate_search_queries_prompt
-from gpt_researcher.utils.enum import ReportSource, ReportType
-
-if TYPE_CHECKING:
-    from gpt_researcher.agent import GPTResearcher
-    from gpt_researcher.config import Config
-    from gpt_researcher.utils.logging_config import JSONResearchHandler
-
-
-logger: logging.Logger = logging.getLogger(__name__)
-
-
-class ResearchConductor:
-    """Manages and coordinates the research process."""
-
-    def __init__(
-        self,
-        researcher: GPTResearcher,
-    ):
-        self.researcher: GPTResearcher = researcher
-        self.logger: logging.Logger = logging.getLogger("research")
-        # Prefer get_json_handler if available, otherwise fallback to attribute
-        self.json_handler: JSONResearchHandler | None = getattr(self.logger, "json_handler", get_json_handler())
-        self.llm_provider: GenericLLMProvider | None = None
-
-    def _get_llm(
-        self,
-        model: str,
-        provider: str,
-        temperature: float,
-        **llm_kwargs: Any,
-    ) -> GenericLLMProvider:
-        """Get or create an LLM provider instance.
-
-        Args:
-        ----
-            model (str): The model to use
-            provider (str): The LLM provider to use
-            temperature (float): The temperature to use for generation
-            **llm_kwargs: Additional keyword arguments to pass to the LLM provider
-
-        Returns:
-        -------
-            (GenericLLMProvider): The LLM provider instance
-        """
-        if self.llm_provider is None:
-            self.llm_provider = GenericLLMProvider(
-                provider,
-                model=model,
-                temperature=temperature,
-                fallback_models=self.researcher.cfg.FALLBACK_MODELS,
-                **llm_kwargs,
-            )
-        return self.llm_provider
-
-    async def plan_research(
-        self,
-        query: str,
-        query_domains: list[str] | None = None,
-    ) -> list[str]:
-        """Plans the research by generating sub-queries or an outline.
-
-        Args:
-        ----
-            query (str): The main research query.
-            query_domains (list[str] | None): Optional list of domains to focus the search on.
-
-        Returns:
-        -------
-            (list[str]): A list of sub-queries and/or an outline for the research.
-        """
-        self.logger.info(f"Planning research for query: {query}")
-        if query_domains:
-            self.logger.info(f"Query domains: {query_domains}")
-
-        await stream_output(
-            "logs",
-            "planning_research",
-            f"🌐 Browsing the web to learn more about the task: {query}...",
-            self.researcher.websocket,
-        )
-        search_results: list[dict[str, Any]] = []
-        for retriever_entry in self.researcher.retrievers:
-            try:
-                await get_search_results_new(
-                    query,
-                    retriever_entry,
-                    query_domains,
-                )
-                break
-            except Exception as e:
-                self.logger.exception(f"Error with retriever {retriever_entry.__name__}! {e.__class__.__name__}: {e}")
-        self.logger.info(f"Initial search results obtained: {len(search_results)} results")
-
-        await stream_output(
-            "logs",
-            "planning_research",
-            "🤔 Planning the research strategy and subtasks...",
-            self.researcher.websocket,
-        )
-
-        # Use plan_research_outline or generate_sub_queries based on configuration
-        if self.researcher.cfg.RESEARCH_PLANNER == "outline":
-            outline: list[str] = await plan_research_outline(
-                query=query,
-                search_results=search_results,
-                agent_role_prompt=self.researcher.agent_role,
-                cfg=self.researcher.cfg,
-                parent_query=self.researcher.parent_query,
-                report_type=self.researcher.report_type,
-                cost_callback=self.researcher.add_costs,
-            )
-        else:  # Default to sub-queries
-            outline = await generate_sub_queries(
-                query=query,
-                context=search_results,
-                cfg=self.researcher.cfg,
-                parent_query=self.researcher.parent_query,
-                report_type=self.researcher.report_type,
-                cost_callback=self.researcher.add_costs,
-            )
-        self.logger.info(f"Research outline/plan: {outline}")
-        return outline
-
-    async def conduct_research(self) -> list[str]:
-        """Runs the GPT Researcher to conduct research, handling different source types and errors.
-
-        Returns:
-        -------
-            (list[str]): A list of research data accumulated during the research.
-        """
-        if self.json_handler is not None:
-            self.json_handler.update_content("query", self.researcher.query)
-
-        self.logger.info(f"Starting research for query: {self.researcher.query}")
-
-        # Reset visited_urls at the start of each research task
-        self.researcher.visited_urls.clear()
-
-        if self.researcher.cfg.VERBOSE:
-            await self._stream_research_start()
-
-        try:
-            research_data: list[str] = await self._gather_research_data()
-        except Exception as e:
-            self.logger.exception(f"Failed to gather research data: {e.__class__.__name__}: {e}")
-            return []  # Return empty list on failure
-
-        if self.researcher.cfg.CURATE_SOURCES:
-            try:
-                self.logger.info("Curating sources")
-                self.researcher.context = await self.researcher.source_curator.curate_sources(research_data)
-            except Exception as e:
-                self.logger.warning(f"Source curation failed, using original sources: {e.__class__.__name__}: {e}", exc_info=True)
-                self.researcher.context.extend(research_data)
-        else:
-            self.researcher.context.extend(research_data)
-
-
-        if self.researcher.cfg.VERBOSE:
-            await self._stream_research_finalization()
-
-        self.logger.info(f"RESEARCH COMPLETED! Total Context Length: {len(str(self.researcher.context))}")
-        return self.researcher.context
-
-    async def _stream_research_start(self) -> None:
-        """Streams the initial research start messages."""
-        await stream_output(
-            "logs",
-            "starting_research",
-            f"🔍 Starting the research task for '{self.researcher.query}'...",
-            self.researcher.websocket,
-        )
-        await stream_output(
-            "logs",
-            "agent_generated",
-            self.researcher.agent or "🤖 I am an AI Researcher, here to help you with your queries...",
-            self.researcher.websocket,
-        )
-
-    async def _gather_research_data(self) -> list[str]:
-        """Gathers research data based on the configured source type."""
-        research_data: list[str] = []
-
-        if self.researcher.source_urls:
-            research_data = await self._handle_provided_urls()
-        elif self.researcher.cfg.REPORT_SOURCE == ReportSource.Web:
-            research_data = [await self._get_context_by_web_search(
-                self.researcher.query, query_domains=self.researcher.query_domains
-            )]
-        elif self.researcher.cfg.REPORT_SOURCE == ReportSource.Local:
-            research_data = await self._handle_local_documents()
-        elif self.researcher.cfg.REPORT_SOURCE == ReportSource.Hybrid:
-            research_data = await self._handle_hybrid_search()
-        elif self.researcher.cfg.REPORT_SOURCE == ReportSource.LangChainDocuments:
-            research_data = await self._handle_langchain_documents()
-        elif self.researcher.cfg.REPORT_SOURCE == ReportSource.LangChainVectorStore:
-            research_data = await self._get_context_by_vectorstore(
-                self.researcher.query, self.researcher.vector_store_filter
-            )
-        elif self.researcher.cfg.REPORT_SOURCE == ReportSource.Azure:
-            research_data = await self._handle_azure_documents()
-        else:
-            raise ValueError(f"Invalid report source: {self.researcher.cfg.REPORT_SOURCE}")
-
-        return research_data if isinstance(research_data, list) else [research_data]
-
-    async def _handle_provided_urls(self) -> list[str]:
-        """Handles research when source URLs are provided."""
-        self.logger.info("Using provided source URLs")
-        research_data: list[str] = []
-        try:
-            context: str = await self._get_context_by_urls(self.researcher.source_urls)
-            research_data.append(context)
-        except Exception as e:
-            self.logger.exception(f"Error getting context from provided URLs: {e.__class__.__name__}: {e}")
-            # Optionally, allow fallback to web search or other strategies
-            return []
-
-        if not research_data[0] and self.researcher.cfg.VERBOSE:
-            await stream_output(
-                "logs",
-                "answering_from_memory",
-                "🧐 I was unable to find relevant context in the provided sources...",
-                self.researcher.websocket,
-            )
-        if self.researcher.complement_source_urls:
-            self.logger.info("Complementing with web search")
-            try:
-                additional_research: list[str] = [
-                    await self._get_context_by_web_search(
-                        self.researcher.query,
-                        query_domains=self.researcher.query_domains,
-                    )
-                ]
-                research_data.extend(additional_research)
-            except Exception as e:
-                self.logger.exception(f"Error during complementary web search: {e.__class__.__name__}: {e}")
-                # Decide whether to continue without the additional research or return an empty list
-
-        return research_data
-
-    async def _handle_local_documents(self) -> list[str]:
-        """Handles research using local documents."""
-        try:
-            document_data: list[dict[str, Any]] = await DocumentLoader(self.researcher.cfg.DOC_PATH).load()
-            if self.researcher.vector_store is not None:
-                self.researcher.vector_store.load(document_data)
-            context: str = await self._get_context_by_web_search(
-                self.researcher.query,
-                document_data,
-                query_domains=self.researcher.query_domains,
-            )
-            return [context]
-        except Exception as e:
-            self.logger.exception(f"Error handling local documents: {e.__class__.__name__}: {e}")
-            return []
-
-    async def _handle_hybrid_search(self) -> list[str]:
-        """Handles hybrid search including both local documents and web sources."""
-        try:
-            document_data: list[dict[str, Any]] = (
-                await OnlineDocumentLoader(self.researcher.document_urls).load()
-                if self.researcher.document_urls
-                else await DocumentLoader(self.researcher.cfg.DOC_PATH).load()
-            )
-            if self.researcher.vector_store:
-                self.researcher.vector_store.load(document_data)
-
-            docs_context: str = await self._get_context_by_web_search(
-                self.researcher.query,
-                document_data,
-                query_domains=self.researcher.query_domains,
-            )
-            web_context: str = await self._get_context_by_web_search(
-                self.researcher.query,
-                query_domains=self.researcher.query_domains,
-            )
-            return [f"Context from local documents: {docs_context}\n\nContext from web sources: {web_context}"]
-
-        except Exception as e:
-            self.logger.exception(f"Error during Hybrid search: {e.__class__.__name__}: {e}")
-            return []  # Return an empty list or handle partial results
-
-    async def _handle_langchain_documents(self) -> list[str]:
-        """Handles research using LangChain documents."""
-        try:
-            self.logger.info("Using LangChain documents")
-            lang_docs: list[Document] = [Document(**doc) for doc in self.researcher.documents]
-            langchain_documents_data: list[dict[str, Any]] = await LangChainDocumentLoader(lang_docs).load()
-            if self.researcher.vector_store is not None:
-                self.researcher.vector_store.load(langchain_documents_data)
-            context: str = await self._get_context_by_web_search(
-                self.researcher.query,
-                langchain_documents_data,
-                query_domains=self.researcher.query_domains,
-            )
-            return [context]
-        except Exception as e:
-            self.logger.exception(f"Error handling LangChain documents: {e.__class__.__name__}: {e}")
-            return []
-
-    async def _handle_azure_documents(self) -> list[str]:
-        """Handles research using Azure Document Loader."""
-        try:
-            from gpt_researcher.document.azure_document_loader import AzureDocumentLoader
-
-            self.logger.info("Using Azure Document Loader")
-            azure_loader = AzureDocumentLoader(
-                container_name=os.getenv("AZURE_CONTAINER_NAME", ""),
-                connection_string=os.getenv("AZURE_CONNECTION_STRING", ""),
-            )
-            azure_files: list[Any] = await azure_loader.load()
-            document_data: list[dict[str, Any]] = await DocumentLoader(azure_files).load()  # Reuse existing loader
-            context: str = await self._get_context_by_web_search(self.researcher.query, document_data)
-            return [context]
-        except ImportError as e:
-            self.logger.exception(f"Azure Document Loader dependency not found: {e.__class__.__name__}: {e}")
-            return []
-        except Exception as e:
-            self.logger.exception(f"Error handling Azure documents: {e.__class__.__name__}: {e}")
-            return []
-
-    async def _stream_research_finalization(self) -> None:
-        """Streams the final research step messages."""
-        await stream_output(
-            "logs",
-            "research_step_finalized",
-            f"Finalized research step.\n💸 Total Research Costs: ${self.researcher.get_costs()}",
-            self.researcher.websocket,
-        )
-        if self.json_handler is not None:
-            self.json_handler.update_content("costs", self.researcher.get_costs())
-            self.json_handler.update_content("context", self.researcher.context)
-
-    async def _get_context_by_urls(
-        self,
-        urls: list[str],
-    ) -> str:
-        """Scrapes and compresses the context from the given urls.
-
-        Args:
-        ----
-            urls (list[str]): List of URLs to scrape.
-
-        Returns:
-        -------
-            context (str): Context string.
-        """
-        self.logger.info(f"Getting context from URLs: {urls}")
-
-        new_search_urls: list[str] = await self._get_new_urls(set(urls))
-        self.logger.info(f"New URLs to process: {new_search_urls}")
-
-        scraped_content: tuple[list[dict[str, Any]], list[dict[str, Any]]] = await self.researcher.scraper_manager.browse_urls(new_search_urls)
-        self.logger.info(f"Scraped content from {len(scraped_content[0])} URLs")
-
-        if self.researcher.vector_store is not None:
-            self.logger.info("Loading content into vector store")
-            self.researcher.vector_store.load(scraped_content[0])
-
-        context = await self.researcher.context_manager.get_similar_content_by_query(
-            self.researcher.query,
-            scraped_content[0],
-        )
-        self.logger.info(f"Generated context length: {len(context)}")
-        return context
-
-    async def _get_context_by_vectorstore(
-        self,
-        query: str,
-        vector_store_filter: dict[str, Any] | None = None,
-    ) -> list[str]:
-        """Generates the context for the research task by searching the vectorstore.
-
-        Args:
-        ----
-            query (str): The query to search for.
-            filter (dict[str, Any] | None): The filter to apply to the vectorstore.
-
-        Returns:
-        -------
-            context (list[str]): List of context.
-        """
-        self.logger.info(f"Starting vectorstore search for query: {query}")
-        # Generate Sub-Queries including original query
-        sub_queries: list[str] = await self.plan_research(query)
-        # If this is not part of a sub researcher, add original query to research for better results
-        if self.researcher.report_type != ReportType.SubtopicReport:
-            sub_queries.append(query)
-
-        if self.researcher.cfg.VERBOSE:
-            await stream_output(
-                "logs",
-                "subqueries",
-                f"🗂️  I will conduct my research based on the following queries: {sub_queries}...",
-                self.researcher.websocket,
-                output_log=True,
-                metadata={"queries": sub_queries},
-            )
-
-        # Using asyncio.gather to process the sub_queries asynchronously
-        context_list: list[str] = await asyncio.gather(
-            *[
-                self._process_sub_query_with_vectorstore(
-                    sub_query,
-                    vector_store_filter,
-                )
-                for sub_query in sub_queries
-            ]
-        )
-        self.logger.info(f"Gathered context from {len(context_list)} sub-queries using vectorstore")
-        return context_list
-
-    async def _get_context_by_web_search(
-        self,
-        query: str,
-        scraped_data: list[dict[str, Any]] | None = None,
-        query_domains: list[str] | None = None,
-    ) -> str:
-        """Generates the context for the research task by searching the query and scraping the results.
-
-        Args:
-        ----
-            query (str): The query to search for.
-            scraped_data (list[dict[str, Any]]): List of scraped data (can be from documents).
-            query_domains (list[str] | None): Optional list of domains to focus the search on.
-
-        Returns:
-        -------
-            context (str): Context string.
-        """
-        scraped_data = scraped_data if scraped_data is not None else []
-        self.logger.info(f"Starting web search for query: {query}")
-
-        # Generate Sub-Queries including original query
-        sub_queries: list[str] = await self.plan_research(query, query_domains)
-        self.logger.info(f"Generated sub-queries: {sub_queries}")
-
-        # If this is not part of a sub researcher, add original query to research for better results
-        if self.researcher.report_type != ReportType.SubtopicReport:
-            sub_queries.append(query)
-
-        if self.researcher.cfg.VERBOSE:
-            await stream_output(
-                "logs",
-                "subqueries",
-                f"🗂️ I will conduct my research based on the following queries: {sub_queries}...",
-                self.researcher.websocket,
-                output_log=True,
-                metadata={"queries": sub_queries},
-            )
-
-        # Using asyncio.gather to process the sub_queries asynchronously
-        try:
-            context: list[str] = await asyncio.gather(
-                *[
-                    self._process_sub_query(
-                        sub_query,
-                        scraped_data,
-                        query_domains,
-                    )
-                    for sub_query in sub_queries
-                ]
-            )
-            self.logger.info(f"Gathered context from {len(context)} sub-queries")
-            # Filter out empty results and join the context
-            context_str: str = " ".join(c for c in context if c.strip())
-            self.logger.info(f"Combined context size: {len(context_str)}")
-            return context_str
-        except Exception as e:
-            self.logger.exception(f"Error during web search: {e.__class__.__name__}: {e}")
-            return ""
-
-    async def _process_sub_query(
-        self,
-        sub_query: str,
-        scraped_data: list[dict[str, Any]] | None = None,
-        query_domains: list[str] | None = None,
-    ) -> str:
-        """Takes in a sub query and scrapes urls based on it and gathers context.
-
-        Args:
-        ----
-            sub_query (str): The sub-query to process.
-            scraped_data (list[dict[str, Any]] | None): Optional list of scraped data.
-            query_domains (list[str] | None): Optional list of domains to focus the search on.
-
-        Returns:
-        -------
-            (str): The processed sub-query.
-        """
-        scraped_data = scraped_data if scraped_data is not None else []
-        if self.json_handler is not None:
-            self.json_handler.log_event(
-                "sub_query",
-                {
-                    "query": sub_query,
-                    "scraped_data_size": len(scraped_data),
-                },
-            )
-
-        if self.researcher.cfg.VERBOSE:
-            await stream_output(
-                "logs",
-                "running_subquery_research",
-                f"\n🔍 Running research for '{sub_query}'...",
-                self.researcher.websocket,
-            )
-
-        try:
-            if not scraped_data:
-                scraped_data = await self._scrape_data_by_urls(sub_query, query_domains)
-                self.logger.info(f"Scraped data size: {len(scraped_data)}")
-
-            content: str = await self.researcher.context_manager.get_similar_content_by_query(
-                sub_query,
-                scraped_data,
-            )
-            self.logger.info(f"Content found for sub-query was {len(content)} chars")
-
-            if content and content.strip():
-                await stream_output(
-                    "logs",
-                    "subquery_context_window",
-                    f"📃 {content}",
-                    self.researcher.websocket,
-                )
-                if self.researcher.cfg.VERBOSE and self.json_handler is not None:
-                    self.json_handler.log_event(
-                        "content_found",
-                        {
-                            "sub_query": sub_query,
-                            "content_size": len(content),
-                        },
-                    )
-            elif self.researcher.cfg.VERBOSE:
-                await stream_output(
-                    "logs",
-                    "subquery_context_not_found",
-                    f"🤷 No content found for '{sub_query}'...",
-                    self.researcher.websocket,
-                )
-            return content
-        except Exception as e:
-            self.logger.exception(f"Error processing sub-query {sub_query}! {e.__class__.__name__}: {e}")
-            return ""
-
-    async def _process_sub_query_with_vectorstore(
-        self,
-        sub_query: str,
-        sub_filter: dict[str, Any] | None = None,
-    ) -> str:
-        """Processes a sub-query using a vector store.
-
-        Args:
-        ----
-            sub_query (str): The sub-query to process.
-            sub_filter (dict[str, Any] | None): Optional filter to apply to the vector store.
-
-        Returns:
-        -------
-            (str): The processed sub-query.
-        """
-        sub_filter = sub_filter if sub_filter is not None else {}
-        if self.researcher.cfg.VERBOSE:
-            await stream_output(
-                "logs",
-                "running_subquery_with_vectorstore_research",
-                f"\n🔍 Running research for '{sub_query}'...",
-                self.researcher.websocket,
-            )
-
-        content: str = await self.researcher.context_manager.get_similar_content_by_query_with_vectorstore(
-            sub_query,
-            sub_filter,
-        )
-
-        self.logger.debug(f"Content found for sub-query: {len(content) if content else 0} chars")
-        if not self.researcher.cfg.VERBOSE:
-            return content
-
-        if content and content.strip():
-            await stream_output(
-                "logs",
-                "subquery_context_window",
-                f"📃 {content}",
-                self.researcher.websocket,
-            )
-        else:
-            await stream_output(
-                "logs",
-                "subquery_context_not_found",
-                f"🤷 No content found for '{sub_query}'...",
-                self.researcher.websocket,
-            )
-        return content
-
-    async def _get_new_urls(
-        self,
-        url_set_input: set[str],
-    ) -> list[str]:
-        """Gets the new urls from the given url set, avoiding duplicates."""
-
-        new_urls: list[str] = []
-        for url in url_set_input:
-            if url in self.researcher.visited_urls:
-                continue
-            self.researcher.visited_urls.add(url)
-            new_urls.append(url)
-            if not self.researcher.cfg.VERBOSE:
-                continue
-            await stream_output(
-                "logs",
-                "added_source_url",
-                f"✅ Added source url to research: {url}\n",
-                self.researcher.websocket,
-                True,
-                {"url": url},
-            )
-
-        return new_urls
-
-    async def _search_relevant_source_urls(
-        self,
-        query: str,
-        query_domains: list[str] | None = None,
-    ) -> list[str]:
-        """Searches for relevant source URLs using available retrievers."""
-        new_search_urls: set[str] = set()
-
-        # Iterate through all retrievers
-        for retriever_class in self.researcher.retrievers:
-            if issubclass(retriever_class, BaseRetriever):
-                # Instantiate the retriever
-                try:
-                    # For Langchain retrievers, we need to check if they accept our parameters
-                    # Some may not accept query_domains or config
-                    retriever_params: dict[str, str] = {"query": query}
-                    retriever: BaseRetriever = retriever_class(**retriever_params)  # type: ignore[arg-type]
-                except TypeError as e:
-                    self.logger.exception(f"Error instantiating retriever {retriever_class.__name__}! {e.__class__.__name__}: {e}")
-                    continue
-
-                # Perform the search and collect URLs
-                try:
-                    search_results_list: Sequence[Document | dict[str, Any]] | None = await retriever.aget_relevant_documents(query)
-                    if search_results_list:
-                        search_urls: list[str] = [
-                            str(
-                                webpage.metadata.get(
-                                    "source",
-                                    webpage.metadata.get("href", ""),
-                                ) if isinstance(webpage, Document) else webpage.get("href", "")
-                            ).strip()
-                            for webpage in search_results_list
-                        ]
-                        new_search_urls.update(search_urls)
-
-                except Exception as e:
-                    self.logger.exception(f"Error during search with {retriever_class.__name__}! {e.__class__.__name__}: {e}")
-                    continue
-            else:
-                retriever = retriever_class(
-                    query, 
-                    query_domains=query_domains,
-                    config=self.researcher.cfg
-                )  # type: ignore[attr-defined]
-
-                search_results_list = await asyncio.to_thread(
-                    retriever.search,
-                    max_results=self.researcher.cfg.MAX_SEARCH_RESULTS_PER_QUERY,
-                )
-
-                if search_results_list:
-                    for url in search_results_list:
-                        href = str(url.get("href", "") or "").strip() if isinstance(url, dict) else str(url).strip()
-                        if href:
-                            new_search_urls.add(href)
-
-        # Get unique and new URLs
-        new_search_urls_list: list[str] = await self._get_new_urls(new_search_urls)
-        random.shuffle(new_search_urls_list)
-        return new_search_urls_list
-
-    async def _scrape_data_by_urls(
-        self,
-        sub_query: str,
-        query_domains: list[str] | None = None,
-    ) -> list[dict[str, Any]]:
-        """Scrapes data from URLs found by searching a sub-query.
-
-        Args:
-        ----
-            sub_query (str): The sub-query to search for.
-            query_domains (list[str] | None): Optional list of domains to focus the search on.
-
-        Returns:
-        -------
-            (list[dict[str, Any]]): A list of dictionaries containing the scraped data.
-        """
-        new_search_urls: list[str] = await self._search_relevant_source_urls(sub_query, query_domains)
-
-        if self.researcher.cfg.VERBOSE:
-            await stream_output(
-                "logs",
-                "researching",
-                "🤔 Researching for relevant information across multiple sources...\n",
-                self.researcher.websocket,
-            )
-
-        scraped_content: tuple[list[dict[str, Any]], list[dict[str, Any]]] = await self.researcher.scraper_manager.browse_urls(new_search_urls)
-
-        if self.researcher.vector_store is not None:
-            self.researcher.vector_store.load(scraped_content[0])
-
-        return scraped_content[0]
-
-
-async def get_search_results_new(
-    query: str,
-    retriever: type[BaseRetriever],
-    query_domains: list[str] | None = None,
-) -> list[dict[str, Any]]:
-    """Get web search results for a given query using a Langchain retriever.
-
-    Args:
-    ----
-        query (str): The query to search for.
-        retriever (type[BaseRetriever]): The retriever to use.
-        query_domains (list[str] | None): Optional list of domains to focus the search on.
-
-    Returns:
-    -------
-        (list[dict[str, Any]]): A list of dictionaries containing the search results.
-    """
-    try:
-        retriever_instance: BaseRetriever = retriever(
-            query=query,  # type: ignore[arg-type]
-            query_domains=query_domains,  # type: ignore[arg-type]
-        )
-        documents: list[Document] = await retriever_instance.aget_relevant_documents(query)
-        return [
-            {
-                "href": doc.metadata.get("source", ""),
-                "title": doc.metadata.get("title", ""),
-                "raw_content": doc.page_content,
-            }
-            for doc in documents
-        ]
-    except Exception as e:
-        logger.exception(f"Error getting search results with retriever {retriever.__name__}! {e.__class__.__name__}: {e}")
-        return []  # Return an empty list on error
-
-
-async def generate_sub_queries(
-    query: str,
-    parent_query: str,
-    report_type: ReportType,
-    context: list[dict[str, Any]],
-    cfg: Config,
-    cost_callback: Callable[[float], None] | None = None,
-) -> list[str]:
-    """Generate sub-queries using the specified LLM model.
-
-    Args:
-    ----
-        query (str): The main research query.
-        parent_query (str): The parent query.
-        report_type (ReportType): The type of report to generate.
-        context (list[dict[str, Any]]): The context to use for the research.
-        cfg (Config): The configuration to use for the research.
-
-    Returns:
-    -------
-        (list[str]): A list of sub-queries.
-    """
-    llm_queries_prompt: str = generate_search_queries_prompt(
-        query,
-        parent_query,
-        report_type,
-        max_iterations=cfg.MAX_ITERATIONS or 1,
-        context=context,
-    )
-
-    strategic_token_limit: int | None = get_max_tokens(cfg.STRATEGIC_LLM_MODEL)
-    try:
-        provider: GenericLLMProvider = GenericLLMProvider(
-            cfg.STRATEGIC_LLM_PROVIDER,
-            model=cfg.STRATEGIC_LLM_MODEL,
-            temperature=cfg.TEMPERATURE,
-            max_tokens=strategic_token_limit,
-            fallback_models=cfg.FALLBACK_MODELS,
-            **cfg.llm_kwargs,
-        )
-        response: str = await provider.get_chat_response(
-            messages=[{"role": "user", "content": llm_queries_prompt}],
-            stream=False,
-        )
-    except Exception as e:
-        logger.warning(f"Error with strategic LLM ({cfg.STRATEGIC_LLM_MODEL}): {e.__class__.__name__}: {e}. Retrying with adjusted max_tokens.", exc_info=True)
-        logger.warning("See https://github.com/assafelovic/gpt-researcher/issues/1022")
-        try:
-            # Retry with the *same* provider, but adjusted max_tokens
-            provider = GenericLLMProvider(
-                cfg.STRATEGIC_LLM_PROVIDER,
-                model=cfg.STRATEGIC_LLM_MODEL,
-                temperature=cfg.TEMPERATURE,
-                fallback_models=cfg.FALLBACK_MODELS,
-                max_tokens=strategic_token_limit,  # Keep original limit
-                **cfg.llm_kwargs,
-            )
-            response = await provider.get_chat_response(messages=[{"role": "user", "content": llm_queries_prompt}], stream=False)
-            logger.warning("Retry with adjusted max_tokens successful.")
-
-        except Exception as e2:
-            logger.warning(f"Retry with adjusted max_tokens failed: {e2.__class__.__name__}: {e2}. Falling back to smart LLM.", exc_info=True)
-            # Fall back to smart LLM
-            try:
-                provider = GenericLLMProvider(
-                    cfg.SMART_LLM_PROVIDER,
-                    model=cfg.SMART_LLM_MODEL,
-                    temperature=cfg.TEMPERATURE,
-                    fallback_models=cfg.FALLBACK_MODELS,
-                    max_tokens=strategic_token_limit,
-                    **cfg.llm_kwargs,
-                )
-                response = await provider.get_chat_response(messages=[{"role": "user", "content": llm_queries_prompt}], stream=False)
-                logger.warning("Fallback to smart LLM successful.")
-            except Exception as e3:
-                logger.exception(f"Fallback to smart LLM also failed: {e3.__class__.__name__}: {e3}. Returning empty list.")
-                return []
-
-    if cost_callback:
-        from gpt_researcher.utils.costs import estimate_llm_cost
-
-        cost_callback(estimate_llm_cost(llm_queries_prompt, response))
-
-    try:
-        result: dict[str, Any] | list[Any] | str | float | int | bool | None | tuple[dict[str, Any] | list[Any] | str | float | int | bool | None, list[dict[str, str]]] = (
-            json_repair.loads(response)
-        )
-        # Validate the parsed JSON structure
-        if result is None:
-            logger.warning(f"JSON response parsed as None for query: {query}")
-            return []
-    except (TypeError, ValueError) as e:
-        logger.exception(f"Failed to parse JSON response for query '{query}': {e.__class__.__name__}: {e.__class__.__name__}: {e}")
-        logger.debug(f"Raw response that failed parsing: {response[:500]}...")
-        return []
-
-    if isinstance(result, float):
-        logger.exception(f"Unexpected float result for query '{query}': {result}")
-        return []
-    if isinstance(result, dict):
-        queries = result.get("queries", [])
-        logger.debug(f"Extracted {len(queries)} queries from dict result for '{query}'")
-        return queries
-    if isinstance(result, (str, int)):
-        logger.debug(f"Converting single result to list for query '{query}': {result}")
-        return [str(result)]  # Convert to string and wrap in a list
-    if isinstance(result, list):
-        flattened = [
-            item
-            for sublist in result  # Flatten list of lists
-            for item in (sublist if isinstance(sublist, list) else [sublist])
-        ]
-        logger.debug(f"Flattened {len(result)} list items to {len(flattened)} items for query '{query}'")
-        return flattened
-    logger.exception(f"Unexpected result type for query '{query}': `{result.__class__.__name__}`. Result: `{str(result)[:200]}...`")
-    return []
-=======
-import asyncio
-import random
-import logging
-import os
-from ..actions.utils import stream_output
-from ..actions.query_processing import plan_research_outline, get_search_results
-from ..document import DocumentLoader, OnlineDocumentLoader, LangChainDocumentLoader
-from ..utils.enum import ReportSource
-from ..utils.logging_config import get_json_handler
-
-
-class ResearchConductor:
-    """Manages and coordinates the research process."""
-
-    def __init__(self, researcher):
-        self.researcher = researcher
-        self.logger = logging.getLogger('research')
-        self.json_handler = get_json_handler()
-
-    async def plan_research(self, query, query_domains=None):
-        self.logger.info(f"Planning research for query: {query}")
-        if query_domains:
-            self.logger.info(f"Query domains: {query_domains}")
-        
-        await stream_output(
-            "logs",
-            "planning_research",
-            f"🌐 Browsing the web to learn more about the task: {query}...",
-            self.researcher.websocket,
-        )
-
-        search_results = await get_search_results(query, self.researcher.retrievers[0], query_domains)
-        self.logger.info(f"Initial search results obtained: {len(search_results)} results")
-
-        await stream_output(
-            "logs",
-            "planning_research",
-            f"🤔 Planning the research strategy and subtasks...",
-            self.researcher.websocket,
-        )
-
-        outline = await plan_research_outline(
-            query=query,
-            search_results=search_results,
-            agent_role_prompt=self.researcher.role,
-            cfg=self.researcher.cfg,
-            parent_query=self.researcher.parent_query,
-            report_type=self.researcher.report_type,
-            cost_callback=self.researcher.add_costs,
-        )
-        self.logger.info(f"Research outline planned: {outline}")
-        return outline
-
-    async def conduct_research(self):
-        """Runs the GPT Researcher to conduct research"""
-        if self.json_handler:
-            self.json_handler.update_content("query", self.researcher.query)
-        
-        self.logger.info(f"Starting research for query: {self.researcher.query}")
-        
-        # Reset visited_urls and source_urls at the start of each research task
-        self.researcher.visited_urls.clear()
-        research_data = []
-
-        if self.researcher.verbose:
-            await stream_output(
-                "logs",
-                "starting_research",
-                f"🔍 Starting the research task for '{self.researcher.query}'...",
-                self.researcher.websocket,
-            )
-            await stream_output(
-                "logs",
-                "agent_generated",
-                self.researcher.agent,
-                self.researcher.websocket
-            )
-
-        # Research for relevant sources based on source types below
-        if self.researcher.source_urls:
-            self.logger.info("Using provided source URLs")
-            research_data = await self._get_context_by_urls(self.researcher.source_urls)
-            if research_data and len(research_data) == 0 and self.researcher.verbose:
-                await stream_output(
-                    "logs",
-                    "answering_from_memory",
-                    f"🧐 I was unable to find relevant context in the provided sources...",
-                    self.researcher.websocket,
-                )
-            if self.researcher.complement_source_urls:
-                self.logger.info("Complementing with web search")
-                additional_research = await self._get_context_by_web_search(self.researcher.query, [], self.researcher.query_domains)
-                research_data += ' '.join(additional_research)
-
-        elif self.researcher.report_source == ReportSource.Web.value:
-            self.logger.info("Using web search")
-            research_data = await self._get_context_by_web_search(self.researcher.query, [], self.researcher.query_domains)
-
-        # ... rest of the conditions ...
-        elif self.researcher.report_source == ReportSource.Local.value:
-            self.logger.info("Using local search")
-            document_data = await DocumentLoader(self.researcher.cfg.doc_path).load()
-            self.logger.info(f"Loaded {len(document_data)} documents")
-            if self.researcher.vector_store:
-                self.researcher.vector_store.load(document_data)
-
-            research_data = await self._get_context_by_web_search(self.researcher.query, document_data, self.researcher.query_domains)
-
-        # Hybrid search including both local documents and web sources
-        elif self.researcher.report_source == ReportSource.Hybrid.value:
-            if self.researcher.document_urls:
-                document_data = await OnlineDocumentLoader(self.researcher.document_urls).load()
-            else:
-                document_data = await DocumentLoader(self.researcher.cfg.doc_path).load()
-            if self.researcher.vector_store:
-                self.researcher.vector_store.load(document_data)
-            docs_context = await self._get_context_by_web_search(self.researcher.query, document_data, self.researcher.query_domains)
-            web_context = await self._get_context_by_web_search(self.researcher.query, [], self.researcher.query_domains)
-            research_data = f"Context from local documents: {docs_context}\n\nContext from web sources: {web_context}"
-
-        elif self.researcher.report_source == ReportSource.Azure.value:
-            from ..document.azure_document_loader import AzureDocumentLoader
-            azure_loader = AzureDocumentLoader(
-                container_name=os.getenv("AZURE_CONTAINER_NAME"),
-                connection_string=os.getenv("AZURE_CONNECTION_STRING")
-            )
-            azure_files = await azure_loader.load()
-            document_data = await DocumentLoader(azure_files).load()  # Reuse existing loader
-            research_data = await self._get_context_by_web_search(self.researcher.query, document_data)
-            
-        elif self.researcher.report_source == ReportSource.LangChainDocuments.value:
-            langchain_documents_data = await LangChainDocumentLoader(
-                self.researcher.documents
-            ).load()
-            if self.researcher.vector_store:
-                self.researcher.vector_store.load(langchain_documents_data)
-            research_data = await self._get_context_by_web_search(
-                self.researcher.query, langchain_documents_data, self.researcher.query_domains
-            )
-
-        elif self.researcher.report_source == ReportSource.LangChainVectorStore.value:
-            research_data = await self._get_context_by_vectorstore(self.researcher.query, self.researcher.vector_store_filter)
-
-        # Rank and curate the sources
-        self.researcher.context = research_data
-        if self.researcher.cfg.curate_sources:
-            self.logger.info("Curating sources")
-            self.researcher.context = await self.researcher.source_curator.curate_sources(research_data)
-
-        if self.researcher.verbose:
-            await stream_output(
-                "logs",
-                "research_step_finalized",
-                f"Finalized research step.\n💸 Total Research Costs: ${self.researcher.get_costs()}",
-                self.researcher.websocket,
-            )
-            if self.json_handler:
-                self.json_handler.update_content("costs", self.researcher.get_costs())
-                self.json_handler.update_content("context", self.researcher.context)
-
-        self.logger.info(f"Research completed. Context size: {len(str(self.researcher.context))}")
-        return self.researcher.context
-
-    async def _get_context_by_urls(self, urls):
-        """Scrapes and compresses the context from the given urls"""
-        self.logger.info(f"Getting context from URLs: {urls}")
-        
-        new_search_urls = await self._get_new_urls(urls)
-        self.logger.info(f"New URLs to process: {new_search_urls}")
-
-        scraped_content = await self.researcher.scraper_manager.browse_urls(new_search_urls)
-        self.logger.info(f"Scraped content from {len(scraped_content)} URLs")
-
-        if self.researcher.vector_store:
-            self.logger.info("Loading content into vector store")
-            self.researcher.vector_store.load(scraped_content)
-
-        context = await self.researcher.context_manager.get_similar_content_by_query(
-            self.researcher.query, scraped_content
-        )
-        return context
-
-    # Add logging to other methods similarly...
-
-    async def _get_context_by_vectorstore(self, query, filter: dict | None = None):
-        """
-        Generates the context for the research task by searching the vectorstore
-        Returns:
-            context: List of context
-        """
-        self.logger.info(f"Starting vectorstore search for query: {query}")
-        context = []
-        # Generate Sub-Queries including original query
-        sub_queries = await self.plan_research(query)
-        # If this is not part of a sub researcher, add original query to research for better results
-        if self.researcher.report_type != "subtopic_report":
-            sub_queries.append(query)
-
-        if self.researcher.verbose:
-            await stream_output(
-                "logs",
-                "subqueries",
-                f"🗂️  I will conduct my research based on the following queries: {sub_queries}...",
-                self.researcher.websocket,
-                True,
-                sub_queries,
-            )
-
-        # Using asyncio.gather to process the sub_queries asynchronously
-        context = await asyncio.gather(
-            *[
-                self._process_sub_query_with_vectorstore(sub_query, filter)
-                for sub_query in sub_queries
-            ]
-        )
-        return context
-
-    async def _get_context_by_web_search(self, query, scraped_data: list | None = None, query_domains: list | None = None):
-        """
-        Generates the context for the research task by searching the query and scraping the results
-        Returns:
-            context: List of context
-        """
-        self.logger.info(f"Starting web search for query: {query}")
-        
-        if scraped_data is None:
-            scraped_data = []
-        if query_domains is None:
-            query_domains = []
-
-        # Generate Sub-Queries including original query
-        sub_queries = await self.plan_research(query, query_domains)
-        self.logger.info(f"Generated sub-queries: {sub_queries}")
-        
-        # If this is not part of a sub researcher, add original query to research for better results
-        if self.researcher.report_type != "subtopic_report":
-            sub_queries.append(query)
-
-        if self.researcher.verbose:
-            await stream_output(
-                "logs",
-                "subqueries",
-                f"🗂️ I will conduct my research based on the following queries: {sub_queries}...",
-                self.researcher.websocket,
-                True,
-                sub_queries,
-            )
-
-        # Using asyncio.gather to process the sub_queries asynchronously
-        try:
-            context = await asyncio.gather(
-                *[
-                    self._process_sub_query(sub_query, scraped_data, query_domains)
-                    for sub_query in sub_queries
-                ]
-            )
-            self.logger.info(f"Gathered context from {len(context)} sub-queries")
-            # Filter out empty results and join the context
-            context = [c for c in context if c]
-            if context:
-                combined_context = " ".join(context)
-                self.logger.info(f"Combined context size: {len(combined_context)}")
-                return combined_context
-            return []
-        except Exception as e:
-            self.logger.error(f"Error during web search: {e}", exc_info=True)
-            return []
-
-    async def _process_sub_query(self, sub_query: str, scraped_data: list = [], query_domains: list = []):
-        """Takes in a sub query and scrapes urls based on it and gathers context."""
-        if self.json_handler:
-            self.json_handler.log_event("sub_query", {
-                "query": sub_query,
-                "scraped_data_size": len(scraped_data)
-            })
-        
-        if self.researcher.verbose:
-            await stream_output(
-                "logs",
-                "running_subquery_research",
-                f"\n🔍 Running research for '{sub_query}'...",
-                self.researcher.websocket,
-            )
-
-        try:
-            if not scraped_data:
-                scraped_data = await self._scrape_data_by_urls(sub_query, query_domains)
-                self.logger.info(f"Scraped data size: {len(scraped_data)}")
-
-            content = await self.researcher.context_manager.get_similar_content_by_query(sub_query, scraped_data)
-            self.logger.info(f"Content found for sub-query: {len(str(content)) if content else 0} chars")
-
-            if content and self.researcher.verbose:
-                await stream_output(
-                    "logs", "subquery_context_window", f"📃 {content}", self.researcher.websocket
-                )
-            elif self.researcher.verbose:
-                await stream_output(
-                    "logs",
-                    "subquery_context_not_found",
-                    f"🤷 No content found for '{sub_query}'...",
-                    self.researcher.websocket,
-                )
-            if content:
-                if self.json_handler:
-                    self.json_handler.log_event("content_found", {
-                        "sub_query": sub_query,
-                        "content_size": len(content)
-                    })
-            return content
-        except Exception as e:
-            self.logger.error(f"Error processing sub-query {sub_query}: {e}", exc_info=True)
-            return ""
-
-    async def _process_sub_query_with_vectorstore(self, sub_query: str, filter: dict | None = None):
-        """Takes in a sub query and gathers context from the user provided vector store
-
-        Args:
-            sub_query (str): The sub-query generated from the original query
-
-        Returns:
-            str: The context gathered from search
-        """
-        if self.researcher.verbose:
-            await stream_output(
-                "logs",
-                "running_subquery_with_vectorstore_research",
-                f"\n🔍 Running research for '{sub_query}'...",
-                self.researcher.websocket,
-            )
-
-        content = await self.researcher.context_manager.get_similar_content_by_query_with_vectorstore(sub_query, filter)
-
-        if content and self.researcher.verbose:
-            await stream_output(
-                "logs", "subquery_context_window", f"📃 {content}", self.researcher.websocket
-            )
-        elif self.researcher.verbose:
-            await stream_output(
-                "logs",
-                "subquery_context_not_found",
-                f"🤷 No content found for '{sub_query}'...",
-                self.researcher.websocket,
-            )
-        return content
-
-    async def _get_new_urls(self, url_set_input):
-        """Gets the new urls from the given url set.
-        Args: url_set_input (set[str]): The url set to get the new urls from
-        Returns: list[str]: The new urls from the given url set
-        """
-
-        new_urls = []
-        for url in url_set_input:
-            if url not in self.researcher.visited_urls:
-                self.researcher.visited_urls.add(url)
-                new_urls.append(url)
-                if self.researcher.verbose:
-                    await stream_output(
-                        "logs",
-                        "added_source_url",
-                        f"✅ Added source url to research: {url}\n",
-                        self.researcher.websocket,
-                        True,
-                        url,
-                    )
-
-        return new_urls
-
-    async def _search_relevant_source_urls(self, query, query_domains: list | None = None):
-        new_search_urls = []
-        if query_domains is None:
-            query_domains = []
-
-        # Iterate through all retrievers
-        for retriever_class in self.researcher.retrievers:
-            # Instantiate the retriever with the sub-query
-            retriever = retriever_class(query, query_domains=query_domains)
-
-            # Perform the search using the current retriever
-            search_results = await asyncio.to_thread(
-                retriever.search, max_results=self.researcher.cfg.max_search_results_per_query
-            )
-
-            # Collect new URLs from search results
-            search_urls = [url.get("href") for url in search_results]
-            new_search_urls.extend(search_urls)
-
-        # Get unique URLs
-        new_search_urls = await self._get_new_urls(new_search_urls)
-        random.shuffle(new_search_urls)
-
-        return new_search_urls
-
-    async def _scrape_data_by_urls(self, sub_query, query_domains: list | None = None):
-        """
-        Runs a sub-query across multiple retrievers and scrapes the resulting URLs.
-
-        Args:
-            sub_query (str): The sub-query to search for.
-
-        Returns:
-            list: A list of scraped content results.
-        """
-        if query_domains is None:
-            query_domains = []
-
-        new_search_urls = await self._search_relevant_source_urls(sub_query, query_domains)
-
-        # Log the research process if verbose mode is on
-        if self.researcher.verbose:
-            await stream_output(
-                "logs",
-                "researching",
-                f"🤔 Researching for relevant information across multiple sources...\n",
-                self.researcher.websocket,
-            )
-
-        # Scrape the new URLs
-        scraped_content = await self.researcher.scraper_manager.browse_urls(new_search_urls)
-
-        if self.researcher.vector_store:
-            self.researcher.vector_store.load(scraped_content)
-
-        return scraped_content
->>>>>>> 1770d7f7
+from __future__ import annotations
+
+import asyncio
+import logging
+import os
+import random
+
+from typing import TYPE_CHECKING, Any, Callable, Sequence
+
+import json_repair
+
+from backend.server.logging_config import JSONResearchHandler, get_json_handler
+from langchain_core.documents import Document
+from langchain_core.retrievers import BaseRetriever
+from litellm.utils import get_max_tokens
+
+from gpt_researcher.actions.query_processing import get_search_results, plan_research_outline
+from gpt_researcher.actions.utils import stream_output
+from gpt_researcher.document.document import DocumentLoader
+from gpt_researcher.document.langchain_document import LangChainDocumentLoader
+from gpt_researcher.document.online_document import OnlineDocumentLoader
+from gpt_researcher.llm_provider.generic.base import GenericLLMProvider
+from gpt_researcher.prompts import generate_search_queries_prompt
+from gpt_researcher.utils.enum import ReportSource, ReportType
+
+if TYPE_CHECKING:
+    from gpt_researcher.agent import GPTResearcher
+    from gpt_researcher.config import Config
+    from gpt_researcher.utils.logging_config import JSONResearchHandler
+
+
+logger: logging.Logger = logging.getLogger(__name__)
+
+
+class ResearchConductor:
+    """Manages and coordinates the research process."""
+
+    def __init__(
+        self,
+        researcher: GPTResearcher,
+    ):
+        self.researcher: GPTResearcher = researcher
+        self.logger: logging.Logger = logging.getLogger("research")
+        # Prefer get_json_handler if available, otherwise fallback to attribute
+        self.json_handler: JSONResearchHandler | None = getattr(self.logger, "json_handler", get_json_handler())
+        self.llm_provider: GenericLLMProvider | None = None
+
+    def _get_llm(
+        self,
+        model: str,
+        provider: str,
+        temperature: float,
+        **llm_kwargs: Any,
+    ) -> GenericLLMProvider:
+        """Get or create an LLM provider instance.
+
+        Args:
+            model (str): The model to use.
+            provider (str): The LLM provider to use.
+            temperature (float): The temperature to use for generation.
+            **llm_kwargs: Additional keyword arguments to pass to the LLM provider.
+
+        Returns:
+            GenericLLMProvider: The LLM provider instance.
+        """
+        if self.llm_provider is None:
+            self.llm_provider = GenericLLMProvider(
+                provider,
+                model=model,
+                temperature=temperature,
+                fallback_models=self.researcher.cfg.FALLBACK_MODELS,
+                **llm_kwargs,
+            )
+        return self.llm_provider
+
+    async def plan_research(
+        self,
+        query: str,
+        query_domains: list[str] | None = None,
+    ) -> list[str]:
+        self.logger.info(f"Planning research for query: {query}")
+        if query_domains:
+            self.logger.info(f"Query domains: {query_domains}")
+
+        await stream_output(
+            "logs",
+            "planning_research",
+            f"🌐 Browsing the web to learn more about the task: {query}...",
+            self.researcher.websocket,
+        )
+
+        search_results: list[dict[str, Any]] = await get_search_results(query, self.researcher.retrievers[0], query_domains)
+        self.logger.info(f"Initial search results obtained: {len(search_results)} results")
+
+        await stream_output(
+            "logs",
+            "planning_research",
+            "🤔 Planning the research strategy and subtasks...",
+            self.researcher.websocket,
+        )
+
+        outline: list[str] = await plan_research_outline(
+            query=query,
+            search_results=search_results,
+            agent_role_prompt=self.researcher.agent_role,
+            cfg=self.researcher.cfg,
+            parent_query=self.researcher.parent_query,
+            report_type=self.researcher.report_type,
+            cost_callback=self.researcher.add_costs,
+        )
+        self.logger.info(f"Research outline planned: {outline}")
+        return outline
+
+    async def conduct_research(self) -> list[str]:
+        """Runs the GPT Researcher to conduct research, handling different source types and errors.
+
+        Returns:
+            list[str]: A list of research data accumulated during the research.
+        """
+        if self.json_handler is not None:
+            self.json_handler.update_content("query", self.researcher.query)
+
+        self.logger.info(f"Starting research for query: {self.researcher.query}")
+
+        # Reset visited_urls at the start of each research task.
+        self.researcher.visited_urls.clear()
+
+        if self.researcher.cfg.VERBOSE:
+            await self._stream_research_start()
+
+        try:
+            research_data: list[str] = await self._gather_research_data()
+        except Exception as e:
+            self.logger.exception(f"Failed to gather research data: {e.__class__.__name__}: {e}")
+            return []  # Return empty list on failure.
+
+        if self.researcher.cfg.CURATE_SOURCES:
+            try:
+                self.logger.info("Curating sources")
+                self.researcher.context = await self.researcher.source_curator.curate_sources(research_data)
+            except Exception as e:
+                self.logger.warning(
+                    f"Source curation failed, using original sources: {e.__class__.__name__}: {e}",
+                    exc_info=True,
+                )
+                self.researcher.context.extend(research_data)
+        else:
+            self.researcher.context.extend(research_data)
+
+        if self.researcher.cfg.VERBOSE:
+            await self._stream_research_finalization()
+
+        self.logger.info(f"RESEARCH COMPLETED! Total Context Length: {len(str(self.researcher.context))}")
+        return self.researcher.context
+
+    async def _stream_research_start(self) -> None:
+        """Streams the initial research start messages."""
+        await stream_output(
+            "logs",
+            "starting_research",
+            f"🔍 Starting the research task for '{self.researcher.query}'...",
+            self.researcher.websocket,
+        )
+        await stream_output(
+            "logs",
+            "agent_generated",
+            self.researcher.agent or "🤖 I am an AI Researcher, here to help you with your queries...",
+            self.researcher.websocket,
+        )
+
+    async def _gather_research_data(self) -> list[str]:
+        """Gathers research data based on the configured source type."""
+        research_data: list[str] = []
+
+        if self.researcher.source_urls:
+            research_data = await self._handle_provided_urls()
+        elif self.researcher.cfg.REPORT_SOURCE == ReportSource.Web:
+            research_data = [
+                await self._get_context_by_web_search(self.researcher.query, query_domains=self.researcher.query_domains)
+            ]
+        elif self.researcher.cfg.REPORT_SOURCE == ReportSource.Local:
+            research_data = await self._handle_local_documents()
+        elif self.researcher.cfg.REPORT_SOURCE == ReportSource.Hybrid:
+            research_data = await self._handle_hybrid_search()
+        elif self.researcher.cfg.REPORT_SOURCE == ReportSource.LangChainDocuments:
+            research_data = await self._handle_langchain_documents()
+        elif self.researcher.cfg.REPORT_SOURCE == ReportSource.LangChainVectorStore:
+            research_data = await self._get_context_by_vectorstore(
+                self.researcher.query, self.researcher.vector_store_filter
+            )
+        elif self.researcher.cfg.REPORT_SOURCE == ReportSource.Azure:
+            research_data = await self._handle_azure_documents()
+        else:
+            raise ValueError(f"Invalid report source: {self.researcher.cfg.REPORT_SOURCE}")
+
+        return research_data if isinstance(research_data, list) else [research_data]
+
+    async def _handle_provided_urls(self) -> list[str]:
+        """Handles research when source URLs are provided."""
+        self.logger.info("Using provided source URLs")
+        research_data: list[str] = []
+        try:
+            context: str = await self._get_context_by_urls(self.researcher.source_urls)
+            research_data.append(context)
+        except Exception as e:
+            self.logger.exception(f"Error getting context from provided URLs: {e.__class__.__name__}: {e}")
+            return []
+
+        if not research_data[0] and self.researcher.cfg.VERBOSE:
+            await stream_output(
+                "logs",
+                "answering_from_memory",
+                "🧐 I was unable to find relevant context in the provided sources...",
+                self.researcher.websocket,
+            )
+        if self.researcher.complement_source_urls:
+            self.logger.info("Complementing with web search")
+            try:
+                additional_research: list[str] = [
+                    await self._get_context_by_web_search(
+                        self.researcher.query,
+                        query_domains=self.researcher.query_domains,
+                    )
+                ]
+                research_data.extend(additional_research)
+            except Exception as e:
+                self.logger.exception(f"Error during complementary web search: {e.__class__.__name__}: {e}")
+        return research_data
+
+    async def _handle_local_documents(self) -> list[str]:
+        """Handles research using local documents."""
+        try:
+            document_data: list[dict[str, Any]] = await DocumentLoader(self.researcher.cfg.DOC_PATH).load()
+            if self.researcher.vector_store is not None:
+                self.researcher.vector_store.load(document_data)
+            context: str = await self._get_context_by_web_search(
+                self.researcher.query,
+                document_data,
+                query_domains=self.researcher.query_domains,
+            )
+            return [context]
+        except Exception as e:
+            self.logger.exception(f"Error handling local documents: {e.__class__.__name__}: {e}")
+            return []
+
+    async def _handle_hybrid_search(self) -> list[str]:
+        """Handles hybrid search including both local documents and web sources."""
+        try:
+            document_data: list[dict[str, Any]] = (
+                await OnlineDocumentLoader(self.researcher.document_urls).load()
+                if self.researcher.document_urls
+                else await DocumentLoader(self.researcher.cfg.DOC_PATH).load()
+            )
+            if self.researcher.vector_store:
+                self.researcher.vector_store.load(document_data)
+
+            docs_context: str = await self._get_context_by_web_search(
+                self.researcher.query,
+                document_data,
+                query_domains=self.researcher.query_domains,
+            )
+            web_context: str = await self._get_context_by_web_search(
+                self.researcher.query,
+                query_domains=self.researcher.query_domains,
+            )
+            return [f"Context from local documents: {docs_context}\n\nContext from web sources: {web_context}"]
+        except Exception as e:
+            self.logger.exception(f"Error during Hybrid search: {e.__class__.__name__}: {e}")
+            return []
+
+    async def _handle_langchain_documents(self) -> list[str]:
+        """Handles research using LangChain documents."""
+        try:
+            self.logger.info("Using LangChain documents")
+            lang_docs: list[Document] = [Document(**doc) for doc in self.researcher.documents]
+            langchain_documents_data: list[dict[str, Any]] = await LangChainDocumentLoader(lang_docs).load()
+            if self.researcher.vector_store is not None:
+                self.researcher.vector_store.load(langchain_documents_data)
+            context: str = await self._get_context_by_web_search(
+                self.researcher.query,
+                langchain_documents_data,
+                query_domains=self.researcher.query_domains,
+            )
+            return [context]
+        except Exception as e:
+            self.logger.exception(f"Error handling LangChain documents: {e.__class__.__name__}: {e}")
+            return []
+
+    async def _handle_azure_documents(self) -> list[str]:
+        """Handles research using Azure Document Loader."""
+        try:
+            from gpt_researcher.document.azure_document_loader import AzureDocumentLoader
+
+            self.logger.info("Using Azure Document Loader")
+            azure_loader = AzureDocumentLoader(
+                container_name=os.getenv("AZURE_CONTAINER_NAME", ""),
+                connection_string=os.getenv("AZURE_CONNECTION_STRING", ""),
+            )
+            azure_files: list[Any] = await azure_loader.load()
+            document_data: list[dict[str, Any]] = await DocumentLoader(azure_files).load()
+            context: str = await self._get_context_by_web_search(self.researcher.query, document_data)
+            return [context]
+        except ImportError as e:
+            self.logger.exception(f"Azure Document Loader dependency not found: {e.__class__.__name__}: {e}")
+            return []
+        except Exception as e:
+            self.logger.exception(f"Error handling Azure documents: {e.__class__.__name__}: {e}")
+            return []
+
+    async def _stream_research_finalization(self) -> None:
+        """Streams the final research step messages."""
+        await stream_output(
+            "logs",
+            "research_step_finalized",
+            f"Finalized research step.\n💸 Total Research Costs: ${self.researcher.get_costs()}",
+            self.researcher.websocket,
+        )
+        if self.json_handler is not None:
+            self.json_handler.update_content("costs", self.researcher.get_costs())
+            self.json_handler.update_content("context", self.researcher.context)
+
+    async def _get_context_by_urls(
+        self,
+        urls: list[str],
+    ) -> str:
+        """Scrapes and compresses the context from the given urls.
+
+        Args:
+            urls (list[str]): List of URLs to scrape.
+
+        Returns:
+            str: Context string.
+        """
+        self.logger.info(f"Getting context from URLs: {urls}")
+
+        new_search_urls: list[str] = await self._get_new_urls(set(urls))
+        self.logger.info(f"New URLs to process: {new_search_urls}")
+
+        scraped_content: tuple[
+            list[dict[str, Any]], list[dict[str, Any]]
+        ] = await self.researcher.scraper_manager.browse_urls(new_search_urls)
+        self.logger.info(f"Scraped content from {len(scraped_content[0])} URLs")
+
+        if self.researcher.vector_store is not None:
+            self.logger.info("Loading content into vector store")
+            self.researcher.vector_store.load(scraped_content[0])
+
+        context = await self.researcher.context_manager.get_similar_content_by_query(
+            self.researcher.query,
+            scraped_content[0],
+        )
+        self.logger.info(f"Generated context length: {len(context)}")
+        return context
+
+    async def _get_context_by_vectorstore(
+        self,
+        query: str,
+        vector_store_filter: dict[str, Any] | None = None,
+    ) -> list[str]:
+        """Generates the context for the research task by searching the vectorstore.
+
+        Args:
+            query (str): The query to search for.
+            vector_store_filter (dict[str, Any] | None): Optional filter to apply to the vectorstore.
+
+        Returns:
+            list[str]: List of context.
+        """
+        self.logger.info(f"Starting vectorstore search for query: {query}")
+        sub_queries: list[str] = await self.plan_research(query)
+        if self.researcher.report_type != ReportType.SubtopicReport:
+            sub_queries.append(query)
+
+        if self.researcher.cfg.VERBOSE:
+            await stream_output(
+                "logs",
+                "subqueries",
+                f"🗂️  I will conduct my research based on the following queries: {sub_queries}...",
+                self.researcher.websocket,
+                output_log=True,
+                metadata={"queries": sub_queries},
+            )
+
+        context_list: list[str] = await asyncio.gather(
+            *[
+                self._process_sub_query_with_vectorstore(
+                    sub_query,
+                    vector_store_filter,
+                )
+                for sub_query in sub_queries
+            ]
+        )
+        self.logger.info(f"Gathered context from {len(context_list)} sub-queries using vectorstore")
+        return context_list
+
+    async def _get_context_by_web_search(
+        self,
+        query: str,
+        scraped_data: list[dict[str, Any]] | None = None,
+        query_domains: list[str] | None = None,
+    ) -> str:
+        """Generates the context for the research task by searching the query and scraping the results.
+
+        Args:
+            query (str): The query to search for.
+            scraped_data (list[dict[str, Any]] | None): List of scraped data.
+            query_domains (list[str] | None): Optional list of domains to focus the search on.
+
+        Returns:
+            str: Context string.
+        """
+        scraped_data = scraped_data if scraped_data is not None else []
+        self.logger.info(f"Starting web search for query: {query}")
+
+        sub_queries: list[str] = await self.plan_research(query, query_domains)
+        self.logger.info(f"Generated sub-queries: {sub_queries}")
+
+        if self.researcher.report_type != ReportType.SubtopicReport:
+            sub_queries.append(query)
+
+        if self.researcher.cfg.VERBOSE:
+            await stream_output(
+                "logs",
+                "subqueries",
+                f"🗂️ I will conduct my research based on the following queries: {sub_queries}...",
+                self.researcher.websocket,
+                output_log=True,
+                metadata={"queries": sub_queries},
+            )
+
+        try:
+            context: list[str] = await asyncio.gather(
+                *[
+                    self._process_sub_query(
+                        sub_query,
+                        scraped_data,
+                        query_domains,
+                    )
+                    for sub_query in sub_queries
+                ]
+            )
+            self.logger.info(f"Gathered context from {len(context)} sub-queries")
+            context_str: str = " ".join(c for c in context if c.strip())
+            self.logger.info(f"Combined context size: {len(context_str)}")
+            return context_str
+        except Exception as e:
+            self.logger.exception(f"Error during web search: {e.__class__.__name__}: {e}")
+            return ""
+
+    async def _process_sub_query(
+        self,
+        sub_query: str,
+        scraped_data: list[dict[str, Any]] | None = None,
+        query_domains: list[str] | None = None,
+    ) -> str:
+        """Takes in a sub query and scrapes urls based on it and gathers context.
+
+        Args:
+            sub_query (str): The sub-query to process.
+            scraped_data (list[dict[str, Any]] | None): Optional list of scraped data.
+            query_domains (list[str] | None): Optional list of domains to focus the search on.
+
+        Returns:
+            str: The processed sub-query.
+        """
+        scraped_data = scraped_data if scraped_data is not None else []
+        if self.json_handler is not None:
+            self.json_handler.log_event(
+                "sub_query",
+                {
+                    "query": sub_query,
+                    "scraped_data_size": len(scraped_data),
+                },
+            )
+
+        if self.researcher.cfg.VERBOSE:
+            await stream_output(
+                "logs",
+                "running_subquery_research",
+                f"\n🔍 Running research for '{sub_query}'...",
+                self.researcher.websocket,
+            )
+
+        try:
+            if not scraped_data:
+                scraped_data = await self._scrape_data_by_urls(sub_query, query_domains)
+                self.logger.info(f"Scraped data size: {len(scraped_data)}")
+
+            content: str = await self.researcher.context_manager.get_similar_content_by_query(
+                sub_query,
+                scraped_data,
+            )
+            self.logger.info(f"Content found for sub-query was {len(content)} chars")
+
+            if content and content.strip():
+                await stream_output(
+                    "logs",
+                    "subquery_context_window",
+                    f"📃 {content}",
+                    self.researcher.websocket,
+                )
+                if self.researcher.cfg.VERBOSE and self.json_handler is not None:
+                    self.json_handler.log_event(
+                        "content_found",
+                        {
+                            "sub_query": sub_query,
+                            "content_size": len(content),
+                        },
+                    )
+            elif self.researcher.cfg.VERBOSE:
+                await stream_output(
+                    "logs",
+                    "subquery_context_not_found",
+                    f"🤷 No content found for '{sub_query}'...",
+                    self.researcher.websocket,
+                )
+            return content
+        except Exception as e:
+            self.logger.exception(f"Error processing sub-query {sub_query}! {e.__class__.__name__}: {e}")
+            return ""
+
+    async def _process_sub_query_with_vectorstore(
+        self,
+        sub_query: str,
+        sub_filter: dict[str, Any] | None = None,
+    ) -> str:
+        """Processes a sub-query using a vector store.
+
+        Args:
+            sub_query (str): The sub-query to process.
+            sub_filter (dict[str, Any] | None): Optional filter to apply to the vector store.
+
+        Returns:
+            str: The processed sub-query.
+        """
+        sub_filter = sub_filter if sub_filter is not None else {}
+        if self.researcher.cfg.VERBOSE:
+            await stream_output(
+                "logs",
+                "running_subquery_with_vectorstore_research",
+                f"\n🔍 Running research for '{sub_query}'...",
+                self.researcher.websocket,
+            )
+
+        content: str = await self.researcher.context_manager.get_similar_content_by_query_with_vectorstore(
+            sub_query,
+            sub_filter,
+        )
+
+        self.logger.debug(f"Content found for sub-query: {len(content) if content else 0} chars")
+        if not self.researcher.cfg.VERBOSE:
+            return content
+
+        if content and content.strip():
+            await stream_output(
+                "logs",
+                "subquery_context_window",
+                f"📃 {content}",
+                self.researcher.websocket,
+            )
+        else:
+            await stream_output(
+                "logs",
+                "subquery_context_not_found",
+                f"🤷 No content found for '{sub_query}'...",
+                self.researcher.websocket,
+            )
+        return content
+
+    async def _get_new_urls(
+        self,
+        url_set_input: set[str],
+    ) -> list[str]:
+        """Gets the new urls from the given url set, avoiding duplicates."""
+        new_urls: list[str] = []
+        for url in url_set_input:
+            if url in self.researcher.visited_urls:
+                continue
+            self.researcher.visited_urls.add(url)
+            new_urls.append(url)
+            if self.researcher.cfg.VERBOSE:
+                await stream_output(
+                    "logs",
+                    "added_source_url",
+                    f"✅ Added source url to research: {url}\n",
+                    self.researcher.websocket,
+                    True,
+                    {"url": url},
+                )
+        return new_urls
+
+    async def _search_relevant_source_urls(
+        self,
+        query: str,
+        query_domains: list[str] | None = None,
+    ) -> list[str]:
+        """Searches for relevant source URLs using available retrievers."""
+        new_search_urls: set[str] = set()
+        for retriever_class in self.researcher.retrievers:
+            if issubclass(retriever_class, BaseRetriever):
+                try:
+                    retriever_params: dict[str, str] = {"query": query}
+                    retriever: BaseRetriever = retriever_class(**retriever_params)
+                except TypeError as e:
+                    self.logger.exception(
+                        f"Error instantiating retriever {retriever_class.__name__}! {e.__class__.__name__}: {e}"
+                    )
+                    continue
+
+                try:
+                    search_results_list: (
+                        Sequence[Document | dict[str, Any]] | None
+                    ) = await retriever.aget_relevant_documents(query)
+                    if search_results_list:
+                        search_urls: list[str] = [
+                            str(
+                                webpage.metadata.get(
+                                    "source",
+                                    webpage.metadata.get("href", ""),
+                                )
+                                if isinstance(webpage, Document)
+                                else webpage.get("href", "")
+                            ).strip()
+                            for webpage in search_results_list
+                        ]
+                        new_search_urls.update(search_urls)
+                except Exception as e:
+                    self.logger.exception(
+                        f"Error during search with {retriever_class.__name__}! {e.__class__.__name__}: {e}"
+                    )
+                    continue
+            else:
+                retriever = retriever_class(query, query_domains=query_domains, config=self.researcher.cfg)
+                search_results_list = await asyncio.to_thread(
+                    retriever.search,
+                    max_results=self.researcher.cfg.MAX_SEARCH_RESULTS_PER_QUERY,
+                )
+                if search_results_list:
+                    for url in search_results_list:
+                        href = str(url.get("href", "") or "").strip() if isinstance(url, dict) else str(url).strip()
+                        if href:
+                            new_search_urls.add(href)
+        new_search_urls_list: list[str] = await self._get_new_urls(new_search_urls)
+        random.shuffle(new_search_urls_list)
+        return new_search_urls_list
+
+    async def _scrape_data_by_urls(
+        self,
+        sub_query: str,
+        query_domains: list[str] | None = None,
+    ) -> list[dict[str, Any]]:
+        """Scrapes data from URLs found by searching a sub-query.
+
+        Args:
+            sub_query (str): The sub-query to search for.
+            query_domains (list[str] | None): Optional list of domains to focus the search on.
+
+        Returns:
+            list[dict[str, Any]]: A list of dictionaries containing the scraped data.
+        """
+        if query_domains is None:
+            query_domains = []
+
+        new_search_urls: list[str] = await self._search_relevant_source_urls(sub_query, query_domains)
+
+        if self.researcher.cfg.VERBOSE:
+            await stream_output(
+                "logs",
+                "researching",
+                "🤔 Researching for relevant information across multiple sources...\n",
+                self.researcher.websocket,
+            )
+
+        # Scrape the new URLs
+        scraped_content: list[dict[str, Any]] = await self.researcher.scraper_manager.browse_urls(new_search_urls)
+
+        if self.researcher.vector_store:
+            self.researcher.vector_store.load(scraped_content)
+
+        return scraped_content
+
+
+async def get_search_results_new(
+    query: str,
+    retriever: type[BaseRetriever],
+    query_domains: list[str] | None = None,
+) -> list[dict[str, Any]]:
+    """Get web search results for a given query using a Langchain retriever.
+
+    Args:
+        query (str): The query to search for.
+        retriever (type[BaseRetriever]): The retriever to use.
+        query_domains (list[str] | None): Optional list of domains to focus the search on.
+
+    Returns:
+        list[dict[str, Any]]: A list of dictionaries containing the search results.
+    """
+    try:
+        retriever_instance: BaseRetriever = retriever(
+            query=query,
+            query_domains=query_domains,
+        )
+        documents: list[Document] = await retriever_instance.aget_relevant_documents(query)
+        return [
+            {
+                "href": doc.metadata.get("source", ""),
+                "title": doc.metadata.get("title", ""),
+                "raw_content": doc.page_content,
+            }
+            for doc in documents
+        ]
+    except Exception as e:
+        logger.exception(f"Error getting search results with retriever {retriever.__name__}! {e.__class__.__name__}: {e}")
+        return []
+
+
+async def generate_sub_queries(
+    query: str,
+    parent_query: str,
+    report_type: ReportType,
+    context: list[dict[str, Any]],
+    cfg: Config,
+    cost_callback: Callable[[float], None] | None = None,
+) -> list[str]:
+    """Generate sub-queries using the specified LLM model.
+
+    Args:
+        query (str): The main research query.
+        parent_query (str): The parent query.
+        report_type (ReportType): The type of report to generate.
+        context (list[dict[str, Any]]): The context to use for the research.
+        cfg (Config): The configuration to use for the research.
+
+    Returns:
+        list[str]: A list of sub-queries.
+    """
+    llm_queries_prompt: str = generate_search_queries_prompt(
+        query,
+        parent_query,
+        report_type,
+        max_iterations=cfg.MAX_ITERATIONS or 1,
+        context=context,
+    )
+
+    strategic_token_limit: int | None = get_max_tokens(cfg.STRATEGIC_LLM_MODEL)
+    try:
+        provider: GenericLLMProvider = GenericLLMProvider(
+            cfg.STRATEGIC_LLM_PROVIDER,
+            model=cfg.STRATEGIC_LLM_MODEL,
+            temperature=cfg.TEMPERATURE,
+            max_tokens=strategic_token_limit,
+            fallback_models=cfg.FALLBACK_MODELS,
+            **cfg.llm_kwargs,
+        )
+        response: str = await provider.get_chat_response(
+            messages=[{"role": "user", "content": llm_queries_prompt}],
+            stream=False,
+        )
+    except Exception as e:
+        logger.warning(
+            f"Error with strategic LLM ({cfg.STRATEGIC_LLM_MODEL}): {e.__class__.__name__}: {e}. Retrying with adjusted max_tokens.",
+            exc_info=True,
+        )
+        logger.warning("See https://github.com/assafelovic/gpt-researcher/issues/1022")
+        try:
+            provider = GenericLLMProvider(
+                cfg.STRATEGIC_LLM_PROVIDER,
+                model=cfg.STRATEGIC_LLM_MODEL,
+                temperature=cfg.TEMPERATURE,
+                fallback_models=cfg.FALLBACK_MODELS,
+                max_tokens=strategic_token_limit,
+                **cfg.llm_kwargs,
+            )
+            response = await provider.get_chat_response(
+                messages=[{"role": "user", "content": llm_queries_prompt}],
+                stream=False,
+            )
+            logger.warning("Retry with adjusted max_tokens successful.")
+
+        except Exception as e2:
+            logger.warning(
+                f"Retry with adjusted max_tokens failed: {e2.__class__.__name__}: {e2}. Falling back to smart LLM.",
+                exc_info=True,
+            )
+            try:
+                provider = GenericLLMProvider(
+                    cfg.SMART_LLM_PROVIDER,
+                    model=cfg.SMART_LLM_MODEL,
+                    temperature=cfg.TEMPERATURE,
+                    fallback_models=cfg.FALLBACK_MODELS,
+                    max_tokens=strategic_token_limit,
+                    **cfg.llm_kwargs,
+                )
+                response = await provider.get_chat_response(
+                    messages=[{"role": "user", "content": llm_queries_prompt}], stream=False
+                )
+                logger.warning("Fallback to smart LLM successful.")
+            except Exception as e3:
+                logger.exception(f"Fallback to smart LLM also failed: {e3.__class__.__name__}: {e3}. Returning empty list.")
+                return []
+
+    if cost_callback is not None:
+        from gpt_researcher.utils.costs import estimate_llm_cost
+
+        cost_callback(estimate_llm_cost(llm_queries_prompt, response))
+
+    try:
+        result: (
+            dict[str, Any]
+            | list[Any]
+            | str
+            | float
+            | int
+            | bool
+            | None
+            | tuple[dict[str, Any] | list[Any] | str | float | int | bool | None, list[dict[str, str]]]
+        ) = json_repair.loads(response)
+        if result is None:
+            logger.warning(f"JSON response parsed as None for query: {query}")
+            return []
+    except (TypeError, ValueError) as e:
+        logger.exception(
+            f"Failed to parse JSON response for query '{query}': {e.__class__.__name__}: {e.__class__.__name__}: {e}"
+        )
+        logger.debug(f"Raw response that failed parsing: {response[:500]}...")
+        return []
+
+    if isinstance(result, float):
+        logger.exception(f"Unexpected float result for query '{query}': {result}")
+        return []
+    if isinstance(result, dict):
+        queries = result.get("queries", [])
+        logger.debug(f"Extracted {len(queries)} queries from dict result for '{query}'")
+        return queries
+    if isinstance(result, (str, int)):
+        logger.debug(f"Converting single result to list for query '{query}': {result}")
+        return [str(result)]
+    if isinstance(result, list):
+        flattened: list[Any] = [item for sublist in result for item in (sublist if isinstance(sublist, list) else [sublist])]
+        logger.debug(f"Flattened {len(result)} list items to {len(flattened)} items for query '{query}'")
+        return flattened
+    logger.exception(
+        f"Unexpected result type for query '{query}': `{result.__class__.__name__}`. Result: `{str(result)[:200]}...`"
+    )
+    return []