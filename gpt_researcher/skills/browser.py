--- conflicted
+++ resolved
@@ -1,215 +1,124 @@
-<<<<<<< HEAD
-from __future__ import annotations
-
-from typing import TYPE_CHECKING, Any
-
-from gpt_researcher.actions.utils import stream_output
-from gpt_researcher.actions.web_scraping import scrape_urls
-from gpt_researcher.scraper.utils import get_image_hash
-
-if TYPE_CHECKING:
-    from gpt_researcher.agent import GPTResearcher
-
-
-class BrowserManager:
-    """Manages context for the researcher agent."""
-
-    def __init__(
-        self,
-        researcher: GPTResearcher,
-    ):
-        self.researcher: GPTResearcher = researcher
-
-    async def browse_urls(
-        self,
-        urls: list[str],
-    ) -> tuple[list[dict[str, Any]], list[dict[str, Any]]]:
-        """Scrape content that exists on each URL from the given list.
-
-        Args:
-        ----
-            urls (list[str]): List of URLs to scrape.
-
-        Returns:
-        -------
-            tuple[list[dict[str, Any]], list[dict[str, Any]]]: Tuple containing the scraped text data and images.
-        """
-        
-        if self.researcher.cfg.VERBOSE:
-            await stream_output(
-                "logs",
-                "scraping_urls",
-                f"🌐 Scraping content from {len(urls)} URLs...",
-                self.researcher.websocket,
-            )
-
-        text_data: list[dict[str, Any]]
-        scraped_images: list[dict[str, Any]]
-        text_data, scraped_images = scrape_urls(
-            urls,
-            self.researcher.cfg,
-        )
-        self.researcher.add_research_sources(text_data)
-        images: list[dict[str, Any]] = self.select_top_images(
-            scraped_images,
-            k=4,  # Select top 4 images
-        )
-        self.researcher.add_research_images(images)
-
-        if self.researcher.cfg.VERBOSE:
-            total_text_length: int = sum(len(page.get("text", page.get("content", page.get("raw_content", "")))) for page in text_data)
-            num_pages: int = len(text_data)
-            average_text_length: float = (
-                total_text_length / num_pages if num_pages > 0 else 0
-            )
-            await stream_output(
-                "logs",
-                "scraping_content",
-                f"📄 Scraped {len(text_data)} pages of text and {len(images)} images"
-                f" with an average of {average_text_length:.2f} characters per page.",
-                self.researcher.websocket,
-            )
-            await stream_output(
-                "logs",
-                "scraping_images",
-                f"🖼️ Selected {len(images)} new images from {len(images)} total images",
-                self.researcher.websocket,
-                metadata={"images": images},
-            )
-            await stream_output(
-                "logs",
-                "scraping_complete",
-                "🌐 Scraping complete",
-                self.researcher.websocket,
-            )
-
-        return text_data, images
-
-    def select_top_images(
-        self,
-        images: list[dict[str, Any]],
-        k: int = 2,
-    ) -> list[dict[str, Any]]:
-        """Select most relevant images and remove duplicates based on image content.
-
-        Args:
-            images (list[dict[str, Any]]): List of image dictionaries with 'url' and 'score' keys.
-            k (int): Number of top images to select if no high-score images are found.
-
-        Returns:
-            List[dict[str, Any]]: List of selected image dictionaries.
-        """
-        unique_images: list[dict[str, Any]] = []
-        seen_hashes: set[str] = set()
-        current_research_images: list[dict[str, Any]] = self.researcher.get_research_images()
-
-        # First, select all score 2 and 3 images
-        high_score_images: list[dict[str, Any]] = [img for img in images if img["score"] >= 2]
-
-        for img in high_score_images + images:  # Process high-score images first, then all images
-            img_hash: str | None = get_image_hash(img["url"])
-            if (
-                img_hash and img_hash not in seen_hashes and img["url"] not in current_research_images  # TODO: case sensitive??
-            ):
-                seen_hashes.add(img_hash)
-                unique_images.append(img)
-
-                if len(unique_images) == k:
-                    break
-
-        return unique_images
-=======
-from gpt_researcher.utils.workers import WorkerPool
-
-from ..actions.utils import stream_output
-from ..actions.web_scraping import scrape_urls
-from ..scraper.utils import get_image_hash
-
-
-class BrowserManager:
-    """Manages context for the researcher agent."""
-
-    def __init__(self, researcher):
-        self.researcher = researcher
-        self.worker_pool = WorkerPool(researcher.cfg.max_scraper_workers)
-
-    async def browse_urls(self, urls: list[str]) -> list[dict]:
-        """
-        Scrape content from a list of URLs.
-
-        Args:
-            urls (list[str]): list of URLs to scrape.
-
-        Returns:
-            list[dict]: list of scraped content results.
-        """
-        if self.researcher.verbose:
-            await stream_output(
-                "logs",
-                "scraping_urls",
-                f"🌐 Scraping content from {len(urls)} URLs...",
-                self.researcher.websocket,
-            )
-
-        scraped_content, images = await scrape_urls(
-            urls, self.researcher.cfg, self.worker_pool
-        )
-        self.researcher.add_research_sources(scraped_content)
-        new_images = self.select_top_images(images, k=4)  # Select top 4 images
-        self.researcher.add_research_images(new_images)
-
-        if self.researcher.verbose:
-            await stream_output(
-                "logs",
-                "scraping_content",
-                f"📄 Scraped {len(scraped_content)} pages of content",
-                self.researcher.websocket,
-            )
-            await stream_output(
-                "logs",
-                "scraping_images",
-                f"🖼️ Selected {len(new_images)} new images from {len(images)} total images",
-                self.researcher.websocket,
-                True,
-                new_images,
-            )
-            await stream_output(
-                "logs",
-                "scraping_complete",
-                f"🌐 Scraping complete",
-                self.researcher.websocket,
-            )
-
-        return scraped_content
-
-    def select_top_images(self, images: list[dict], k: int = 2) -> list[str]:
-        """
-        Select most relevant images and remove duplicates based on image content.
-
-        Args:
-            images (list[dict]): list of image dictionaries with 'url' and 'score' keys.
-            k (int): Number of top images to select if no high-score images are found.
-
-        Returns:
-            list[str]: list of selected image URLs.
-        """
-        unique_images = []
-        seen_hashes = set()
-        current_research_images = self.researcher.get_research_images()
-
-        # Process images in descending order of their scores
-        for img in sorted(images, key=lambda im: im["score"], reverse=True):
-            img_hash = get_image_hash(img['url'])
-            if (
-                img_hash
-                and img_hash not in seen_hashes
-                and img['url'] not in current_research_images
-            ):
-                seen_hashes.add(img_hash)
-                unique_images.append(img["url"])
-
-                if len(unique_images) == k:
-                    break
-
-        return unique_images
->>>>>>> 1770d7f7
+from __future__ import annotations
+
+from typing import TYPE_CHECKING, Any
+
+from gpt_researcher.actions.utils import stream_output
+from gpt_researcher.actions.web_scraping import scrape_urls
+from gpt_researcher.scraper.utils import get_image_hash
+from gpt_researcher.utils.workers import WorkerPool
+
+if TYPE_CHECKING:
+    from gpt_researcher.agent import GPTResearcher
+
+
+class BrowserManager:
+    """Manages context for the researcher agent."""
+
+    def __init__(
+        self,
+        researcher: GPTResearcher,
+    ):
+        self.researcher: GPTResearcher = researcher
+        self.worker_pool = WorkerPool(researcher.cfg.MAX_SCRAPER_WORKERS)
+
+    async def browse_urls(
+        self,
+        urls: list[str],
+    ) -> tuple[list[dict[str, Any]], list[dict[str, Any]]]:
+        """Scrape content that exists on each URL from the given list.
+
+        Args:
+        ----
+            urls (list[str]): List of URLs to scrape.
+
+        Returns:
+        -------
+            tuple[list[dict[str, Any]], list[dict[str, Any]]]: Tuple containing the scraped text data and images.
+        """
+
+        if self.researcher.cfg.VERBOSE:
+            await stream_output(
+                "logs",
+                "scraping_urls",
+                f"🌐 Scraping content from {len(urls)} URLs...",
+                self.researcher.websocket,
+            )
+
+        text_data: list[dict[str, Any]]
+        scraped_images: list[dict[str, Any]]
+        text_data, scraped_images = await scrape_urls(
+            urls,
+            self.researcher.cfg,
+            self.worker_pool,
+        )
+        self.researcher.add_research_sources(text_data)
+        images: list[dict[str, Any]] = self.select_top_images(
+            scraped_images,
+            k=4,  # Select top 4 images
+        )
+        self.researcher.add_research_images(images)
+
+        if self.researcher.cfg.VERBOSE:
+            total_text_length: int = sum(
+                len(page.get("text", page.get("content", page.get("raw_content", "")))) for page in text_data
+            )
+            num_pages: int = len(text_data)
+            average_text_length: float = total_text_length / num_pages if num_pages > 0 else 0
+            await stream_output(
+                "logs",
+                "scraping_content",
+                f"📄 Scraped {len(text_data)} pages of text and {len(images)} images"
+                f" with an average of {average_text_length:.2f} characters per page.",
+                self.researcher.websocket,
+            )
+            await stream_output(
+                "logs",
+                "scraping_images",
+                f"🖼️ Selected {len(images)} new images from {len(images)} total images",
+                self.researcher.websocket,
+                metadata={"images": images},
+            )
+            await stream_output(
+                "logs",
+                "scraping_complete",
+                "🌐 Scraping complete",
+                self.researcher.websocket,
+            )
+
+        return text_data, images
+
+    def select_top_images(
+        self,
+        images: list[dict[str, Any]],
+        k: int = 2,
+    ) -> list[dict[str, Any]]:
+        """Select most relevant images and remove duplicates based on image content.
+
+        Args:
+            images (list[dict[str, Any]]): List of image dictionaries with 'url' and 'score' keys.
+            k (int): Number of top images to select if no high-score images are found.
+
+        Returns:
+            List[dict[str, Any]]: List of selected image dictionaries.
+        """
+        unique_images: list[dict[str, Any]] = []
+        seen_hashes: set[str] = set()
+        current_research_images: list[dict[str, Any]] = self.researcher.get_research_images()
+
+        # First, select all score 2 and 3 images
+        high_score_images: list[dict[str, Any]] = [img for img in images if img["score"] >= 2]
+
+        for img in high_score_images + images:  # Process high-score images first, then all images
+            img_hash: str | None = get_image_hash(img["url"])
+            if (
+                img_hash
+                and img_hash not in seen_hashes
+                and img["url"] not in current_research_images
+            ):
+                seen_hashes.add(img_hash)
+                unique_images.append(img)
+
+                if len(unique_images) == k:
+                    break
+
+        return unique_images