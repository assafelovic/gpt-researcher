from __future__ import annotations

import json
<<<<<<< HEAD
from ..config.config import Config
from ..utils.llm import create_chat_completion
from ..actions import stream_output
=======
import logging

from typing import TYPE_CHECKING, Any

from gpt_researcher.config.config import Config
from gpt_researcher.utils.llm import create_chat_completion
>>>>>>> 48f599a3

if TYPE_CHECKING:
    from gpt_researcher.agent import GPTResearcher

logger = logging.getLogger(__name__)

class SourceCurator:
    """Ranks sources and curates data based on their relevance, credibility and reliability."""

    def __init__(self, researcher: GPTResearcher):
        self.researcher: GPTResearcher = researcher
        self.cfg: Config = researcher.cfg

    async def curate_sources(
        self,
        source_data: list,
        max_results: int = 10,
<<<<<<< HEAD
    ) -> List:
        """
        Rank sources based on research data and guidelines.
=======
    ) -> list:
        """Rank sources based on research data and guidelines.
>>>>>>> 48f599a3

        Args:
            query: The research query/task
            source_data: List of source documents to rank
            max_results: Maximum number of top sources to return

        Returns:
            list: Ranked list of source URLs with reasoning
        """
        print(f"\n\nCurating {len(source_data)} sources: {source_data}")
        if self.researcher.verbose:
            from gpt_researcher.actions import stream_output
            await stream_output(
                "logs",
                "research_plan",
                "⚖️ Evaluating and curating sources by credibility and relevance...",
                self.researcher.websocket,
            )

        # Check if source_data is empty or invalid, return immediately if so
        if not source_data:
            logger.warning("No source data provided to curate_sources")
            return []

        # If source_data is a string list, convert to list of dicts with raw_content
        if isinstance(source_data, list) and len(source_data) > 0 and isinstance(source_data[0], str):
            source_data = [{"raw_content": content, "url": "", "title": ""} for content in source_data]
            logger.info("Converted string list to dictionary list with raw_content key")

        # Check if source_data elements have the required keys
        required_keys: list[str] = ["raw_content"]
        if source_data and isinstance(source_data, list) and isinstance(source_data[0], dict):
            # Check if first item has the required keys
            if not all(k in source_data[0] for k in required_keys):
                logger.warning(f"Source data is missing required keys: {required_keys}")
                # Add missing keys with empty values
                for item in source_data:
                    for key in required_keys:
                        if key not in item:
                            item[key] = ""
                logger.info(f"Added missing keys to source data: {required_keys}")

        response: str = ""
        try:
            response = await create_chat_completion(
                model=self.researcher.cfg.smart_llm_model,
                messages=[
                    {"role": "system", "content": f"{self.researcher.role}"},
<<<<<<< HEAD
                    {"role": "user", "content": self.researcher.prompt_family.curate_sources(
                        self.researcher.query, source_data, max_results)},
=======
                    {"role": "user", "content": self.researcher.prompt_family.curate_sources(self.researcher.query, source_data, max_results)},
>>>>>>> 48f599a3
                ],
                temperature=0.2,
                max_tokens=8000,
                llm_provider=self.researcher.cfg.smart_llm_provider,
                llm_kwargs=self.researcher.cfg.llm_kwargs,
                cost_callback=self.researcher.add_costs,
                cfg=self.researcher.cfg,
            )

            # Extract JSON from markdown code blocks if present
            from gpt_researcher.utils.llm import extract_json_from_markdown
            clean_response = extract_json_from_markdown(response)

            # Validate the response before parsing
            from gpt_researcher.utils.llm import validate_llm_response
            validated_response = validate_llm_response(clean_response, "Source curation")

            curated_sources: list[dict[str, Any]] = json.loads(validated_response)
            print(f"\n\nFinal Curated sources {len(curated_sources)} sources: {curated_sources}")

            # CRITICAL FIX: Ensure the curated sources have the necessary keys
            # The 'raw_content' key is required by SearchAPIRetriever
            for source in curated_sources:
                if "raw_content" not in source:
                    # If raw_content is missing, try to extract it from other fields
                    # or set it to the most appropriate available content field
                    for key in ["content", "text", "body", "description"]:
                        if key in source and source[key]:
                            source["raw_content"] = source[key]
                            break
                    # If still not found, add an empty string to prevent errors
                    if "raw_content" not in source:
                        source["raw_content"] = ""
                        logger.warning(f"Added empty raw_content to source: {source}")

            # Filter out sources with empty raw_content to prevent downstream errors
            non_empty_sources: list[dict[str, Any]] = [s for s in curated_sources if s.get("raw_content", "").strip()]
            if len(non_empty_sources) < len(curated_sources):
                logger.warning(f"Filtered out {len(curated_sources) - len(non_empty_sources)} sources with empty content")

            # If all sources were filtered out (all had empty content), return original source_data
            if not non_empty_sources and source_data:
                logger.warning("All curated sources had empty content, returning original source data")
                return source_data

            curated_sources = non_empty_sources or []

            if self.researcher.verbose:
                from gpt_researcher.actions import stream_output
                await stream_output(
                    "logs",
                    "research_plan",
                    f"🏅 Verified and ranked top {len(curated_sources)} most reliable sources",
                    self.researcher.websocket,
                )

            return curated_sources

        except (json.JSONDecodeError, ValueError) as e:
            print(f"Error in curate_sources from LLM response: {response}! {e.__class__.__name__}: {e}")
            if self.researcher.verbose:
                from gpt_researcher.actions import stream_output
                await stream_output(
                    "logs",
                    "research_plan",
                    f"🚫 Source verification failed: {response}! {e.__class__.__name__}: {e}",
                    self.researcher.websocket,
                )
            # Return original sources instead of failing completely
            return source_data
        except Exception as e:
            print(f"Unexpected error in curate_sources: {e.__class__.__name__}: {e}")
            if self.researcher.verbose:
                from gpt_researcher.actions import stream_output
                await stream_output(
                    "logs",
                    "research_plan",
                    f"🚫 Source curation failed unexpectedly: {e.__class__.__name__}: {e}",
                    self.researcher.websocket,
                )
            # Return original sources instead of failing completely
            return source_data<|MERGE_RESOLUTION|>--- conflicted
+++ resolved
@@ -1,18 +1,12 @@
 from __future__ import annotations
 
 import json
-<<<<<<< HEAD
-from ..config.config import Config
-from ..utils.llm import create_chat_completion
-from ..actions import stream_output
-=======
 import logging
 
 from typing import TYPE_CHECKING, Any
 
 from gpt_researcher.config.config import Config
 from gpt_researcher.utils.llm import create_chat_completion
->>>>>>> 48f599a3
 
 if TYPE_CHECKING:
     from gpt_researcher.agent import GPTResearcher
@@ -30,14 +24,8 @@
         self,
         source_data: list,
         max_results: int = 10,
-<<<<<<< HEAD
-    ) -> List:
-        """
-        Rank sources based on research data and guidelines.
-=======
     ) -> list:
         """Rank sources based on research data and guidelines.
->>>>>>> 48f599a3
 
         Args:
             query: The research query/task
@@ -86,12 +74,7 @@
                 model=self.researcher.cfg.smart_llm_model,
                 messages=[
                     {"role": "system", "content": f"{self.researcher.role}"},
-<<<<<<< HEAD
-                    {"role": "user", "content": self.researcher.prompt_family.curate_sources(
-                        self.researcher.query, source_data, max_results)},
-=======
                     {"role": "user", "content": self.researcher.prompt_family.curate_sources(self.researcher.query, source_data, max_results)},
->>>>>>> 48f599a3
                 ],
                 temperature=0.2,
                 max_tokens=8000,
