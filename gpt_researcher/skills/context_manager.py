--- conflicted
+++ resolved
@@ -62,10 +62,7 @@
             documents=pages,
             embeddings=self.researcher.memory.get_embeddings(),
             prompt_family=self.researcher.prompt_family,
-<<<<<<< HEAD
             **self.researcher.kwargs
-=======
->>>>>>> 48f599a3
         )
         return await context_compressor.async_get_context(
             query=actual_query_text,
@@ -73,33 +70,23 @@
             cost_callback=self.researcher.add_costs,
         )
 
-<<<<<<< HEAD
-    async def get_similar_content_by_query_with_vectorstore(self, query, filter):
-=======
     async def get_similar_content_by_query_with_vectorstore(
         self,
         query: str,
         filter: dict[str, Any],
     ) -> str:
->>>>>>> 48f599a3
         if self.researcher.verbose:
             await stream_output(
                 "logs",
                 "fetching_query_format",
                 f" Getting relevant content based on query: {query}...",
                 self.researcher.websocket,
-<<<<<<< HEAD
-                )
-        vectorstore_compressor = VectorstoreCompressor(
-            self.researcher.vector_store, filter, prompt_family=self.researcher.prompt_family,
-            **self.researcher.kwargs
-=======
             )
         vectorstore_compressor = VectorstoreCompressor(
             self.researcher.vector_store,
             filter,
             prompt_family=self.researcher.prompt_family,
->>>>>>> 48f599a3
+            **self.researcher.kwargs,
         )
         return await vectorstore_compressor.async_get_context(query=query, max_results=8)
 
@@ -112,13 +99,8 @@
     ) -> list[str]:
         all_queries: list[str] = [current_subtopic] + draft_section_titles
 
-<<<<<<< HEAD
-        async def process_query(query: str) -> Set[str]:
+        async def process_query(query: str) -> set[str]:
             return set(await self.__get_similar_written_contents_by_query(query, written_contents, **self.researcher.kwargs))
-=======
-        async def process_query(query: str) -> set[str]:
-            return set(await self.__get_similar_written_contents_by_query(query, written_contents))
->>>>>>> 48f599a3
 
         results: list[set[str]] = await asyncio.gather(*[process_query(query) for query in all_queries])
         relevant_contents_set: set[str] = set().union(*results)
@@ -146,13 +128,9 @@
             )
 
         written_content_compressor = WrittenContentCompressor(
-<<<<<<< HEAD
             documents=written_contents,
             embeddings=self.researcher.memory.get_embeddings(),
             similarity_threshold=similarity_threshold,
-            **self.researcher.kwargs
-=======
-            documents=written_contents, embeddings=self.researcher.memory.get_embeddings(), similarity_threshold=similarity_threshold
->>>>>>> 48f599a3
+            **self.researcher.kwargs,
         )
         return await written_content_compressor.async_get_context(query=query, max_results=max_results, cost_callback=self.researcher.add_costs)