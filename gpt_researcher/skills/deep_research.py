--- conflicted
+++ resolved
@@ -1,19 +1,18 @@
 from __future__ import annotations
 
 import asyncio
+import logging
 import time
-
 from datetime import datetime, timedelta
-<<<<<<< HEAD
 from typing import TYPE_CHECKING, Any, Callable, Coroutine
 
 from gpt_researcher.actions.query_processing import get_search_results
-from gpt_researcher.utils.enum import ReportSource, ReportType
+from gpt_researcher.llm_provider.generic.base import ReasoningEfforts
+from gpt_researcher.utils.enum import ReportSource, ReportType, Tone
 from gpt_researcher.utils.llm import create_chat_completion
 
 if TYPE_CHECKING:
     import logging
-
     from pathlib import Path
 
     from backend.server.server_utils import CustomLogsHandler
@@ -21,13 +20,6 @@
 
     from gpt_researcher.agent import GPTResearcher
     from gpt_researcher.utils.enum import Tone
-=======
-
-from gpt_researcher.llm_provider.generic.base import ReasoningEfforts
-from ..utils.llm import create_chat_completion
-from ..utils.enum import ReportType, ReportSource, Tone
-from ..actions.query_processing import get_search_results
->>>>>>> 0c634e91
 
 
 from gpt_researcher.utils.logger import get_formatted_logger
@@ -42,7 +34,6 @@
     """Count words in a text string."""
     return len(text.split())
 
-<<<<<<< HEAD
 
 def trim_context_to_word_limit(
     context_list: list[str],
@@ -51,18 +42,14 @@
     """Trim context list to stay within word limit while preserving most recent/relevant items."""
     total_words: int = 0
     trimmed_context: list[str] = []
-=======
-def trim_context_to_word_limit(context_list: List[str], max_words: int = MAX_CONTEXT_WORDS) -> List[str]:
-    """Trim context list to stay within word limit while preserving most recent/relevant items"""
-    total_words = 0
-    trimmed_context = []
->>>>>>> 0c634e91
 
     # Process in reverse to keep most recent items
     for item in reversed(context_list):
         words: int = count_words(item)
         if total_words + words <= max_words:
-            trimmed_context.insert(0, item)  # Insert at start to maintain original order
+            trimmed_context.insert(
+                0, item
+            )  # Insert at start to maintain original order
             total_words += words
         else:
             break
@@ -78,7 +65,9 @@
     ):
         self.current_depth: int = 1  # Start from 1 and increment up to total_depth
         self.total_depth: int = total_depth
-        self.current_breadth: int = 0  # Start from 0 and count up to total_breadth as queries complete
+        self.current_breadth: int = (
+            0  # Start from 0 and count up to total_breadth as queries complete
+        )
         self.total_breadth: int = total_breadth
         self.current_query: str | None = None
         self.total_queries: int = 0
@@ -92,8 +81,14 @@
     ):
         self.researcher: GPTResearcher = researcher
         self.breadth: int = researcher.cfg.DEEP_RESEARCH_BREADTH
-        self.concurrency_limit: int = getattr(researcher.cfg, "DEEP_RESEARCH_CONCURRENCY", 2)
-        self.config_path: Path | None = researcher.cfg.config_path if hasattr(researcher.cfg, "config_path") else None
+        self.concurrency_limit: int = getattr(
+            researcher.cfg, "DEEP_RESEARCH_CONCURRENCY", 2
+        )
+        self.config_path: Path | None = (
+            researcher.cfg.config_path
+            if hasattr(researcher.cfg, "config_path")
+            else None
+        )
         self.context: list[str] = []  # Track all context
         self.depth: int = researcher.cfg.DEEP_RESEARCH_DEPTH
         self.headers: dict[str, str] = researcher.headers or {}
@@ -114,7 +109,7 @@
         """Generate SERP queries for research."""
         if num_queries is None:
             num_queries = self.num_queries
-            
+
         messages: list[dict[str, str]] = [
             {
                 "role": "system",
@@ -128,17 +123,10 @@
 
         response: str = await create_chat_completion(
             messages=messages,
-<<<<<<< HEAD
             llm_provider=self.researcher.cfg.STRATEGIC_LLM_PROVIDER,
             model=self.researcher.cfg.STRATEGIC_LLM_MODEL,
             reasoning_effort="medium",
             temperature=0.4,
-=======
-            llm_provider=self.researcher.cfg.strategic_llm_provider,
-            model=self.researcher.cfg.strategic_llm_model,
-            reasoning_effort=ReasoningEfforts.Medium.value,
-            temperature=0.4
->>>>>>> 0c634e91
         )
 
         lines: list[str] = response.split("\n")
@@ -167,9 +155,11 @@
         """Generate follow-up questions to clarify research direction."""
         if num_questions is None:
             num_questions = self.num_queries
-            
+
         # Get initial search results to inform query generation
-        search_results: list[dict[str, Any]] = await get_search_results(query, self.researcher.retrievers[0])
+        search_results: list[dict[str, Any]] = await get_search_results(
+            query, self.researcher.retrievers[0]
+        )
         logger.info(f"Initial web knowledge obtained: {len(search_results)} results")
 
         # Get current time for context
@@ -197,17 +187,10 @@
 
         response: str = await create_chat_completion(
             messages=messages,
-<<<<<<< HEAD
             llm_provider=self.researcher.cfg.STRATEGIC_LLM_PROVIDER,
             model=self.researcher.cfg.STRATEGIC_LLM_MODEL,
-            reasoning_effort="medium",
+            reasoning_effort=ReasoningEfforts.High.value,
             temperature=0.4,
-=======
-            llm_provider=self.researcher.cfg.strategic_llm_provider,
-            model=self.researcher.cfg.strategic_llm_model,
-            reasoning_effort=ReasoningEfforts.High.value,
-            temperature=0.4
->>>>>>> 0c634e91
         )
 
         questions: list[str] = [
@@ -226,9 +209,12 @@
         """Process research results to extract learnings and follow-up questions."""
         if num_learnings is None:
             num_learnings = self.num_learnings
-            
+
         messages: list[dict[str, str]] = [
-            {"role": "system", "content": "You are an expert researcher analyzing search results."},
+            {
+                "role": "system",
+                "content": "You are an expert researcher analyzing search results.",
+            },
             {
                 "role": "user",
                 "content": f"Given the following research results for the query '{query}', extract key learnings and suggest follow-up questions. For each learning, include a citation to the source URL if available. Format each learning as 'Learning [source_url]: <insight>' and each question as 'Question: <question>':\n\n{context}",
@@ -240,13 +226,8 @@
             llm_provider=self.researcher.cfg.STRATEGIC_LLM_PROVIDER,
             model=self.researcher.cfg.STRATEGIC_LLM_MODEL,
             temperature=0.4,
-<<<<<<< HEAD
-            reasoning_effort="high",
+            reasoning_effort=ReasoningEfforts.High.value,
             max_tokens=1000,
-=======
-            reasoning_effort=ReasoningEfforts.High.value,
-            max_tokens=1000
->>>>>>> 0c634e91
         )
 
         lines: list[str] = response.split("\n")
@@ -268,11 +249,14 @@
                 else:
                     # Try to find URL in the line itself
                     url_match: re.Match[str] | None = re.search(
-                        r"http[s]?://(?:[a-zA-Z]|[0-9]|[$-_@.&+]|[!*\\(\\),]|(?:%[0-9a-fA-F][0-9a-fA-F]))+", line
+                        r"http[s]?://(?:[a-zA-Z]|[0-9]|[$-_@.&+]|[!*\\(\\),]|(?:%[0-9a-fA-F][0-9a-fA-F]))+",
+                        line,
                     )
                     if url_match:
                         url = url_match.group(0)
-                        learning = line.replace(url, "").replace("Learning:", "").strip()
+                        learning = (
+                            line.replace(url, "").replace("Learning:", "").strip()
+                        )
                         learnings.append(learning)
                         citations[learning] = url
                     else:
@@ -310,7 +294,9 @@
             on_progress(progress)
 
         # Generate search queries
-        serp_queries: list[dict[str, str]] = await self.generate_search_queries(query, num_queries=breadth)
+        serp_queries: list[dict[str, str]] = await self.generate_search_queries(
+            query, num_queries=breadth
+        )
         progress.total_queries = len(serp_queries)
 
         all_learnings: list[str] = learnings.copy()
@@ -353,7 +339,7 @@
                     results: dict[str, Any] = await self.process_research_results(
                         query=serp_query["query"],
                         context="\n".join(context),
-                        num_learnings=self.num_learnings
+                        num_learnings=self.num_learnings,
                     )
 
                     # Update progress
@@ -373,11 +359,15 @@
                     }
 
                 except Exception as e:
-                    logger.error(f"Error processing query '{serp_query['query']}': {str(e)}")
+                    logger.error(
+                        f"Error processing query '{serp_query['query']}': {str(e)}"
+                    )
                     return None
 
         # Process queries concurrently with limit
-        tasks: list[Coroutine[Any, Any, dict[str, Any] | None]] = [process_query(query) for query in serp_queries]
+        tasks: list[Coroutine[Any, Any, dict[str, Any] | None]] = [
+            process_query(query) for query in serp_queries
+        ]
         results: list[dict[str, Any] | None] = await asyncio.gather(*tasks)
         filtered_results: list[dict[str, Any]] = [r for r in results if r is not None]
 
@@ -432,7 +422,9 @@
         self.research_sources.extend(all_sources)
 
         # Trim context to stay within word limits
-        trimmed_context: list[str] = trim_context_to_word_limit(all_context, max_words=self.max_context_words)
+        trimmed_context: list[str] = trim_context_to_word_limit(
+            all_context, max_words=self.max_context_words
+        )
         logger.info(
             f"Trimmed context from {len(all_context)} items to {len(trimmed_context)} items to stay within word limit"
         )
@@ -455,8 +447,12 @@
         # Log initial costs
         initial_costs: float = self.researcher.get_costs()
 
-        follow_up_questions: list[str] = await self.generate_research_plan(self.researcher.query)
-        answers: list[str] = ["Automatically proceeding with research"] * len(follow_up_questions)
+        follow_up_questions: list[str] = await self.generate_research_plan(
+            self.researcher.query
+        )
+        answers: list[str] = ["Automatically proceeding with research"] * len(
+            follow_up_questions
+        )
 
         qa_pairs: list[str] = [
             f"Q: {q}\nA: {a}" for q, a in zip(follow_up_questions, answers)
@@ -480,7 +476,10 @@
             await self.researcher._log_event(
                 "research",
                 step="deep_research_costs",
-                details={"research_costs": research_costs, "total_costs": self.researcher.get_costs()},
+                details={
+                    "research_costs": research_costs,
+                    "total_costs": self.researcher.get_costs(),
+                },
             )
 
         # Prepare context with citations
