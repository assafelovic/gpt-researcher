from __future__ import annotations

import asyncio
import logging
import math
import random

from contextlib import asynccontextmanager
import math
from pathlib import Path
from typing import TYPE_CHECKING, Any, AsyncGenerator, ClassVar, Literal, cast
from urllib.parse import urlparse
<<<<<<< HEAD
from bs4 import BeautifulSoup
from typing import Dict, Literal, cast, Tuple, List
=======

>>>>>>> 48f599a3
import requests

from bs4 import BeautifulSoup

from gpt_researcher.scraper.utils import (
    clean_soup,
    extract_title,
    get_relevant_images,
    get_text_from_soup,
)
from gpt_researcher.utils.logger import get_formatted_logger

if TYPE_CHECKING:
    import logging

    import requests

    from zendriver import Tab


class NoDriverScraper:
    logger: ClassVar[logging.Logger] = get_formatted_logger(__name__)  # pyright: ignore[reportCallIssue]
    max_browsers: ClassVar[int] = 3
    browser_load_threshold: ClassVar[int] = 5
    browsers: ClassVar[set[NoDriverScraper.Browser]] = set()
    browsers_lock: ClassVar[asyncio.Lock] = asyncio.Lock()

    @staticmethod
    def get_domain(url: str) -> str:
        domain: str = urlparse(url).netloc
        parts: list[str] = domain.split(".")
        if len(parts) > 2:
            domain = ".".join(parts[-2:])
        return domain

    class Browser:
        def __init__(
            self,
            driver: zendriver.Browser,
        ):
            self.driver: zendriver.Browser = driver
            self.processing_count: int = 0
            self.has_blank_page: bool = True
            self.allowed_requests_times: dict[str, float] = {}
            self.domain_semaphores: dict[str, asyncio.Semaphore] = {}
            self.tab_mode: bool = True
            self.max_scroll_percent: int = 500
            self.stopping: bool = False

        async def get(self, url: str) -> zendriver.Tab:
            self.processing_count += 1
            try:
                async with self.rate_limit_for_domain(url):
                    new_window: bool = not self.has_blank_page
                    self.has_blank_page = False
                    if self.tab_mode:
                        return await self.driver.get(url, new_tab=new_window)
                    else:
                        return await self.driver.get(url, new_window=new_window)
            except Exception:
                self.processing_count -= 1
                raise

        async def scroll_page_to_bottom(
            self,
            page: zendriver.Tab,
        ):
            total_scroll_percent: int = 0
            while True:
                # in tab mode, we need to bring the tab to front before scrolling to load the page content properly
                if self.tab_mode:
                    await page.bring_to_front()
                scroll_percent: int = random.randrange(46, 97)
                total_scroll_percent += scroll_percent
                await page.scroll_down(scroll_percent)
                await self.wait_or_timeout(page, "idle", 2)
                await page.sleep(random.uniform(0.23, 0.56))

                if total_scroll_percent >= self.max_scroll_percent:
                    break

                if cast(
                    bool,
                    await page.evaluate("window.innerHeight + window.scrollY >= document.scrollingElement.scrollHeight"),
                ):
                    break

        async def wait_or_timeout(
            self,
            page: "zendriver.Tab",
            until: Literal["complete", "idle"] = "idle",
            timeout: float = 3,
        ):
            try:
                if until == "idle":
                    await asyncio.wait_for(page.wait(), timeout)
                else:
                    timeout = math.ceil(timeout)
                    await page.wait_for_ready_state(until, timeout=timeout)
            except asyncio.TimeoutError:
<<<<<<< HEAD
                NoDriverScraper.logger.debug(
                    f"timeout waiting for {until} after {timeout} seconds"
                )

        async def close_page(self, page: "zendriver.Tab"):
=======
                NoDriverScraper.logger.debug(f"timeout waiting for {until} after {timeout} seconds")

        async def close_page(
            self,
            page: "zendriver.Tab",
        ):
>>>>>>> 48f599a3
            try:
                await page.close()
            except Exception as e:
                NoDriverScraper.logger.error(f"Failed to close page: {e}")
            finally:
                self.processing_count -= 1

        @asynccontextmanager
        async def rate_limit_for_domain(
            self,
            url: str,
        ) -> AsyncGenerator[None, Any]:
            semaphore: asyncio.Semaphore | None = None
            try:
                domain: str = NoDriverScraper.get_domain(url)

                semaphore = self.domain_semaphores.get(domain)
                if not semaphore:
                    semaphore = asyncio.Semaphore(1)
                    self.domain_semaphores[domain] = semaphore

                was_locked = semaphore.locked()
                async with semaphore:
                    if was_locked:
                        await asyncio.sleep(random.uniform(0.6, 1.2))
                    yield

            except Exception as e:
                # Log error but don't block the request
                NoDriverScraper.logger.warning(f"Rate limiting error for {url}: {str(e)}")

        async def stop(self):
            if self.stopping:
                return
            self.stopping = True
            await self.driver.stop()

    @classmethod
    async def get_browser(
        cls,
        headless: bool = False,
    ) -> NoDriverScraper.Browser:
        async def create_browser() -> NoDriverScraper.Browser:
            try:
                global zendriver
                import zendriver  # pyright: ignore[reportMissingImports]
            except ImportError:
                raise ImportError("The zendriver package is required to use NoDriverScraper. Please install it with: pip install zendriver")

            config = zendriver.Config(
                headless=headless,
                browser_connection_timeout=1,
            )
            driver: zendriver.Browser = await zendriver.start(config)
            browser: NoDriverScraper.Browser = cls.Browser(driver)
            cls.browsers.add(browser)
            return browser

        async with cls.browsers_lock:
            if len(cls.browsers) == 0:
                # No browsers available, create new one
                return await create_browser()

            # Load balancing: Get browser with lowest number of tabs
            browser: NoDriverScraper.Browser = min(cls.browsers, key=lambda b: b.processing_count)

            # If all browsers are heavily loaded and we can create more
            if browser.processing_count >= cls.browser_load_threshold and len(cls.browsers) < cls.max_browsers:
                return await create_browser()

            return browser

    @classmethod
    async def release_browser(
        cls,
        browser: NoDriverScraper.Browser,
    ):
        async with cls.browsers_lock:
            if browser and browser.processing_count <= 0:
                try:
                    await browser.stop()
                except Exception as e:
                    NoDriverScraper.logger.error(f"Failed to release browser: {e}")
                finally:
                    cls.browsers.discard(browser)

    def __init__(
        self,
        url: str,
        session: requests.Session | None = None,
    ):
        self.url: str = url
        self.session: requests.Session | None = session
        self.debug: bool = False

<<<<<<< HEAD
    async def scrape_async(self) -> Tuple[str, list[dict], str]:
        """Returns tuple of (text, image_urls, title)"""
=======
    async def scrape_async(self) -> tuple[str, list[str], str]:
        """Returns tuple of (text, image_urls, title)."""
>>>>>>> 48f599a3
        if not self.url:
            return (
                "A URL was not specified, cancelling request to browse website.",
                [],
                "",
            )

        browser: NoDriverScraper.Browser | None = None
        page: Tab | None = None
        try:
            try:
                browser = await self.get_browser()
            except ImportError as e:
                self.logger.error(f"Failed to initialize browser: {str(e)}")
                return str(e), [], ""

            page = await browser.get(self.url)
            await browser.wait_or_timeout(page, "complete", 2)
            # wait for potential redirection
            await page.sleep(random.uniform(0.3, 0.7))
            await browser.wait_or_timeout(page, "idle", 2)

            await browser.scroll_page_to_bottom(page)
            html: str = await page.get_content()
            soup: BeautifulSoup = BeautifulSoup(html, "lxml")
            clean_soup(soup)
            text: str = get_text_from_soup(soup)
            images: list[dict[str, Any]] = get_relevant_images(soup, self.url)
            image_urls: list[str] = [image.get("url", image.get("href", "")) for image in images]
            title: str | None = extract_title(soup)

            if len(text) < 200:
                self.logger.warning(f"Content is too short from {self.url}. Title: {title}, Text length: {len(text)},\nexcerpt: {text}.")
                if self.debug:
                    screenshot_dir: Path = Path("logs/screenshots")
                    screenshot_dir.mkdir(exist_ok=True)
                    screenshot_path: Path = screenshot_dir / f"screenshot-error-{NoDriverScraper.get_domain(self.url)}.jpeg"
                    await page.save_screenshot(screenshot_path)
                    self.logger.warning(f"check screenshot at [{screenshot_path}] for more details.")

            return str(text), image_urls, str(title or "")
        except Exception as e:
            self.logger.exception(f"An error occurred during scraping: {e.__class__.__name__}: {e}")
            return f"{e.__class__.__name__}: {e}", [], ""
        finally:
            try:
                if page and browser:
                    await browser.close_page(page)
                if browser:
                    await self.release_browser(browser)
            except Exception as e:
                self.logger.error(e)<|MERGE_RESOLUTION|>--- conflicted
+++ resolved
@@ -6,16 +6,10 @@
 import random
 
 from contextlib import asynccontextmanager
-import math
 from pathlib import Path
 from typing import TYPE_CHECKING, Any, AsyncGenerator, ClassVar, Literal, cast
 from urllib.parse import urlparse
-<<<<<<< HEAD
-from bs4 import BeautifulSoup
-from typing import Dict, Literal, cast, Tuple, List
-=======
-
->>>>>>> 48f599a3
+
 import requests
 
 from bs4 import BeautifulSoup
@@ -116,20 +110,12 @@
                     timeout = math.ceil(timeout)
                     await page.wait_for_ready_state(until, timeout=timeout)
             except asyncio.TimeoutError:
-<<<<<<< HEAD
-                NoDriverScraper.logger.debug(
-                    f"timeout waiting for {until} after {timeout} seconds"
-                )
-
-        async def close_page(self, page: "zendriver.Tab"):
-=======
                 NoDriverScraper.logger.debug(f"timeout waiting for {until} after {timeout} seconds")
 
         async def close_page(
             self,
             page: "zendriver.Tab",
         ):
->>>>>>> 48f599a3
             try:
                 await page.close()
             except Exception as e:
@@ -225,13 +211,8 @@
         self.session: requests.Session | None = session
         self.debug: bool = False
 
-<<<<<<< HEAD
-    async def scrape_async(self) -> Tuple[str, list[dict], str]:
-        """Returns tuple of (text, image_urls, title)"""
-=======
     async def scrape_async(self) -> tuple[str, list[str], str]:
         """Returns tuple of (text, image_urls, title)."""
->>>>>>> 48f599a3
         if not self.url:
             return (
                 "A URL was not specified, cancelling request to browse website.",
