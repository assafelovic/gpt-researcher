--- conflicted
+++ resolved
@@ -1,80 +1,40 @@
-<<<<<<< HEAD
-from __future__ import annotations
-
-from typing import TYPE_CHECKING, Any
-
-from langchain_core.documents import Document
-from langchain_core.retrievers import BaseRetriever
-from langchain_core.runnables import RunnableConfig
-
-from gpt_researcher.utils.schemas import BaseScraper
-
-if TYPE_CHECKING:
-    from typing_extensions import Literal
-
-
-class ArxivRetriever(BaseRetriever):
-    def __init__(
-        self,
-        load_max_docs: int,
-        doc_content_chars_max: int | None,
-        **kwargs: Any,  # provided for compatibility with other scrapers
-    ) -> None:
-        self.load_max_docs: int = load_max_docs
-        self.doc_content_chars_max: int | None = doc_content_chars_max
-
-    def invoke(
-        self,
-        input: str,
-        config: RunnableConfig | None = None,
-        **kwargs: Any,
-    ) -> list[Document]:
-        if not self.doc_content_chars_max:
-            raise ValueError("doc_content_chars_max must be provided")
-        return super().invoke(input=input, config=config, **kwargs)
-
-    def _get_relevant_documents(self, query: str) -> list[Document]:
-        return []
-
-
-class ArxivScraper(BaseScraper):
-    MODULE_NAME: Literal["arxiv"] = "arxiv"
-
-    def scrape(self) -> str:
-        """Scrapes relevant documents from Arxiv based on a given link
-
-        Returns:
-            The content of the first document retrieved by the ArxivRetriever
-        """
-        query = self.link.split("/")[-1]
-        retriever = ArxivRetriever(
-            load_max_docs=2,
-            doc_content_chars_max=None,
-        )
-        docs: list[Document] = retriever.invoke(input=query)
-        return docs[0].page_content
-=======
-from langchain_community.retrievers import ArxivRetriever
-
-
-class ArxivScraper:
-
-    def __init__(self, link, session=None):
-        self.link = link
-        self.session = session
-
-    def scrape(self):
-        """
-        The function scrapes relevant documents from Arxiv based on a given link and returns the content
-        of the first document.
-        
-        Returns:
-          The code is returning the page content of the first document retrieved by the ArxivRetriever
-        for a given query extracted from the link.
-        """
-        query = self.link.split("/")[-1]
-        retriever = ArxivRetriever(load_max_docs=2, doc_content_chars_max=None)
-        docs = retriever.invoke(query)
-        # returns content, image_urls, title
-        return docs[0].page_content, [], docs[0].metadata["Title"]
->>>>>>> 1770d7f7
+from __future__ import annotations
+
+from typing import TYPE_CHECKING, Any
+
+from langchain_community.retrievers import ArxivRetriever
+
+if TYPE_CHECKING:
+    pass
+
+
+class ArxivScraper:
+    def __init__(
+        self,
+        link: str,
+        session: Any | None = None,
+        *args: Any,
+        **kwargs: Any,
+    ):
+        self.link: str = link
+        self.session: Any | None = session
+
+    def scrape(self) -> tuple[str, list[Any], Any]:
+        """
+        The function scrapes relevant documents from Arxiv based on a given link and returns the content
+        of the first document.
+
+        Returns:
+            The code is returning the page content of the first document retrieved by the ArxivRetriever
+            for a given query extracted from the link.
+        """
+        query: str = self.link.split("/")[-1]
+        retriever: ArxivRetriever = ArxivRetriever(
+            load_max_docs=2,
+            doc_content_chars_max=None,
+            arxiv_search=None,
+            arxiv_exceptions=None,
+        )
+        docs: list[Any] = retriever.invoke(query)
+        # returns content, image_urls, title
+        return docs[0].page_content, [], docs[0].metadata["Title"]