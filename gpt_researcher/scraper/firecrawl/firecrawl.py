from __future__ import annotations

import os

from typing import TYPE_CHECKING, Any

from bs4 import BeautifulSoup

from gpt_researcher.utils.logger import get_formatted_logger

if TYPE_CHECKING:
    import logging

    from requests import Response, Session


class FireCrawl:
    def __init__(
        self,
        link: str,
        session: Session | None = None,
        *args: Any,
        **kwargs: Any,
    ):
        self.link: str = link
        self.session: Session | None = session
        self.args: tuple[Any, ...] = args
        self.kwargs: dict[str, Any] = kwargs

        from firecrawl import FirecrawlApp
        self.firecrawl: FirecrawlApp = FirecrawlApp(api_key=self.get_api_key(), api_url=self.get_server_url())
        self.logger: logging.Logger = get_formatted_logger(__name__)

    def get_api_key(self) -> str:
        """Gets the FireCrawl API key.

        Returns:
            Api key (str)
        """
        try:
            api_key = os.environ["FIRECRAWL_API_KEY"]
        except KeyError:
            raise Exception("FireCrawl API key not found. Please set the FIRECRAWL_API_KEY environment variable.")
        return api_key

    def get_server_url(self) -> str:
        """Gets the FireCrawl server URL.

        Default to official FireCrawl server ('https://api.firecrawl.dev').

        Returns:
            server url (str)
        """
        try:
            server_url = os.environ["FIRECRAWL_SERVER_URL"]
        except KeyError:
            server_url = "https://api.firecrawl.dev"
        return server_url

    def scrape(self) -> tuple[str, list[dict[str, Any]], str]:
        """Extracts content and title from a specified link using the FireCrawl Python SDK.

        Images from the link are extracted using the functions from `gpt_researcher/scraper/utils.py`.

        Returns:
            A tuple containing the extracted content, a list of image URLs, and the title of the webpage specified by the `self.link` attribute.
            It uses the FireCrawl Python SDK to extract and clean content from the webpage. If any exception occurs during the process, an error
            message is printed and an empty result is returned.
        """

        try:
            response = self.firecrawl.scrape_url(url=self.link, formats=["markdown"])

            # Check if the page has been scraped success
            if "error" in response:
                self.logger.error(f"Scrape failed! : {response['error']}")
                return "", [], ""
            elif response["metadata"]["statusCode"] != 200:
                self.logger.error(f"Scrape failed! : {response}")
                return "", [], ""

            # Extract the content (markdown) and title from FireCrawl response
<<<<<<< HEAD
            content = response.data.markdown
            title = response["metadata"]["title"]
=======
            content = response.markdown
            title = response.metadata.get("title", "")
>>>>>>> f57ac883

            # Parse the HTML content of the response to create a BeautifulSoup object for the utility functions
            assert self.session is not None
            response_bs: Response = self.session.get(self.link, timeout=4)
            soup: BeautifulSoup = BeautifulSoup(response_bs.content, "lxml", from_encoding=response_bs.encoding)

            # Get relevant images using the utility function
            from gpt_researcher.scraper.utils import get_relevant_images
            image_urls: list[dict[str, Any]] = get_relevant_images(soup, self.link)

            return content, image_urls, title

        except Exception as e:
            self.logger.exception(f"Error! : {e.__class__.__name__}: {e}")
            return "", [], ""<|MERGE_RESOLUTION|>--- conflicted
+++ resolved
@@ -57,48 +57,50 @@
             server_url = "https://api.firecrawl.dev"
         return server_url
 
-    def scrape(self) -> tuple[str, list[dict[str, Any]], str]:
-        """Extracts content and title from a specified link using the FireCrawl Python SDK.
+def scrape(self) -> tuple[str, list[dict[str, Any]], str]:
+    """Extracts content and title from a specified link using the FireCrawl Python SDK.
 
-        Images from the link are extracted using the functions from `gpt_researcher/scraper/utils.py`.
+    Images from the link are extracted using the functions from `gpt_researcher/scraper/utils.py`.
 
-        Returns:
-            A tuple containing the extracted content, a list of image URLs, and the title of the webpage specified by the `self.link` attribute.
-            It uses the FireCrawl Python SDK to extract and clean content from the webpage. If any exception occurs during the process, an error
-            message is printed and an empty result is returned.
-        """
+    Returns:
+        A tuple containing the extracted content, a list of image URLs, and the title of the webpage specified by the `self.link` attribute.
+        It uses the FireCrawl Python SDK to extract and clean content from the webpage. If any exception occurs during the process, an error
+        message is logged and an empty result is returned.
+    """
 
-        try:
-            response = self.firecrawl.scrape_url(url=self.link, formats=["markdown"])
+    try:
+        response = self.firecrawl.scrape_url(url=self.link, formats=["markdown"])
 
-            # Check if the page has been scraped success
-            if "error" in response:
-                self.logger.error(f"Scrape failed! : {response['error']}")
-                return "", [], ""
-            elif response["metadata"]["statusCode"] != 200:
-                self.logger.error(f"Scrape failed! : {response}")
-                return "", [], ""
+        # Check if the page has been scraped successfully
+        if "error" in response:
+            self.logger.error(f"Scrape failed! : {response['error']}")
+            return "", [], ""
+        elif response.get("metadata", {}).get("statusCode") != 200:
+            self.logger.error(f"Scrape failed! : {response}")
+            return "", [], ""
 
-            # Extract the content (markdown) and title from FireCrawl response
-<<<<<<< HEAD
-            content = response.data.markdown
-            title = response["metadata"]["title"]
-=======
-            content = response.markdown
-            title = response.metadata.get("title", "")
->>>>>>> f57ac883
+        # Extract content and title from FireCrawl response (support both formats)
+        content = (
+            getattr(response, "markdown", None)
+            or getattr(getattr(response, "data", {}), "markdown", "")
+        )
+        title = (
+            getattr(getattr(response, "metadata", {}), "get", lambda k, d="": d)("title")
+            if hasattr(response, "metadata")
+            else response.get("metadata", {}).get("title", "")
+        )
 
-            # Parse the HTML content of the response to create a BeautifulSoup object for the utility functions
-            assert self.session is not None
-            response_bs: Response = self.session.get(self.link, timeout=4)
-            soup: BeautifulSoup = BeautifulSoup(response_bs.content, "lxml", from_encoding=response_bs.encoding)
+        # Parse the HTML content of the response to create a BeautifulSoup object for the utility functions
+        assert self.session is not None
+        response_bs: Response = self.session.get(self.link, timeout=4)
+        soup: BeautifulSoup = BeautifulSoup(response_bs.content, "lxml", from_encoding=response_bs.encoding)
 
-            # Get relevant images using the utility function
-            from gpt_researcher.scraper.utils import get_relevant_images
-            image_urls: list[dict[str, Any]] = get_relevant_images(soup, self.link)
+        # Get relevant images using the utility function
+        from gpt_researcher.scraper.utils import get_relevant_images
+        image_urls: list[dict[str, Any]] = get_relevant_images(soup, self.link)
 
-            return content, image_urls, title
+        return content, image_urls, title
 
-        except Exception as e:
-            self.logger.exception(f"Error! : {e.__class__.__name__}: {e}")
-            return "", [], ""+    except Exception as e:
+        self.logger.exception(f"Error! : {e.__class__.__name__}: {e}")
+        return "", [], ""
