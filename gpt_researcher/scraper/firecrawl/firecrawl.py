from bs4 import BeautifulSoup
import os
from ..utils import get_relevant_images

class FireCrawl:

    def __init__(self, link, session=None):
        self.link = link
        self.session = session
        from firecrawl import FirecrawlApp
        self.firecrawl = FirecrawlApp(api_key=self.get_api_key(), api_url=self.get_server_url())

    def get_api_key(self) -> str:
        """
        Gets the FireCrawl API key
        Returns:
        Api key (str)
        """
        try:
            api_key = os.environ["FIRECRAWL_API_KEY"]
        except KeyError:
            raise Exception(
                "FireCrawl API key not found. Please set the FIRECRAWL_API_KEY environment variable.")
        return api_key

    def get_server_url(self) -> str:
        """
        Gets the FireCrawl server URL.
        Default to official FireCrawl server ('https://api.firecrawl.dev').
        Returns:
        server url (str)
        """
        try:
            server_url = os.environ["FIRECRAWL_SERVER_URL"]
        except KeyError:
            server_url = 'https://api.firecrawl.dev'
        return server_url

    def scrape(self) -> tuple:
        """
        This function extracts content and title from a specified link using the FireCrawl Python SDK,
        images from the link are extracted using the functions from `gpt_researcher/scraper/utils.py`.

        Returns:
          The `scrape` method returns a tuple containing the extracted content, a list of image URLs, and
        the title of the webpage specified by the `self.link` attribute. It uses the FireCrawl Python SDK to
        extract and clean content from the webpage. If any exception occurs during the process, an error
        message is printed and an empty result is returned.
        """

        try:
            response = self.firecrawl.scrape_url(url=self.link, formats=["markdown"])

            # # Check if the page has been scraped success
            # if "error" in response:
            #     print("Scrape failed! : " + str(response["error"]))
            #     return "", [], ""
            # elif response["metadata"]["statusCode"] != 200:
            #     print("Scrape failed! : " + str(response))
            #     return "", [], ""


            # Check if the page has been scraped successfully
            if hasattr(response, 'success') and not response.success:
                error_msg = getattr(response, 'error', 'Unknown error')
                print("Scrape failed! : " + str(error_msg))
                return "", [], ""
            elif hasattr(response, 'metadata') and isinstance(response.metadata, dict) and response.metadata.get('statusCode') != 200:
                print("Scrape failed! Status code: " + str(response.metadata.get('statusCode')))
                return "", [], ""
            elif not hasattr(response, 'markdown') or not response.markdown:
                print("Scrape failed! : No markdown content returned")
                return "", [], ""

<<<<<<< HEAD
            # # Extract the content (markdown) and title from FireCrawl response
            # content = response.data.markdown
=======
            # Extract the content (markdown) and title from FireCrawl response
>>>>>>> d079b7a6
            content = response.markdown
            title = response.metadata.get("title", "")

            # Parse the HTML content of the response to create a BeautifulSoup object for the utility functions
            response_bs = self.session.get(self.link, timeout=4)
            soup = BeautifulSoup(
                response_bs.content, "lxml", from_encoding=response_bs.encoding
            )

            # Get relevant images using the utility function
            image_urls = get_relevant_images(soup, self.link)

            return content, image_urls, title

        except Exception as e:
            print("Error! : " + str(e))
            return "", [], ""<|MERGE_RESOLUTION|>--- conflicted
+++ resolved
@@ -72,12 +72,8 @@
                 print("Scrape failed! : No markdown content returned")
                 return "", [], ""
 
-<<<<<<< HEAD
             # # Extract the content (markdown) and title from FireCrawl response
             # content = response.data.markdown
-=======
-            # Extract the content (markdown) and title from FireCrawl response
->>>>>>> d079b7a6
             content = response.markdown
             title = response.metadata.get("title", "")
 
