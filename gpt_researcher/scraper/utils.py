--- conflicted
+++ resolved
@@ -1,272 +1,186 @@
-<<<<<<< HEAD
-from __future__ import annotations
-
-import hashlib
-import logging
-import re
-from typing import TYPE_CHECKING, Any
-from urllib.parse import parse_qs, urljoin, urlparse
-
-if TYPE_CHECKING:
-    from urllib.parse import ParseResult
-
-    from bs4 import BeautifulSoup
-
-
-def get_relevant_images(
-    soup: BeautifulSoup,
-    url: str,
-) -> list[dict[str, Any]]:
-    """Extract relevant images from the page."""
-    image_urls: list[dict[str, Any]] = []
-
-    try:
-        # Find all img tags with src attribute
-        all_images: list[Any] = soup.find_all("img", src=True)
-
-        for img in all_images:
-            img_src = urljoin(url, img["src"])
-            if img_src.startswith(("http://", "https://")):
-                score = 0
-                # Check for relevant classes
-                if any(
-                    cls in img.get("class", [])
-                    for cls in ["header", "featured", "hero", "thumbnail", "main", "content"]
-                ):
-                    score = 4  # Higher score
-                # Check for size attributes
-                elif img.get("width") and img.get("height"):
-                    width = parse_dimension(img["width"])
-                    height = parse_dimension(img["height"])
-                    if width and height:
-                        if width >= 2000 and height >= 1000:
-                            score = 3  # Medium score (very large images)
-                        elif width >= 1600 or height >= 800:
-                            score = 2  # Low score
-                        elif width >= 800 or height >= 500:
-                            score = 1  # Lower score
-                        elif width >= 500 or height >= 300:
-                            score = 0  # Lowest score
-                        elif width >= 500 or height >= 300:
-                            score = -1  # Negative score, below the threshold
-                        else:
-                            continue  # Skip small images
-
-                image_urls.append({"url": img_src, "score": score})
-
-    except Exception as e:
-        logging.error(f"Error in get_relevant_images: {e}")
-        return []
-    else:
-        # Sort images by score (highest first)
-        sorted_images = sorted(image_urls, key=lambda x: x["score"], reverse=True)
-
-        # Select all images with score 3 and 2, then add score 1 images up to a total of 10
-        high_score_images: list[dict[str, Any]] = [
-            img for img in sorted_images if img["score"] in [3, 2]
-        ]
-        low_score_images: list[dict[str, Any]] = [img for img in sorted_images if img["score"] == 1]
-
-        result: list[dict[str, Any]] = (
-            high_score_images + low_score_images[: max(0, 10 - len(high_score_images))]
-        )
-        return result[:10]  # Ensure we don't return more than 10 images in total
-
-
-def parse_dimension(value: str) -> int:
-    """Parse dimension value, handling px units, percentages, and relative units.
-
-    Args:
-        value: A string representing the dimension value
-
-    Returns:
-        The parsed dimension value in pixels (or 0 if parsing failed)
-    """
-
-    # Remove whitespace
-    value = value.strip().casefold()
-
-    # Handle percentage values
-    if value.endswith("%"):
-        # Calculate pixel value relative to parent size (assuming 1000px for simplicity)
-        # Replace this calculation with your actual parent size if needed
-        parent_size = 1000
-        return int(float(value[:-1]) / 100 * parent_size)
-
-    # Handle relative units (simplified example)
-    relative_unit_pattern: re.Pattern[str] = re.compile(r"(\d+(\.\d+)?)\s*(em|vw|vh)")
-    match: re.Match[str] | None = relative_unit_pattern.match(value)
-    if match:
-        # Resolve relative unit to pixel value (simplified example)
-        # Replace this calculation with your actual logic if needed
-        pixel_value = float(match.group(1)) * (16 if match.group(3) == "em" else 10)
-        return int(pixel_value)
-
-    # Handle simple numeric values
-    try:
-        # Remove px suffix if present
-        if value.endswith("px"):
-            value = value[:-2]
-        # Convert to integer
-        return int(float(value))
-    except ValueError:
-        # Fallback to default value if parsing failed
-        return 0
-
-
-def extract_title(soup: BeautifulSoup) -> str | None:
-    """Extract the title from the BeautifulSoup object."""
-    return None if soup.title is None else soup.title.string
-
-
-def get_image_hash(image_url: str) -> str | None:
-    """Calculate a simple hash based on the image filename and essential query parameters."""
-    try:
-        parsed_url: ParseResult = urlparse(image_url)
-
-        # Extract the filename
-        filename: str = parsed_url.path.split("/")[-1]
-
-        # Extract essential query parameters (e.g., 'url' for CDN-served images)
-        query_params: dict[str, list[str]] = parse_qs(parsed_url.query)
-        essential_params: list[str] = query_params.get("url", [])
-
-        # Combine filename and essential parameters
-        image_identifier: str = filename + "".join(essential_params)
-
-        # Calculate hash
-        return hashlib.md5(image_identifier.encode()).hexdigest()
-    except Exception as e:
-        logging.error(f"Error calculating image hash for {image_url}: {e}")
-        return None
-=======
-from bs4 import BeautifulSoup
-from urllib.parse import urljoin, urlparse, parse_qs
-import logging
-import hashlib
-import re
-import bs4
-
-def get_relevant_images(soup: BeautifulSoup, url: str) -> list:
-    """Extract relevant images from the page"""
-    image_urls = []
-    
-    try:
-        # Find all img tags with src attribute
-        all_images = soup.find_all('img', src=True)
-        
-        for img in all_images:
-            img_src = urljoin(url, img['src'])
-            if img_src.startswith(('http://', 'https://')):
-                score = 0
-                # Check for relevant classes
-                if any(cls in img.get('class', []) for cls in ['header', 'featured', 'hero', 'thumbnail', 'main', 'content']):
-                    score = 4  # Higher score
-                # Check for size attributes
-                elif img.get('width') and img.get('height'):
-                    width = parse_dimension(img['width'])
-                    height = parse_dimension(img['height'])
-                    if width and height:
-                        if width >= 2000 and height >= 1000:
-                            score = 3  # Medium score (very large images)
-                        elif width >= 1600 or height >= 800:
-                            score = 2  # Lower score
-                        elif width >= 800 or height >= 500:
-                            score = 1  # Lowest score
-                        elif width >= 500 or height >= 300:
-                            score = 0  # Lowest score
-                        else:
-                            continue  # Skip small images
-                
-                image_urls.append({'url': img_src, 'score': score})
-        
-        # Sort images by score (highest first)
-        sorted_images = sorted(image_urls, key=lambda x: x['score'], reverse=True)
-        
-        # Select all images with score 3 and 2, then add score 1 images up to a total of 10
-        high_score_images = [img for img in sorted_images if img['score'] in [3, 2]]
-        low_score_images = [img for img in sorted_images if img['score'] == 1]
-        
-        result = high_score_images + low_score_images[:max(0, 10 - len(high_score_images))]
-        return result[:10]  # Ensure we don't return more than 10 images in total
-    
-    except Exception as e:
-        logging.error(f"Error in get_relevant_images: {e}")
-        return []
-
-def parse_dimension(value: str) -> int:
-    """Parse dimension value, handling px units"""
-    if value.lower().endswith('px'):
-        value = value[:-2]  # Remove 'px' suffix
-    try:
-        return int(value)  # Convert to float first to handle decimal values
-    except ValueError as e:
-        print(f"Error parsing dimension value {value}: {e}")
-        return None
-
-def extract_title(soup: BeautifulSoup) -> str:
-    """Extract the title from the BeautifulSoup object"""
-    return soup.title.string if soup.title else ""
-
-def get_image_hash(image_url: str) -> str:
-    """Calculate a simple hash based on the image filename and essential query parameters"""
-    try:
-        parsed_url = urlparse(image_url)
-        
-        # Extract the filename
-        filename = parsed_url.path.split('/')[-1]
-        
-        # Extract essential query parameters (e.g., 'url' for CDN-served images)
-        query_params = parse_qs(parsed_url.query)
-        essential_params = query_params.get('url', [])
-        
-        # Combine filename and essential parameters
-        image_identifier = filename + ''.join(essential_params)
-        
-        # Calculate hash
-        return hashlib.md5(image_identifier.encode()).hexdigest()
-    except Exception as e:
-        logging.error(f"Error calculating image hash for {image_url}: {e}")
-        return None
-
-
-def clean_soup(soup: BeautifulSoup) -> BeautifulSoup:
-    """Clean the soup by removing unwanted tags"""
-    for tag in soup.find_all(
-        [
-            "script",
-            "style",
-            "footer",
-            "header",
-            "nav",
-            "menu",
-            "sidebar",
-            "svg",
-        ]
-    ):
-        tag.decompose()
-
-    disallowed_class_set = {"nav", "menu", "sidebar", "footer"}
-
-    # clean tags with certain classes
-    def does_tag_have_disallowed_class(elem) -> bool:
-        if not isinstance(elem, bs4.Tag):
-            return False
-
-        return any(
-            cls_name in disallowed_class_set for cls_name in elem.get("class", [])
-        )
-
-    for tag in soup.find_all(does_tag_have_disallowed_class):
-        tag.decompose()
-
-    return soup
-
-
-def get_text_from_soup(soup: BeautifulSoup) -> str:
-    """Get the relevant text from the soup with improved filtering"""
-    text = soup.get_text(strip=True, separator="\n")
-    # Remove excess whitespace
-    text = re.sub(r"\s{2,}", " ", text)
-    return text
->>>>>>> c36835d7
+from __future__ import annotations
+
+import hashlib
+import logging
+import re
+
+from typing import TYPE_CHECKING, Any
+from urllib.parse import parse_qs, urljoin, urlparse
+
+if TYPE_CHECKING:
+    from urllib.parse import ParseResult
+
+    from bs4 import BeautifulSoup
+
+
+def get_relevant_images(
+    soup: BeautifulSoup,
+    url: str,
+) -> list[dict[str, Any]]:
+    """Extract relevant images from the page."""
+    image_urls: list[dict[str, Any]] = []
+
+    try:
+        # Find all img tags with src attribute
+        all_images: list[Any] = soup.find_all("img", src=True)
+
+        for img in all_images:
+            img_src: str = urljoin(url, img["src"])
+            if img_src.startswith(("http://", "https://")):
+                score = 0
+                # Check for relevant classes
+                if any(cls in img.get("class", []) for cls in ["header", "featured", "hero", "thumbnail", "main", "content"]):
+                    score = 4  # Higher score
+                # Check for size attributes
+                elif img.get("width") and img.get("height"):
+                    width: int | None = parse_dimension(img["width"])
+                    height: int | None = parse_dimension(img["height"])
+                    if width and height:
+                        if width >= 2000 and height >= 1000:
+                            score = 3  # Medium score (very large images)
+                        elif width >= 1600 or height >= 800:
+                            score = 2  # Low score
+                        elif width >= 800 or height >= 500:
+                            score = 1  # Lower score
+                        elif width >= 500 or height >= 300:
+                            score = 0  # Lowest score
+                        # Added condition to skip images below a certain size, keeping original logic
+                        else:
+                            continue  # Skip small images
+
+                image_urls.append({"url": img_src, "score": score})
+
+    except Exception as e:
+        logging.error(f"Error in get_relevant_images: {e}")
+        return []
+    else:
+        # Sort images by score (highest first)
+        sorted_images: list[dict[str, Any]] = sorted(image_urls, key=lambda x: x["score"], reverse=True)
+
+        # Select all images with score 3 and 2, then add score 1 images up to a total of 10
+        high_score_images: list[dict[str, Any]] = [img for img in sorted_images if img["score"] in [3, 2]]
+        low_score_images: list[dict[str, Any]] = [img for img in sorted_images if img["score"] == 1]
+
+        result: list[dict[str, Any]] = high_score_images + low_score_images[: max(0, 10 - len(high_score_images))]
+        return result[:10]  # Ensure we don't return more than 10 images in total
+
+
+def parse_dimension(value: str) -> int | None:
+    """Parse dimension value, handling px units, percentages, and relative units.
+
+    Args:
+        value: A string representing the dimension value
+
+    Returns:
+        The parsed dimension value in pixels (or None if parsing failed)
+    """
+
+    # Remove whitespace
+    value = value.strip().casefold()
+
+    # Handle percentage values
+    if value.endswith("%"):
+        # Calculate pixel value relative to parent size (assuming 1000px for simplicity)
+        # Replace this calculation with your actual parent size if needed
+        parent_size = 1000
+        try:
+            return int(float(value[:-1]) / 100 * parent_size)
+        except ValueError:
+            logging.warning(f"Error parsing percentage dimension value {value}")
+            return None
+
+    # Handle relative units (simplified example)
+    relative_unit_pattern: re.Pattern[str] = re.compile(r"(\d+(\.\d+)?)\s*(em|vw|vh)")
+    match: re.Match[str] | None = relative_unit_pattern.match(value)
+    if match:
+        # Resolve relative unit to pixel value (simplified example)
+        # Replace this calculation with your actual logic if needed
+        try:
+            pixel_value: float = float(match.group(1)) * (16 if match.group(3) == "em" else 10)
+        except ValueError:
+            logging.warning(f"Error parsing relative unit dimension value {value}")
+            return None
+        else:
+            return int(pixel_value)
+
+    # Handle simple numeric values
+    try:
+        # Remove px suffix if present
+        if value.endswith("px"):
+            value = value[:-2]
+        # Convert to integer
+        return int(float(value))
+    except ValueError:
+        # Fallback to default value if parsing failed
+        logging.warning(f"Error parsing dimension value {value}")
+        return None
+
+
+def extract_title(soup: BeautifulSoup) -> str | None:
+    """Extract the title from the BeautifulSoup object."""
+    return None if soup.title is None else str(soup.title.string).strip()
+
+
+def get_image_hash(image_url: str) -> str | None:
+    """Calculate a simple hash based on the image filename and essential query parameters."""
+    try:
+        parsed_url: ParseResult = urlparse(image_url)
+
+        # Extract the filename
+        filename: str = parsed_url.path.split("/")[-1]
+
+        # Extract essential query parameters (e.g., 'url' for CDN-served images)
+        query_params: dict[str, list[str]] = parse_qs(parsed_url.query)
+        essential_params: list[str] = query_params.get("url", [])
+
+        # Combine filename and essential parameters
+        image_identifier: str = filename + "".join(essential_params)
+
+        # Calculate hash
+        return hashlib.md5(image_identifier.encode()).hexdigest()
+    except Exception as e:
+        logging.error(f"Error calculating image hash for {image_url}: {e}")
+        return None
+
+
+def clean_soup(soup: BeautifulSoup) -> BeautifulSoup:
+    """Clean the soup by removing unwanted tags."""
+    for tag in soup.find_all(
+        [
+            "script",
+            "style",
+            "footer",
+            "header",
+            "nav",
+            "menu",
+            "sidebar",
+            "svg",
+        ]
+    ):
+        tag.decompose()
+
+    disallowed_class_set: set[str] = {"nav", "menu", "sidebar", "footer"}
+
+    # clean tags with certain classes
+    from bs4 import Tag
+
+    def does_tag_have_disallowed_class(elem: Any) -> bool:
+        if not isinstance(elem, Tag):  # Corrected type check
+            return False
+
+        return any(cls_name in disallowed_class_set for cls_name in elem.get("class", []))
+
+    for tag in soup.find_all(does_tag_have_disallowed_class):
+        if not isinstance(tag, Tag):
+            continue
+        tag.decompose()
+
+    return soup
+
+
+def get_text_from_soup(soup: BeautifulSoup) -> str:
+    """Get the relevant text from the soup with improved filtering."""
+    text = soup.get_text(strip=True, separator="\n")
+    # Remove excess whitespace
+    text = re.sub(r"\s{2,}", " ", text)
+    return text