--- conflicted
+++ resolved
@@ -1,49 +1,33 @@
-<<<<<<< HEAD
 from __future__ import annotations
 
+import asyncio
 import importlib
 import importlib.util
 import logging
 import subprocess
 import sys
 
-from concurrent.futures.thread import ThreadPoolExecutor
-from functools import partial
 from multiprocessing import cpu_count
-from typing import TYPE_CHECKING, Any, Callable
-
-=======
-import asyncio
->>>>>>> 1770d7f7
+from typing import TYPE_CHECKING, Any
+
 from colorama import Fore, init
 from requests import Session
 
-from gpt_researcher.scraper.arxiv.arxiv import ArxivScraper
-from gpt_researcher.scraper.beautiful_soup.beautiful_soup import BeautifulSoupScraper
-from gpt_researcher.scraper.browser.browser import BrowserScraper
-from gpt_researcher.scraper.pymupdf.pymupdf import PyMuPDFScraper
-from gpt_researcher.scraper.tavily_extract.tavily_extract import TavilyExtract
-from gpt_researcher.scraper.web_base_loader.web_base_loader import WebBaseLoaderScraper
+from gpt_researcher.scraper import (
+    ArxivScraper,
+    BeautifulSoupScraper,
+    BrowserScraper,
+    FireCrawl,
+    NoDriverScraper,
+    PyMuPDFScraper,
+    TavilyExtract,
+    WebBaseLoaderScraper,
+)
+from gpt_researcher.utils.schemas import BaseScraper
+from gpt_researcher.utils.workers import WorkerPool
 
 if TYPE_CHECKING:
     from gpt_researcher.utils.schemas import BaseScraper
-
-<<<<<<< HEAD
-logger: logging.Logger = logging.getLogger(__name__)
-=======
-from gpt_researcher.utils.workers import WorkerPool
-
-from . import (
-    ArxivScraper,
-    BeautifulSoupScraper,
-    PyMuPDFScraper,
-    WebBaseLoaderScraper,
-    BrowserScraper,
-    NoDriverScraper,
-    TavilyExtract,
-    FireCrawl,
-)
->>>>>>> 1770d7f7
 
 
 class Scraper:
@@ -52,17 +36,12 @@
         urls: list[str],
         user_agent: str,
         scraper: str,
+        worker_pool: WorkerPool,
         timeout: int | None = 10,
         max_workers: int | None = None,
     ) -> None:
         """Initialize the Scraper class.
 
-<<<<<<< HEAD
-=======
-    def __init__(self, urls, user_agent, scraper, worker_pool: WorkerPool):
-        """
-        Initialize the Scraper class.
->>>>>>> 1770d7f7
         Args:
             urls (list[str]): The list of URLs to scrape.
             user_agent (str): The user agent to use for the request.
@@ -76,18 +55,21 @@
         self.scraper: str = scraper
         if self.scraper == "tavily_extract":
             self._check_pkg(self.scraper)
-<<<<<<< HEAD
         self.timeout: int = 10 if timeout is None else timeout
         self.max_workers: int = cpu_count() * 2 if max_workers is None else max_workers
-
-    def run(self) -> list[dict[str, Any]]:
-        """Extracts the content from the links."""
-        partial_extract: Callable[[str, Session], dict[str, Any]] = partial(
-            self.extract_data_from_url,
-            session=self.session,
+        if self.scraper == "firecrawl":
+            self._check_pkg(self.scraper)
+        self.logger: logging.Logger = logging.getLogger(__name__)
+        self.worker_pool: WorkerPool = worker_pool
+
+    async def run(self) -> list[dict[str, Any]]:
+        """
+        Extracts the content from the links
+        """
+        contents: list[dict[str, Any]] = await asyncio.gather(
+            *(self.extract_data_from_url(url, self.session) for url in self.urls)
         )
-        with ThreadPoolExecutor(max_workers=self.max_workers) as executor:
-            contents: list[dict[str, Any]] = list(executor.map(partial_extract, self.urls))
+
         res: list[dict[str, Any]] = [content for content in contents if content["raw_content"] is not None]
         return res
 
@@ -95,109 +77,58 @@
         self,
         scrapper_name: str,
     ) -> None:
-        """Checks if the package is installed."""
+        """Checks and ensures required Python packages are available for scrapers that need dependencies beyond requirements.txt.
+
+        When adding a new scraper to the repo, update `pkg_map`
+        with its required information and call check_pkg() during initialization.
+        """
         pkg_map: dict[str, dict[str, str]] = {
-=======
-        if self.scraper == "firecrawl":
-            self._check_pkg(self.scraper)
-        self.logger = logging.getLogger(__name__)
-        self.worker_pool = worker_pool
-
-    async def run(self):
-        """
-        Extracts the content from the links
-        """
-        contents = await asyncio.gather(
-            *(self.extract_data_from_url(url, self.session) for url in self.urls)
-        )
-
-        res = [content for content in contents if content["raw_content"] is not None]
-        return res
-
-    def _check_pkg(self, scrapper_name: str) -> None:
-        """
-        Checks and ensures required Python packages are available for scrapers that need
-        dependencies beyond requirements.txt. When adding a new scraper to the repo, update `pkg_map`
-        with its required information and call check_pkg() during initialization.
-        """
-        pkg_map = {
->>>>>>> 1770d7f7
             "tavily_extract": {
                 "package_installation_name": "tavily-python",
                 "import_name": "tavily",
             },
-<<<<<<< HEAD
-=======
             "firecrawl": {
                 "package_installation_name": "firecrawl-py",
                 "import_name": "firecrawl",
             },
->>>>>>> 1770d7f7
         }
         pkg: dict[str, str] = pkg_map[scrapper_name]
         if not importlib.util.find_spec(pkg["import_name"]):
             pkg_inst_name: str = pkg["package_installation_name"]
             init(autoreset=True)
-            logger.warning(Fore.YELLOW + f"{pkg_inst_name} not found. Attempting to install...")
+            self.logger.warning(Fore.YELLOW + f"{pkg_inst_name} not found. Attempting to install...")
             try:
                 subprocess.check_call(
-<<<<<<< HEAD
                     [sys.executable, "-m", "pip", "install", pkg_inst_name],
-                    timeout=10,
-=======
-                    [sys.executable, "-m", "pip", "install", pkg_inst_name]
                 )
                 print(Fore.GREEN + f"{pkg_inst_name} installed successfully.")
             except subprocess.CalledProcessError:
                 raise ImportError(
+                    Fore.RED + f"Unable to install {pkg_inst_name}. Please install manually with "
+                    f"`pip install -U {pkg_inst_name}`"
+                )
+                self.logger.info(Fore.GREEN + f"{pkg_inst_name} installed successfully.")
+            except subprocess.CalledProcessError as e:
+                raise ImportError(
                     Fore.RED
-                    + f"Unable to install {pkg_inst_name}. Please install manually with "
-                    f"`pip install -U {pkg_inst_name}`"
->>>>>>> 1770d7f7
-                )
-                logger.info(Fore.GREEN + f"{pkg_inst_name} installed successfully.")
-            except subprocess.CalledProcessError as e:
-                raise ImportError(Fore.RED + f"Unable to install {pkg_inst_name}. Please install manually with `pip install -U {pkg_inst_name}`") from e
-
-<<<<<<< HEAD
-    def extract_data_from_url(
+                    + f"Unable to install {pkg_inst_name}. Please install manually with `pip install -U {pkg_inst_name}`"
+                ) from e
+
+    async def extract_data_from_url(
         self,
         link: str,
         session: Session,
     ) -> dict[str, Any]:
-        """Extracts the data from the link.
-
-        Args:
-            link (str): The link to scrape.
-            session (Session): The session to use for the request.
-
-        Returns:
-            dict[str, Any]: The data from the link.
-        """
-        try:
-            scraper_type: type[BaseScraper] = self.get_scraper(link)
-            scraper: BaseScraper = scraper_type(link, session, self.scraper)
-            content, image_urls, title = scraper.scrape()
-
-            if len(content) < 100:
-                return {"url": link, "raw_content": None, "image_urls": [], "title": ""}
-
-            return {"url": link, "raw_content": content, "image_urls": image_urls, "title": title}
-        except Exception as e:
-            logger.exception(f"Error scraping URL link '{link}': {e.__class__.__name__}: {e}")
-            return {"url": link, "raw_content": None, "image_urls": [], "title": ""}
-=======
-    async def extract_data_from_url(self, link, session):
         """
         Extracts the data from the link with logging
         """
         async with self.worker_pool.throttle():
             try:
-                Scraper = self.get_scraper(link)
+                Scraper: type[BaseScraper] = self.get_scraper(link)
                 scraper = Scraper(link, session)
 
                 # Get scraper name
-                scraper_name = scraper.__class__.__name__
+                scraper_name: str = scraper.__class__.__name__
                 self.logger.info(f"\n=== Using {scraper_name} ===")
 
                 # Get content
@@ -208,9 +139,7 @@
                         content,
                         image_urls,
                         title,
-                    ) = await asyncio.get_running_loop().run_in_executor(
-                        self.worker_pool.executor, scraper.scrape
-                    )
+                    ) = await asyncio.get_running_loop().run_in_executor(self.worker_pool.executor, scraper.scrape)
 
                 if len(content) < 100:
                     self.logger.warning(f"Content too short or empty for {link}")
@@ -223,9 +152,7 @@
 
                 # Log results
                 self.logger.info(f"\nTitle: {title}")
-                self.logger.info(
-                    f"Content length: {len(content) if content else 0} characters"
-                )
+                self.logger.info(f"Content length: {len(content) if content else 0} characters")
                 self.logger.info(f"Number of images: {len(image_urls)}")
                 self.logger.info(f"URL: {link}")
                 self.logger.info("=" * 50)
@@ -249,7 +176,6 @@
             except Exception as e:
                 self.logger.error(f"Error processing {link}: {str(e)}")
                 return {"url": link, "raw_content": None, "image_urls": [], "title": ""}
->>>>>>> 1770d7f7
 
     def get_scraper(
         self,
@@ -264,18 +190,14 @@
             type[BaseScraper]: The scraper type for the link.
         """
         SCRAPER_CLASSES: dict[str, type[BaseScraper]] = {  # type: ignore[var-annotated]
+            "arxiv": ArxivScraper,
+            "browser": BrowserScraper,
+            "bs": BeautifulSoupScraper,
+            "firecrawl": FireCrawl,
+            "nodriver": NoDriverScraper,
             "pdf": PyMuPDFScraper,
-            "arxiv": ArxivScraper,
-            "bs": BeautifulSoupScraper,
+            "tavily_extract": TavilyExtract,
             "web_base_loader": WebBaseLoaderScraper,
-            "browser": BrowserScraper,
-<<<<<<< HEAD
-            "tavily_extract": TavilyExtract,
-=======
-            "nodriver": NoDriverScraper,
-            "tavily_extract": TavilyExtract,
-            "firecrawl": FireCrawl,
->>>>>>> 1770d7f7
         }
 
         scraper_key: str | None = None
