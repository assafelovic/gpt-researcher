<<<<<<< HEAD
from __future__ import annotations

from .arxiv.arxiv import ArxivScraper
from .beautiful_soup.beautiful_soup import BeautifulSoupScraper
from .browser.browser import BrowserScraper
from .pymupdf.pymupdf import PyMuPDFScraper
from .scraper import Scraper
from .tavily_extract.tavily_extract import TavilyExtract
from .web_base_loader.web_base_loader import WebBaseLoaderScraper

__all__ = [
    "BeautifulSoupScraper",
    "WebBaseLoaderScraper",
    "ArxivScraper",
    "PyMuPDFScraper",
    "BrowserScraper",
    "TavilyExtract",
    "Scraper",
]
=======
from .beautiful_soup.beautiful_soup import BeautifulSoupScraper
from .web_base_loader.web_base_loader import WebBaseLoaderScraper
from .arxiv.arxiv import ArxivScraper
from .pymupdf.pymupdf import PyMuPDFScraper
from .browser.browser import BrowserScraper
from .browser.nodriver_scraper import NoDriverScraper
from .tavily_extract.tavily_extract import TavilyExtract
from .firecrawl.firecrawl import FireCrawl
from .scraper import Scraper

__all__ = [
    "BeautifulSoupScraper",
    "WebBaseLoaderScraper",
    "ArxivScraper",
    "PyMuPDFScraper",
    "BrowserScraper",
    "NoDriverScraper",
    "TavilyExtract",
    "Scraper",
    "FireCrawl",
]
>>>>>>> 1770d7f7
<|MERGE_RESOLUTION|>--- conflicted
+++ resolved
@@ -1,43 +1,28 @@
-<<<<<<< HEAD
 from __future__ import annotations
-
 from .arxiv.arxiv import ArxivScraper
 from .beautiful_soup.beautiful_soup import BeautifulSoupScraper
 from .browser.browser import BrowserScraper
 from .pymupdf.pymupdf import PyMuPDFScraper
 from .scraper import Scraper
-from .tavily_extract.tavily_extract import TavilyExtract
-from .web_base_loader.web_base_loader import WebBaseLoaderScraper
-
-__all__ = [
-    "BeautifulSoupScraper",
-    "WebBaseLoaderScraper",
-    "ArxivScraper",
-    "PyMuPDFScraper",
-    "BrowserScraper",
-    "TavilyExtract",
-    "Scraper",
-]
-=======
-from .beautiful_soup.beautiful_soup import BeautifulSoupScraper
-from .web_base_loader.web_base_loader import WebBaseLoaderScraper
-from .arxiv.arxiv import ArxivScraper
-from .pymupdf.pymupdf import PyMuPDFScraper
 from .browser.browser import BrowserScraper
 from .browser.nodriver_scraper import NoDriverScraper
 from .tavily_extract.tavily_extract import TavilyExtract
+from .web_base_loader.web_base_loader import WebBaseLoaderScraper
 from .firecrawl.firecrawl import FireCrawl
 from .scraper import Scraper
 
 __all__ = [
+    "ArxivScraper",
+    "ArxivScraper",
     "BeautifulSoupScraper",
-    "WebBaseLoaderScraper",
-    "ArxivScraper",
+    "BrowserScraper",
+    "FireCrawl",
+    "NoDriverScraper",
     "PyMuPDFScraper",
     "BrowserScraper",
     "NoDriverScraper",
     "TavilyExtract",
     "Scraper",
+    "Scraper",
     "FireCrawl",
 ]
->>>>>>> 1770d7f7
