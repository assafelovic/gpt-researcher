--- conflicted
+++ resolved
@@ -17,8 +17,5 @@
     "NoDriverScraper",
     "TavilyExtract",
     "Scraper",
-<<<<<<< HEAD
-=======
-    "FireCrawl"
->>>>>>> 8b6aa0fa
+    "FireCrawl",
 ]