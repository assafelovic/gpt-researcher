<<<<<<< HEAD
from __future__ import annotations

import logging
from typing import Any

import requests
from bs4 import BeautifulSoup, Tag

from gpt_researcher.scraper.utils import extract_title, get_relevant_images

logger = logging.getLogger(__name__)


class BeautifulSoupScraper:
    def __init__(
        self,
        link: str,
        session: requests.Session | None = None,
    ):
        self.link: str = link
        self.session: requests.Session | None = session

    def scrape(
        self,
        timeout: int = 4,
        features: str = "lxml",
    ) -> tuple[str, list[dict[str, Any]], str | None]:
        """Scrapes content from a webpage.

        Will make a GET request to the specified link, parse the HTML with BeautifulSoup,
        remove script and style elements, and extract the cleaned text content.

        Returns:
            tuple: A tuple containing the cleaned content as a string, a list of image URLs, and the page title.
        """
        try:
            assert self.session is not None, "Session is not initialized"
            response = self.session.get(self.link, timeout=timeout)
            soup = BeautifulSoup(
                response.content,
                features,
                from_encoding=response.encoding,
            )

            for script_or_style in soup(["script", "style"]):
                assert isinstance(script_or_style, Tag)
                script_or_style.extract()

            raw_content: str = self.get_content_from_url(soup)
            lines: list[str] = [line.strip() for line in raw_content.splitlines()]
            chunks: list[str] = [phrase.strip() for line in lines for phrase in line.split("  ")]
            content: str = "\n".join(chunk for chunk in chunks if chunk)

            image_urls: list[dict[str, Any]] = get_relevant_images(soup, self.link)

            # Extract the title using the utility function
            title: str | None = extract_title(soup)

            return content, image_urls, title

        except Exception as e:
            logger.exception(
                f"Unexpected error occurred while scraping: {e.__class__.__name__}: {e}"
            )
            return "", [], ""

    def get_content_from_url(
        self,
        soup: BeautifulSoup,
    ) -> str:
        """Get the relevant text from the soup with improved filtering."""
        text_elements: list[str] = []
        tags: list[str] = ["h1", "h2", "h3", "h4", "h5", "p", "li", "div", "span"]

        for element in soup.find_all(tags):
            assert isinstance(element, Tag)
            # Skip empty elements
            if not element.text.strip():
                continue

            # Skip elements with very short text (likely buttons or links)
            if len(element.text.split()) < 3:
                continue

            if not element.parent:
                continue

            # Check if the element is likely to be navigation or a menu
            parent_classes: list[str] | str | None = element.parent.get("class", [])
            if parent_classes and any(
                cls in ["nav", "menu", "sidebar", "footer"] for cls in parent_classes
            ):
                continue

            # Remove excess whitespace and join lines
            cleaned_text: str = " ".join(element.text.split())

            # Add the cleaned text to our list of elements
            text_elements.append(cleaned_text)

        # Join all text elements with newlines
        return "\n\n".join(text_elements)
=======
from bs4 import BeautifulSoup
from urllib.parse import urljoin

from ..utils import get_relevant_images, extract_title, get_text_from_soup, clean_soup

class BeautifulSoupScraper:

    def __init__(self, link, session=None):
        self.link = link
        self.session = session

    def scrape(self):
        """
        This function scrapes content from a webpage by making a GET request, parsing the HTML using
        BeautifulSoup, and extracting script and style elements before returning the cleaned content.
        
        Returns:
          The `scrape` method is returning the cleaned and extracted content from the webpage specified
        by the `self.link` attribute. The method fetches the webpage content, removes script and style
        tags, extracts the text content, and returns the cleaned content as a string. If any exception
        occurs during the process, an error message is printed and an empty string is returned.
        """
        try:
            response = self.session.get(self.link, timeout=4)
            soup = BeautifulSoup(
                response.content, "lxml", from_encoding=response.encoding
            )

            soup = clean_soup(soup)

            content = get_text_from_soup(soup)

            image_urls = get_relevant_images(soup, self.link)
            
            # Extract the title using the utility function
            title = extract_title(soup)

            return content, image_urls, title

        except Exception as e:
            print("Error! : " + str(e))
            return "", [], ""
>>>>>>> c36835d7
<|MERGE_RESOLUTION|>--- conflicted
+++ resolved
@@ -1,147 +1,57 @@
-<<<<<<< HEAD
-from __future__ import annotations
-
-import logging
-from typing import Any
-
-import requests
-from bs4 import BeautifulSoup, Tag
-
-from gpt_researcher.scraper.utils import extract_title, get_relevant_images
-
-logger = logging.getLogger(__name__)
-
-
-class BeautifulSoupScraper:
-    def __init__(
-        self,
-        link: str,
-        session: requests.Session | None = None,
-    ):
-        self.link: str = link
-        self.session: requests.Session | None = session
-
-    def scrape(
-        self,
-        timeout: int = 4,
-        features: str = "lxml",
-    ) -> tuple[str, list[dict[str, Any]], str | None]:
-        """Scrapes content from a webpage.
-
-        Will make a GET request to the specified link, parse the HTML with BeautifulSoup,
-        remove script and style elements, and extract the cleaned text content.
-
-        Returns:
-            tuple: A tuple containing the cleaned content as a string, a list of image URLs, and the page title.
-        """
-        try:
-            assert self.session is not None, "Session is not initialized"
-            response = self.session.get(self.link, timeout=timeout)
-            soup = BeautifulSoup(
-                response.content,
-                features,
-                from_encoding=response.encoding,
-            )
-
-            for script_or_style in soup(["script", "style"]):
-                assert isinstance(script_or_style, Tag)
-                script_or_style.extract()
-
-            raw_content: str = self.get_content_from_url(soup)
-            lines: list[str] = [line.strip() for line in raw_content.splitlines()]
-            chunks: list[str] = [phrase.strip() for line in lines for phrase in line.split("  ")]
-            content: str = "\n".join(chunk for chunk in chunks if chunk)
-
-            image_urls: list[dict[str, Any]] = get_relevant_images(soup, self.link)
-
-            # Extract the title using the utility function
-            title: str | None = extract_title(soup)
-
-            return content, image_urls, title
-
-        except Exception as e:
-            logger.exception(
-                f"Unexpected error occurred while scraping: {e.__class__.__name__}: {e}"
-            )
-            return "", [], ""
-
-    def get_content_from_url(
-        self,
-        soup: BeautifulSoup,
-    ) -> str:
-        """Get the relevant text from the soup with improved filtering."""
-        text_elements: list[str] = []
-        tags: list[str] = ["h1", "h2", "h3", "h4", "h5", "p", "li", "div", "span"]
-
-        for element in soup.find_all(tags):
-            assert isinstance(element, Tag)
-            # Skip empty elements
-            if not element.text.strip():
-                continue
-
-            # Skip elements with very short text (likely buttons or links)
-            if len(element.text.split()) < 3:
-                continue
-
-            if not element.parent:
-                continue
-
-            # Check if the element is likely to be navigation or a menu
-            parent_classes: list[str] | str | None = element.parent.get("class", [])
-            if parent_classes and any(
-                cls in ["nav", "menu", "sidebar", "footer"] for cls in parent_classes
-            ):
-                continue
-
-            # Remove excess whitespace and join lines
-            cleaned_text: str = " ".join(element.text.split())
-
-            # Add the cleaned text to our list of elements
-            text_elements.append(cleaned_text)
-
-        # Join all text elements with newlines
-        return "\n\n".join(text_elements)
-=======
-from bs4 import BeautifulSoup
-from urllib.parse import urljoin
-
-from ..utils import get_relevant_images, extract_title, get_text_from_soup, clean_soup
-
-class BeautifulSoupScraper:
-
-    def __init__(self, link, session=None):
-        self.link = link
-        self.session = session
-
-    def scrape(self):
-        """
-        This function scrapes content from a webpage by making a GET request, parsing the HTML using
-        BeautifulSoup, and extracting script and style elements before returning the cleaned content.
-        
-        Returns:
-          The `scrape` method is returning the cleaned and extracted content from the webpage specified
-        by the `self.link` attribute. The method fetches the webpage content, removes script and style
-        tags, extracts the text content, and returns the cleaned content as a string. If any exception
-        occurs during the process, an error message is printed and an empty string is returned.
-        """
-        try:
-            response = self.session.get(self.link, timeout=4)
-            soup = BeautifulSoup(
-                response.content, "lxml", from_encoding=response.encoding
-            )
-
-            soup = clean_soup(soup)
-
-            content = get_text_from_soup(soup)
-
-            image_urls = get_relevant_images(soup, self.link)
-            
-            # Extract the title using the utility function
-            title = extract_title(soup)
-
-            return content, image_urls, title
-
-        except Exception as e:
-            print("Error! : " + str(e))
-            return "", [], ""
->>>>>>> c36835d7
+from __future__ import annotations
+
+import logging
+
+from typing import Any
+
+import requests
+
+from bs4 import BeautifulSoup
+
+from gpt_researcher.scraper.utils import clean_soup, extract_title, get_relevant_images, get_text_from_soup
+
+logger: logging.Logger = logging.getLogger(__name__)
+
+
+class BeautifulSoupScraper:
+    def __init__(
+        self,
+        link: str,
+        session: requests.Session | None = None,
+    ):
+        self.link: str = link
+        self.session: requests.Session | None = session
+
+    def scrape(
+        self,
+        timeout: int = 4,
+        features: str = "lxml",
+    ) -> tuple[str, list[dict[str, Any]], str | None]:
+        """Scrapes content from a webpage.
+
+        Will make a GET request to the specified link, parse the HTML with BeautifulSoup,
+        remove script and style elements, and extract the cleaned text content.
+
+        Returns:
+            tuple: A tuple containing the cleaned content as a string, a list of image URLs, and the page title.
+        """
+        try:
+            assert self.session is not None, "Session is not initialized"
+            response: requests.Response = self.session.get(self.link, timeout=timeout)
+            soup: BeautifulSoup = BeautifulSoup(
+                response.content,
+                features,
+                from_encoding=response.encoding,
+            )
+
+            soup = clean_soup(soup)
+
+            content: str = get_text_from_soup(soup)
+            image_urls: list[dict[str, Any]] = get_relevant_images(soup, self.link)
+            title: str | None = extract_title(soup)
+
+            return content, image_urls, title
+
+        except Exception as e:
+            logger.exception(f"Unexpected error occurred while scraping: {e.__class__.__name__}: {e}")
+            return "", [], ""