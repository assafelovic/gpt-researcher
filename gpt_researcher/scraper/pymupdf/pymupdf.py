<<<<<<< HEAD
from __future__ import annotations

import os
import shutil
import tempfile
import time

from typing import TYPE_CHECKING, Any
from urllib.parse import urlparse

import requests

from langchain_community.document_loaders import PyMuPDFLoader

from gpt_researcher.utils.logger import get_formatted_logger

if TYPE_CHECKING:
    import logging

    from urllib.parse import ParseResult

    from langchain_core.documents.base import Document

logger: logging.Logger = get_formatted_logger(__name__)


class PyMuPDFScraper:
    def __init__(
        self,
        link: str,
        session: requests.Session | None = None,
        *_: Any,
        **kwargs: Any,  # provided for compatibility with other scrapers
    ):
        """Initialize the scraper with a link and an optional session.

        Args:
            link (str): The URL or local file path of the PDF document.
            session (requests.Session, optional): An optional session for making HTTP requests.
        """
        self.link: str = link
        self.session: requests.Session = session if session is not None else requests.Session()
        self.kwargs: dict[str, Any] = kwargs

    def is_url(self) -> bool:
        """Check if the provided `link` is a valid URL.

        Returns:
            bool: True if the link is a valid URL, False otherwise.
        """
        try:
            result: ParseResult = urlparse(self.link)
            return all(
                [
                    result.scheme,
                    result.netloc,
                ]
            )  # Check for valid scheme and network location
        except Exception:
            return False

    def scrape(self) -> tuple[str, list[str], str]:
        """Scrape a document from the provided link (either URL or local file).

        Returns:
            tuple[str, list[str], str]: A tuple containing the content, image URLs, and title of the scraped document.
        """
        temp_filename: str | None = None
        try:
            image_urls: list[str] = []
            if self.is_url():
                # Use the session for making requests if provided
                headers: dict[str, str] = {
                    "User-Agent": "Mozilla/5.0 (Windows NT 10.0; Win64; x64) AppleWebKit/537.36 (KHTML, like Gecko) Chrome/91.0.4472.124 Safari/537.36",
                    "Accept": "application/pdf,*/*",
                }

                # Create a temporary file with a unique name
                temp_file = tempfile.NamedTemporaryFile(delete=False, suffix=".pdf")
                temp_filename = temp_file.name
                temp_file.close()  # Close the file before writing to it

                # Download the PDF

                logger.info(f"Downloading PDF from {self.link} to {temp_filename}")

                # Download the PDF with proper error handling
                try:
                    response: requests.Response = self.session.get(self.link, headers=headers, timeout=30, stream=True)
                    response.raise_for_status()

                    # Check if the response is actually a PDF
                    content_type = response.headers.get("Content-Type", "")
                    if "application/pdf" not in content_type and not self.link.lower().endswith(".pdf"):
                        logger.warning(f"Response may not be a PDF. Content-Type: {content_type}")

                    # Write the content to the temporary file
                    with open(temp_filename, "wb") as f:
                        for chunk in response.iter_content(chunk_size=8192):
                            if chunk:
                                f.write(chunk)

                    # Ensure the file is fully written before loading
                    time.sleep(0.5)

                    # Check if the file exists and has content
                    if not os.path.exists(temp_filename):
                        raise FileNotFoundError(f"Failed to create temporary file at {temp_filename}")

                    file_size = os.path.getsize(temp_filename)
                    if file_size == 0:
                        raise ValueError(f"Downloaded PDF is empty (0 bytes) from {self.link}")

                    logger.info(f"Successfully downloaded PDF ({file_size} bytes)")

                except requests.exceptions.RequestException as e:
                    logger.error(f"Request error downloading PDF: {e.__class__.__name__}: {e}")
                    return "", [], ""

                # Load the PDF using PyMuPDFLoader
                try:
                    loader = PyMuPDFLoader(temp_filename)
                    doc: list[Document] = loader.load()
                    logger.info(f"Successfully loaded PDF with {len(doc)} pages")
                except Exception as e:
                    logger.error(f"Error loading PDF with PyMuPDFLoader: {e.__class__.__name__}: {e}")
                    return "", [], ""
            else:
                # Local file
                if not os.path.exists(self.link):
                    logger.error(f"Local PDF file not found: {self.link}")
                    return "", [], ""

                try:
                    loader = PyMuPDFLoader(self.link)
                    doc: list[Document] = loader.load()
                    logger.info(f"Successfully loaded local PDF with {len(doc)} pages")
                except Exception as e:
                    logger.error(f"Error loading local PDF: {e.__class__.__name__}: {e}")
                    return "", [], ""

            # Extract image URLs if available
            try:
                for page in doc:
                    for img in getattr(page, "images", []):
                        image_urls.append(img.url)

                # Convert document to string representation
                content = "\n\n".join([str(page.page_content) for page in doc])
                return content, image_urls, ""
            except Exception as e:
                logger.error(f"Error extracting content from PDF: {e.__class__.__name__}: {e}")
                return "", [], ""

        except Exception as e:
            logger.exception(f"Unexpected error processing PDF: {self.link} {e.__class__.__name__}: {e}")
            return "", [], ""
        finally:
            # Clean up the temporary file
            if temp_filename and os.path.exists(temp_filename):
                try:
                    if os.path.isfile(temp_filename):
                        os.remove(temp_filename)
                    else:
                        shutil.rmtree(temp_filename, ignore_errors=True)
                except Exception as e:
                    logger.warning(f"Failed to remove temporary file {temp_filename}: {e.__class__.__name__}: {e}")

        return "", [], ""
=======
import os
import requests
import tempfile
from urllib.parse import urlparse
from langchain_community.document_loaders import PyMuPDFLoader


class PyMuPDFScraper:

    def __init__(self, link, session=None):
        """
        Initialize the scraper with a link and an optional session.

        Args:
          link (str): The URL or local file path of the PDF document.
          session (requests.Session, optional): An optional session for making HTTP requests.
        """
        self.link = link
        self.session = session

    def is_url(self) -> bool:
        """
        Check if the provided `link` is a valid URL.

        Returns:
          bool: True if the link is a valid URL, False otherwise.
        """
        try:
            result = urlparse(self.link)
            return all([result.scheme, result.netloc])  # Check for valid scheme and network location
        except Exception:
            return False

    def scrape(self) -> str:
        """
        The `scrape` function uses PyMuPDFLoader to load a document from the provided link (either URL or local file)
        and returns the document as a string.

        Returns:
          str: A string representation of the loaded document.
        """
        try:
            if self.is_url():
                response = requests.get(self.link, timeout=5, stream=True)
                response.raise_for_status()

                with tempfile.NamedTemporaryFile(delete=False, suffix=".pdf") as temp_file:
                    temp_filename = temp_file.name  # Get the temporary file name
                    for chunk in response.iter_content(chunk_size=8192):
                        temp_file.write(chunk)  # Write the downloaded content to the temporary file

                loader = PyMuPDFLoader(temp_filename)
                doc = loader.load()

                os.remove(temp_filename)
            else:
                loader = PyMuPDFLoader(self.link)
                doc = loader.load()

            # Extract the content, image (if any), and title from the document.
            image = []
            # Retrieve the content of the first page to minimize embedding costs.
            return doc[0].page_content, image, doc[0].metadata["title"]

        except requests.exceptions.Timeout:
            print(f"Download timed out. Please check the link : {self.link}")
        except Exception as e:
            print(f"Error loading PDF : {self.link} {e}")
>>>>>>> 0c634e91
<|MERGE_RESOLUTION|>--- conflicted
+++ resolved
@@ -1,23 +1,19 @@
-<<<<<<< HEAD
 from __future__ import annotations
 
 import os
 import shutil
 import tempfile
 import time
-
 from typing import TYPE_CHECKING, Any
 from urllib.parse import urlparse
 
 import requests
-
 from langchain_community.document_loaders import PyMuPDFLoader
 
 from gpt_researcher.utils.logger import get_formatted_logger
 
 if TYPE_CHECKING:
     import logging
-
     from urllib.parse import ParseResult
 
     from langchain_core.documents.base import Document
@@ -40,7 +36,9 @@
             session (requests.Session, optional): An optional session for making HTTP requests.
         """
         self.link: str = link
-        self.session: requests.Session = session if session is not None else requests.Session()
+        self.session: requests.Session = (
+            session if session is not None else requests.Session()
+        )
         self.kwargs: dict[str, Any] = kwargs
 
     def is_url(self) -> bool:
@@ -87,13 +85,20 @@
 
                 # Download the PDF with proper error handling
                 try:
-                    response: requests.Response = self.session.get(self.link, headers=headers, timeout=30, stream=True)
+                    response: requests.Response = self.session.get(
+                        self.link, headers=headers, timeout=30, stream=True
+                    )
                     response.raise_for_status()
 
                     # Check if the response is actually a PDF
                     content_type = response.headers.get("Content-Type", "")
-                    if "application/pdf" not in content_type and not self.link.lower().endswith(".pdf"):
-                        logger.warning(f"Response may not be a PDF. Content-Type: {content_type}")
+                    if (
+                        "application/pdf" not in content_type
+                        and not self.link.lower().endswith(".pdf")
+                    ):
+                        logger.warning(
+                            f"Response may not be a PDF. Content-Type: {content_type}"
+                        )
 
                     # Write the content to the temporary file
                     with open(temp_filename, "wb") as f:
@@ -106,16 +111,22 @@
 
                     # Check if the file exists and has content
                     if not os.path.exists(temp_filename):
-                        raise FileNotFoundError(f"Failed to create temporary file at {temp_filename}")
+                        raise FileNotFoundError(
+                            f"Failed to create temporary file at {temp_filename}"
+                        )
 
                     file_size = os.path.getsize(temp_filename)
                     if file_size == 0:
-                        raise ValueError(f"Downloaded PDF is empty (0 bytes) from {self.link}")
+                        raise ValueError(
+                            f"Downloaded PDF is empty (0 bytes) from {self.link}"
+                        )
 
                     logger.info(f"Successfully downloaded PDF ({file_size} bytes)")
 
                 except requests.exceptions.RequestException as e:
-                    logger.error(f"Request error downloading PDF: {e.__class__.__name__}: {e}")
+                    logger.error(
+                        f"Request error downloading PDF: {e.__class__.__name__}: {e}"
+                    )
                     return "", [], ""
 
                 # Load the PDF using PyMuPDFLoader
@@ -124,7 +135,9 @@
                     doc: list[Document] = loader.load()
                     logger.info(f"Successfully loaded PDF with {len(doc)} pages")
                 except Exception as e:
-                    logger.error(f"Error loading PDF with PyMuPDFLoader: {e.__class__.__name__}: {e}")
+                    logger.error(
+                        f"Error loading PDF with PyMuPDFLoader: {e.__class__.__name__}: {e}"
+                    )
                     return "", [], ""
             else:
                 # Local file
@@ -137,7 +150,9 @@
                     doc: list[Document] = loader.load()
                     logger.info(f"Successfully loaded local PDF with {len(doc)} pages")
                 except Exception as e:
-                    logger.error(f"Error loading local PDF: {e.__class__.__name__}: {e}")
+                    logger.error(
+                        f"Error loading local PDF: {e.__class__.__name__}: {e}"
+                    )
                     return "", [], ""
 
             # Extract image URLs if available
@@ -150,11 +165,15 @@
                 content = "\n\n".join([str(page.page_content) for page in doc])
                 return content, image_urls, ""
             except Exception as e:
-                logger.error(f"Error extracting content from PDF: {e.__class__.__name__}: {e}")
+                logger.error(
+                    f"Error extracting content from PDF: {e.__class__.__name__}: {e}"
+                )
                 return "", [], ""
 
         except Exception as e:
-            logger.exception(f"Unexpected error processing PDF: {self.link} {e.__class__.__name__}: {e}")
+            logger.exception(
+                f"Unexpected error processing PDF: {self.link} {e.__class__.__name__}: {e}"
+            )
             return "", [], ""
         finally:
             # Clean up the temporary file
@@ -165,76 +184,8 @@
                     else:
                         shutil.rmtree(temp_filename, ignore_errors=True)
                 except Exception as e:
-                    logger.warning(f"Failed to remove temporary file {temp_filename}: {e.__class__.__name__}: {e}")
+                    logger.warning(
+                        f"Failed to remove temporary file {temp_filename}: {e.__class__.__name__}: {e}"
+                    )
 
-        return "", [], ""
-=======
-import os
-import requests
-import tempfile
-from urllib.parse import urlparse
-from langchain_community.document_loaders import PyMuPDFLoader
-
-
-class PyMuPDFScraper:
-
-    def __init__(self, link, session=None):
-        """
-        Initialize the scraper with a link and an optional session.
-
-        Args:
-          link (str): The URL or local file path of the PDF document.
-          session (requests.Session, optional): An optional session for making HTTP requests.
-        """
-        self.link = link
-        self.session = session
-
-    def is_url(self) -> bool:
-        """
-        Check if the provided `link` is a valid URL.
-
-        Returns:
-          bool: True if the link is a valid URL, False otherwise.
-        """
-        try:
-            result = urlparse(self.link)
-            return all([result.scheme, result.netloc])  # Check for valid scheme and network location
-        except Exception:
-            return False
-
-    def scrape(self) -> str:
-        """
-        The `scrape` function uses PyMuPDFLoader to load a document from the provided link (either URL or local file)
-        and returns the document as a string.
-
-        Returns:
-          str: A string representation of the loaded document.
-        """
-        try:
-            if self.is_url():
-                response = requests.get(self.link, timeout=5, stream=True)
-                response.raise_for_status()
-
-                with tempfile.NamedTemporaryFile(delete=False, suffix=".pdf") as temp_file:
-                    temp_filename = temp_file.name  # Get the temporary file name
-                    for chunk in response.iter_content(chunk_size=8192):
-                        temp_file.write(chunk)  # Write the downloaded content to the temporary file
-
-                loader = PyMuPDFLoader(temp_filename)
-                doc = loader.load()
-
-                os.remove(temp_filename)
-            else:
-                loader = PyMuPDFLoader(self.link)
-                doc = loader.load()
-
-            # Extract the content, image (if any), and title from the document.
-            image = []
-            # Retrieve the content of the first page to minimize embedding costs.
-            return doc[0].page_content, image, doc[0].metadata["title"]
-
-        except requests.exceptions.Timeout:
-            print(f"Download timed out. Please check the link : {self.link}")
-        except Exception as e:
-            print(f"Error loading PDF : {self.link} {e}")
->>>>>>> 0c634e91
+        return "", [], ""