--- conflicted
+++ resolved
@@ -1,29 +1,19 @@
 from __future__ import annotations
 
 import warnings
-
 from datetime import date, datetime, timezone
-from typing import Any, Callable, ClassVar
+from typing import Any, Callable, ClassVar, Dict, List
 
 from langchain.docstore.document import Document
-<<<<<<< HEAD
-
-from .config import Config
-from .utils.enum import ReportSource, ReportType, Tone
-from .utils.enum import PromptFamily as PromptFamilyEnum
-from typing import Callable, List, Dict, Any
-=======
->>>>>>> 48f599a3
 
 from gpt_researcher.config import Config
-from gpt_researcher.utils.enum import PromptFamily as PromptFamilyEnum, ReportSource, ReportType, Tone
+from gpt_researcher.utils.enum import PromptFamily as PromptFamilyEnum
+from gpt_researcher.utils.enum import ReportSource, ReportType, Tone
+
 
 ## Prompt Families #############################################################
 
-<<<<<<< HEAD
-=======
-
->>>>>>> 48f599a3
+
 class PromptFamily:
     """General purpose class for prompt formatting.
 
@@ -42,29 +32,28 @@
     """
 
     def __init__(self, config: Config):
-        """Initialize with a config instance. This may be used by derived
-        classes to select the correct prompting based on configured models and/
-        or providers
-        """
-<<<<<<< HEAD
-        self.cfg = config
+        """Initialize with a config instance.
+
+        This may be used by derived classes to select the correct prompting based on configured models and/or providers
+        """
+        self.cfg: Config = config
 
     # MCP-specific prompts
     @staticmethod
     def generate_mcp_tool_selection_prompt(query: str, tools_info: List[Dict], max_tools: int = 3) -> str:
         """
         Generate prompt for LLM-based MCP tool selection.
-        
+
         Args:
             query: The research query
             tools_info: List of available tools with their metadata
             max_tools: Maximum number of tools to select
-            
+
         Returns:
             str: The tool selection prompt
         """
         import json
-        
+
         return f"""You are a research assistant helping to select the most relevant tools for a research query.
 
 RESEARCH QUERY: "{query}"
@@ -100,11 +89,11 @@
     def generate_mcp_research_prompt(query: str, selected_tools: List) -> str:
         """
         Generate prompt for MCP research execution with selected tools.
-        
+
         Args:
             query: The research query
             selected_tools: List of selected MCP tools
-            
+
         Returns:
             str: The research execution prompt
         """
@@ -115,7 +104,7 @@
                 tool_names.append(tool.name)
             else:
                 tool_names.append(str(tool))
-        
+
         return f"""You are a research assistant with access to specialized tools. Your task is to research the following query and provide comprehensive, accurate information.
 
 RESEARCH QUERY: "{query}"
@@ -130,9 +119,6 @@
 AVAILABLE TOOLS: {tool_names}
 
 Please conduct thorough research and provide your findings. Use the tools strategically to gather the most relevant and comprehensive information."""
-=======
-        self.cfg: Config = config
->>>>>>> 48f599a3
 
     @staticmethod
     def generate_search_queries_prompt(
@@ -140,13 +126,8 @@
         parent_query: str,
         report_type: str,
         max_iterations: int = 3,
-<<<<<<< HEAD
-        context: List[Dict[str, Any]] = [],
-    ):
-=======
         context: list[dict[str, Any]] = [],
     ) -> str:
->>>>>>> 48f599a3
         """Generates the search queries prompt for the given question.
         Args:
             question (str): The question to generate the search queries prompt for
@@ -158,24 +139,13 @@
         Returns: str: The search queries prompt for the given question
         """
 
-<<<<<<< HEAD
-        if (
-            report_type == ReportType.DetailedReport.value
-            or report_type == ReportType.SubtopicReport.value
-        ):
-=======
         if report_type == ReportType.DetailedReport.value or report_type == ReportType.SubtopicReport.value:
->>>>>>> 48f599a3
             task = f"{parent_query} - {question}"
         else:
             task = question
 
-<<<<<<< HEAD
-        context_prompt = f"""
-=======
         context_prompt = (
             f"""
->>>>>>> 48f599a3
 You are a seasoned research assistant tasked with generating search queries to find relevant information for the following task: "{task}".
 Context: {context}
 
@@ -192,12 +162,7 @@
 
 {context_prompt}
 You must respond with a list of strings in the following format: [{dynamic_example}].
-<<<<<<< HEAD
-The response should contain ONLY the list.
-"""
-=======
 The response should contain ONLY the list."""
->>>>>>> 48f599a3
 
     @staticmethod
     def generate_report_prompt(
@@ -208,18 +173,6 @@
         total_words=1000,
         tone=None,
         language="english",
-<<<<<<< HEAD
-    ):
-        """Generates the report prompt for the given question and research summary.
-        Args: question (str): The question to generate the report prompt for
-                research_summary (str): The research summary to generate the report prompt for
-        Returns: str: The report prompt for the given question and research summary
-        """
-
-        reference_prompt = ""
-        if report_source == ReportSource.Web.value:
-            reference_prompt = f"""
-=======
     ) -> str:
         """Generates the report prompt for the given question and research summary.
         Args: question (str): The question to generate the report prompt for
@@ -229,28 +182,16 @@
         reference_prompt: str = ""
         if report_source == ReportSource.Web.value:
             reference_prompt = """
->>>>>>> 48f599a3
 You MUST write all used source urls at the end of the report as references, and make sure to not add duplicated sources, but only one reference for each.
 Every url should be hyperlinked: [url website](url)
 Additionally, you MUST include hyperlinks to the relevant URLs wherever they are referenced in the report:
 
-<<<<<<< HEAD
-eg: Author, A. A. (Year, Month Date). Title of web page. Website Name. [url website](url)
-"""
-        else:
-            reference_prompt = f"""
-You MUST write all used source document names at the end of the report as references, and make sure to not add duplicated sources, but only one reference for each."
-"""
-
-        tone_prompt = f"Write the report in a {tone.value} tone." if tone else ""
-=======
 eg: Author, A. A. (Year, Month Date). Title of web page. Website Name. [url website](url)"""
         else:
             reference_prompt = """
 You MUST write all used source document names at the end of the report as references, and make sure to not add duplicated sources, but only one reference for each."""
 
         tone_prompt: str = f"Write the report in a {tone.value} tone." if tone else ""
->>>>>>> 48f599a3
 
         return f"""
 Information: "{context}"
@@ -274,13 +215,6 @@
 
 You MUST write the report in the following language: {language}.
 Please do your best, this is very important to my career.
-<<<<<<< HEAD
-Assume that the current date is {date.today()}.
-"""
-
-    @staticmethod
-    def curate_sources(query, sources, max_results=10):
-=======
 Assume that the current date is {date.today()}."""
 
     @staticmethod
@@ -291,7 +225,6 @@
     ) -> str:
         """Generates the curate sources prompt for the given query and sources.
         """
->>>>>>> 48f599a3
         return f"""Your goal is to evaluate and curate the provided scraped content for the research task: "{query}"
     while prioritizing the inclusion of relevant and high-quality information, especially sources containing statistics, numbers, or concrete data.
 
@@ -321,15 +254,6 @@
 {sources}
 
 You MUST return your response in the EXACT sources JSON list format as the original sources.
-<<<<<<< HEAD
-The response MUST not contain any markdown format or additional text (like ```json), just the JSON list!
-"""
-
-    @staticmethod
-    def generate_resource_report_prompt(
-        question, context, report_source: str, report_format="apa", tone=None, total_words=1000, language="english"
-    ):
-=======
 The response MUST not contain any markdown format or additional text (like ```json), just the JSON list!"""
 
     @staticmethod
@@ -342,7 +266,6 @@
         total_words: int = 1000,
         language: str = "english",
     ) -> str:
->>>>>>> 48f599a3
         """Generates the resource report prompt for the given question and research summary.
 
         Args:
@@ -351,21 +274,6 @@
 
         Returns:
             str: The resource report prompt for the given question and research summary.
-<<<<<<< HEAD
-        """
-
-        reference_prompt = ""
-        if report_source == ReportSource.Web.value:
-            reference_prompt = f"""
-            You MUST include all relevant source urls.
-            Every url should be hyperlinked: [url website](url)
-            """
-        else:
-            reference_prompt = f"""
-            You MUST write all used source document names at the end of the report as references, and make sure to not add duplicated sources, but only one reference for each."
-        """
-
-=======
         """
 
         reference_prompt: str = ""
@@ -374,7 +282,6 @@
         else:
             reference_prompt = """You MUST write all used source document names at the end of the report as references, and make sure to not add duplicated sources, but only one reference for each."""
 
->>>>>>> 48f599a3
         return (
             f'"""{context}"""\n\nBased on the above information, generate a bibliography recommendation report for the following'
             f' question or topic: "{question}". The report should provide a detailed analysis of each recommended resource,'
@@ -389,25 +296,6 @@
             "Every url should be hyperlinked: [url website](url)"
             f"{reference_prompt}"
         )
-<<<<<<< HEAD
-
-    @staticmethod
-    def generate_custom_report_prompt(
-        query_prompt, context, report_source: str, report_format="apa", tone=None, total_words=1000, language: str = "english"
-    ):
-        return f'"{context}"\n\n{query_prompt}'
-
-    @staticmethod
-    def generate_outline_report_prompt(
-        question, context, report_source: str, report_format="apa", tone=None,  total_words=1000, language: str = "english"
-    ):
-        """Generates the outline report prompt for the given question and research summary.
-        Args: question (str): The question to generate the outline report prompt for
-                research_summary (str): The research summary to generate the outline report prompt for
-        Returns: str: The outline report prompt for the given question and research summary
-        """
-
-=======
 
     @staticmethod
     def generate_custom_report_prompt(
@@ -436,7 +324,6 @@
                 research_summary (str): The research summary to generate the outline report prompt for
         Returns: str: The outline report prompt for the given question and research summary"""
 
->>>>>>> 48f599a3
         return (
             f'"""{context}""" Using the above information, generate an outline for a research report in Markdown syntax'
             f' for the following question or topic: "{question}". The outline should provide a well-structured framework'
@@ -451,19 +338,11 @@
         question: str,
         context: str,
         report_source: str,
-<<<<<<< HEAD
-        report_format="apa",
-        tone=None,
-        total_words=2000,
-        language: str = "english"
-    ):
-=======
         report_format: str = "apa",
         tone: Tone | None = None,
         total_words: int = 2000,
         language: str = "english",
     ) -> str:
->>>>>>> 48f599a3
         """Generates the deep research report prompt, specialized for handling hierarchical research results.
         Args:
             question (str): The research question
@@ -474,38 +353,19 @@
             total_words (int): Minimum word count
             language (str): Output language
         Returns:
-<<<<<<< HEAD
-            str: The deep research report prompt
-        """
-        reference_prompt = ""
-        if report_source == ReportSource.Web.value:
-            reference_prompt = f"""
-=======
             str: The deep research report prompt"""
         reference_prompt: str = ""
         if report_source == ReportSource.Web.value:
             reference_prompt = """
->>>>>>> 48f599a3
 You MUST write all used source urls at the end of the report as references, and make sure to not add duplicated sources, but only one reference for each.
 Every url should be hyperlinked: [url website](url)
 Additionally, you MUST include hyperlinks to the relevant URLs wherever they are referenced in the report:
 
-<<<<<<< HEAD
-eg: Author, A. A. (Year, Month Date). Title of web page. Website Name. [url website](url)
-"""
-        else:
-            reference_prompt = f"""
-You MUST write all used source document names at the end of the report as references, and make sure to not add duplicated sources, but only one reference for each."
-"""
-
-        tone_prompt = f"Write the report in a {tone.value} tone." if tone else ""
-=======
 eg: Author, A. A. (Year, Month Date). Title of web page. Website Name. [url website](url)"""
         else:
             reference_prompt = """You MUST write all used source document names at the end of the report as references, and make sure to not add duplicated sources, but only one reference for each."""
 
         tone_prompt: str = f"Write the report in a {tone.value} tone." if tone else ""
->>>>>>> 48f599a3
 
         return f"""
 Using the following hierarchically researched information and citations:
@@ -538,18 +398,10 @@
 {reference_prompt}
 
 Please write a thorough, well-researched report that synthesizes all the gathered information into a cohesive whole.
-<<<<<<< HEAD
-Assume the current date is {datetime.now(timezone.utc).strftime('%B %d, %Y')}.
-"""
-
-    @staticmethod
-    def auto_agent_instructions():
-=======
 Assume the current date is {datetime.now(timezone.utc).strftime('%B %d, %Y')}."""
 
     @staticmethod
     def auto_agent_instructions() -> str:
->>>>>>> 48f599a3
         return """
 This task involves researching a given topic, regardless of its complexity or the availability of a definitive answer. The research is conducted by a specific server, defined by its type and role, with each server requiring distinct instructions.
 Agent
@@ -577,11 +429,7 @@
 """
 
     @staticmethod
-<<<<<<< HEAD
-    def generate_summary_prompt(query, data):
-=======
     def generate_summary_prompt(query: str, data: str) -> str:
->>>>>>> 48f599a3
         """Generates the summary prompt for the given question and text.
         Args: question (str): The question to generate the summary prompt for
                 text (str): The text to generate the summary prompt for
@@ -597,19 +445,11 @@
     @staticmethod
     def pretty_print_docs(docs: list[Document], top_n: int | None = None) -> str:
         """Compress the list of documents into a context string"""
-<<<<<<< HEAD
-        return f"\n".join(f"Source: {d.metadata.get('source')}\n"
-                          f"Title: {d.metadata.get('title')}\n"
-                          f"Content: {d.page_content}\n"
-                          for i, d in enumerate(docs)
-                          if top_n is None or i < top_n)
-=======
         return "\n".join(
             f"Source: {d.metadata.get('source')}\n" f"Title: {d.metadata.get('title')}\n" f"Content: {d.page_content}\n"
             for i, d in enumerate(docs)
             if top_n is None or i < top_n
         )
->>>>>>> 48f599a3
 
     @staticmethod
     def join_local_web_documents(docs_context: str, web_context: str) -> str:
@@ -717,23 +557,14 @@
 - The report should have a minimum length of {total_words} words.
 - Use an {tone.value} tone throughout the report.
 
-<<<<<<< HEAD
-Do NOT add a conclusion section.
-"""
-=======
 Do NOT add a conclusion section."""
->>>>>>> 48f599a3
 
     @staticmethod
     def generate_draft_titles_prompt(
         current_subtopic: str,
         main_topic: str,
         context: str,
-<<<<<<< HEAD
-        max_subsections: int = 5
-=======
         max_subsections: int = 5,
->>>>>>> 48f599a3
     ) -> str:
         return f"""
 "Context":
@@ -759,13 +590,6 @@
 "IMPORTANT!":
 - The focus MUST be on the main topic! You MUST Leave out any information un-related to it!
 - Must NOT have any introduction, conclusion, summary or reference section.
-<<<<<<< HEAD
-- Focus solely on creating headers, not content.
-"""
-
-    @staticmethod
-    def generate_report_introduction(question: str, research_summary: str = "", language: str = "english", report_format: str = "apa") -> str:
-=======
 - Focus solely on creating headers, not content."""
 
     @staticmethod
@@ -775,7 +599,6 @@
         language: str = "english",
         report_format: str = "apa",
     ) -> str:
->>>>>>> 48f599a3
         return f"""{research_summary}\n
 Using the above latest information, Prepare a detailed report introduction on the topic -- {question}.
 - The introduction should be succinct, well-structured, informative with markdown syntax.
@@ -783,16 +606,6 @@
 - The introduction should be preceded by an H1 heading with a suitable topic for the entire report.
 - You must use in-text citation references in {report_format.upper()} format and make it with markdown hyperlink placed at the end of the sentence or paragraph that references them like this: ([in-text citation](url)).
 Assume that the current date is {datetime.now(timezone.utc).strftime('%B %d, %Y')} if required.
-<<<<<<< HEAD
-- The output must be in {language} language.
-"""
-
-
-    @staticmethod
-    def generate_report_conclusion(query: str, report_content: str, language: str = "english", report_format: str = "apa") -> str:
-        """
-        Generate a concise conclusion summarizing the main findings and implications of a research report.
-=======
 - The output must be in {language} language."""
 
     @staticmethod
@@ -803,7 +616,6 @@
         report_format: str = "apa",
     ) -> str:
         """Generate a concise conclusion summarizing the main findings and implications of a research report.
->>>>>>> 48f599a3
 
         Args:
             query (str): The research task or question.
@@ -813,11 +625,7 @@
         Returns:
             str: A concise conclusion summarizing the report's main findings and implications.
         """
-<<<<<<< HEAD
-        prompt = f"""
-=======
         prompt: str = f"""
->>>>>>> 48f599a3
     Based on the research report below and research task, please write a concise conclusion that summarizes the main findings and their implications:
 
     Research task: {query}
@@ -840,19 +648,9 @@
         return prompt
 
 
-<<<<<<< HEAD
-        return prompt
-
-
 class GranitePromptFamily(PromptFamily):
     """Prompts for IBM's granite models"""
 
-
-=======
-class GranitePromptFamily(PromptFamily):
-    """Prompts for IBM's granite models"""
-
->>>>>>> 48f599a3
     def _get_granite_class(self) -> type[PromptFamily]:
         """Get the right granite prompt family based on the version number"""
         if "3.3" in self.cfg.smart_llm:
@@ -861,93 +659,6 @@
             return Granite3PromptFamily
         # If not a known version, return the default
         return PromptFamily
-<<<<<<< HEAD
-
-    def pretty_print_docs(self, *args, **kwargs) -> str:
-        return self._get_granite_class().pretty_print_docs(*args, **kwargs)
-
-    def join_local_web_documents(self, *args, **kwargs) -> str:
-        return self._get_granite_class().join_local_web_documents(*args, **kwargs)
-
-
-class Granite3PromptFamily(PromptFamily):
-    """Prompts for IBM's granite 3.X models (before 3.3)"""
-
-    _DOCUMENTS_PREFIX = "<|start_of_role|>documents<|end_of_role|>\n"
-    _DOCUMENTS_SUFFIX = "\n<|end_of_text|>"
-
-    @classmethod
-    def pretty_print_docs(cls, docs: list[Document], top_n: int | None = None) -> str:
-        if not docs:
-            return ""
-        all_documents = "\n\n".join([
-            f"Document {doc.metadata.get('source', i)}\n" + \
-            f"Title: {doc.metadata.get('title')}\n" + \
-            doc.page_content
-            for i, doc in enumerate(docs)
-            if top_n is None or i < top_n
-        ])
-        return "".join([cls._DOCUMENTS_PREFIX, all_documents, cls._DOCUMENTS_SUFFIX])
-
-    @classmethod
-    def join_local_web_documents(cls, docs_context: str | list, web_context: str | list) -> str:
-        """Joins local web documents using Granite's preferred format"""
-        if isinstance(docs_context, str) and docs_context.startswith(cls._DOCUMENTS_PREFIX):
-            docs_context = docs_context[len(cls._DOCUMENTS_PREFIX):]
-        if isinstance(web_context, str) and web_context.endswith(cls._DOCUMENTS_SUFFIX):
-            web_context = web_context[:-len(cls._DOCUMENTS_SUFFIX)]
-        all_documents = "\n\n".join([docs_context, web_context])
-        return "".join([cls._DOCUMENTS_PREFIX, all_documents, cls._DOCUMENTS_SUFFIX])
-
-
-class Granite33PromptFamily(PromptFamily):
-    """Prompts for IBM's granite 3.3 models"""
-
-    _DOCUMENT_TEMPLATE = """<|start_of_role|>document {{"document_id": "{document_id}"}}<|end_of_role|>
-{document_content}<|end_of_text|>
-"""
-
-    @staticmethod
-    def _get_content(doc: Document) -> str:
-        doc_content = doc.page_content
-        if title := doc.metadata.get("title"):
-            doc_content = f"Title: {title}\n{doc_content}"
-        return doc_content.strip()
-
-    @classmethod
-    def pretty_print_docs(cls, docs: list[Document], top_n: int | None = None) -> str:
-        return "\n".join([
-            cls._DOCUMENT_TEMPLATE.format(
-                document_id=doc.metadata.get("source", i),
-                document_content=cls._get_content(doc),
-            )
-            for i, doc in enumerate(docs)
-            if top_n is None or i < top_n
-        ])
-
-    @classmethod
-    def join_local_web_documents(cls, docs_context: str | list, web_context: str | list) -> str:
-        """Joins local web documents using Granite's preferred format"""
-        return "\n\n".join([docs_context, web_context])
-
-## Factory ######################################################################
-
-# This is the function signature for the various prompt generator functions
-PROMPT_GENERATOR = Callable[
-    [
-        str,        # question
-        str,        # context
-        str,        # report_source
-        str,        # report_format
-        str | None, # tone
-        int,        # total_words
-        str,        # language
-    ],
-    str,
-]
-
-report_type_mapping = {
-=======
 
     def pretty_print_docs(self, *args, **kwargs) -> str:
         return self._get_granite_class().pretty_print_docs(*args, **kwargs)
@@ -1054,7 +765,6 @@
 ]
 
 report_type_mapping: dict[str, str] = {
->>>>>>> 48f599a3
     ReportType.ResearchReport.value: "generate_report_prompt",
     ReportType.ResourceReport.value: "generate_resource_report_prompt",
     ReportType.OutlineReport.value: "generate_outline_report_prompt",
@@ -1067,16 +777,10 @@
 def get_prompt_by_report_type(
     report_type: str,
     prompt_family: type[PromptFamily] | PromptFamily,
-<<<<<<< HEAD
-):
-    prompt_by_type = getattr(prompt_family, report_type_mapping.get(report_type, ""), None)
-    default_report_type = ReportType.ResearchReport.value
-=======
 ) -> Callable[[str, str, str, str, str | None, int, str], str] | None:
     """Get the prompt by report type"""
     prompt_by_type: Callable | None = getattr(prompt_family, report_type_mapping.get(report_type, ""), None)
     default_report_type: str = ReportType.ResearchReport.value
->>>>>>> 48f599a3
     if not prompt_by_type:
         warnings.warn(
             f"Invalid report type: {report_type}.\n"
@@ -1088,11 +792,7 @@
     return prompt_by_type
 
 
-<<<<<<< HEAD
-prompt_family_mapping = {
-=======
 prompt_family_mapping: dict[str, type[PromptFamily]] = {
->>>>>>> 48f599a3
     PromptFamilyEnum.Default.value: PromptFamily,
     PromptFamilyEnum.Granite.value: GranitePromptFamily,
     PromptFamilyEnum.Granite3.value: Granite3PromptFamily,
@@ -1103,12 +803,8 @@
 
 
 def get_prompt_family(
-<<<<<<< HEAD
-    prompt_family_name: PromptFamilyEnum | str, config: Config,
-=======
     prompt_family_name: PromptFamilyEnum | str,
     config: Config,
->>>>>>> 48f599a3
 ) -> PromptFamily:
     """Get a prompt family by name or value."""
     if isinstance(prompt_family_name, PromptFamilyEnum):
@@ -1121,12 +817,8 @@
         f"Using default prompt family: {PromptFamilyEnum.Default.value} prompt.",
         UserWarning,
     )
-<<<<<<< HEAD
-    return PromptFamily()
-=======
     try:
         return PromptFamily()  # type: ignore
     except Exception as e:
         print(f"Failed to create prompt family: {e}")
-        return PromptFamily(config)
->>>>>>> 48f599a3
+        return PromptFamily(config)