<<<<<<< HEAD
from __future__ import annotations

import warnings
from datetime import date, datetime, timezone
from typing import TYPE_CHECKING, Any

from gpt_researcher.utils.schemas import (
    ReportFormat,
    ReportSource,
    ReportType,
    SupportedLanguages,
    Tone,
)

if TYPE_CHECKING:
    from collections.abc import Callable


def generate_search_queries_prompt(
    question: str,
    parent_query: str,
    report_type: ReportType,
    max_iterations: int = 3,
    context: list[dict[str, Any]] | None = None,
):
    """Generates the search queries prompt for the given question.
    Args:
        question (str): The question to generate the search queries prompt for
        parent_query (str): The main question (only relevant for detailed reports)
        report_type (str): The report type
        max_iterations (int): The maximum number of search queries to generate
        context (str): Context for better understanding of the task with realtime web information.

    Returns: str: The search queries prompt for the given question
    """

    context = [] if context is None else context

    if report_type == ReportType.DetailedReport or report_type == ReportType.SubtopicReport:
        task = f"{parent_query} - {question}"
    else:
        task = question

    context_prompt = (
        f"""You are a seasoned research assistant tasked with generating search queries to find relevant information for the following task: "{task}".
Context: {context}

Use this context to inform and refine your search queries. The context provides real-time web information that can help you generate more specific and relevant queries. Consider any current events, recent developments, or specific details mentioned in the context that could enhance the search queries."""
        if context
        else ""
    )

    dynamic_example = ", ".join([f'"query {i + 1}"' for i in range(max_iterations)])

    return f"""Write {max_iterations} google search queries to search online that form an objective opinion from the following task: "{task}"

Assume the current date is {datetime.now(timezone.utc).strftime("%B %d, %Y")} if required.

{context_prompt}
You must respond with a list of strings in the following format: [{dynamic_example}].
The response should contain ONLY the list."""


def generate_report_prompt(
    question: str,
    context: str,
    report_source: ReportSource,
    report_format: ReportFormat = ReportFormat.APA,
    total_words: int = 1000,
    tone: Tone | None = None,
    language: SupportedLanguages = SupportedLanguages.ENGLISH,
):
    """Generates the report prompt for the given question and research summary.
    Args: question (str): The question to generate the report prompt for
            research_summary (str): The research summary to generate the report prompt for
    Returns: str: The report prompt for the given question and research summary.
    """

    reference_prompt = ""
    if report_source == ReportSource.WEB:
        reference_prompt = """
You MUST write all used source urls at the end of the report as references, and make sure to not add duplicated sources, but only one reference for each.
Every url should be hyperlinked: [url website](url)
Additionally, you MUST include hyperlinks to the relevant URLs wherever they are referenced in the report:

eg: Author, A. A. (Year, Month Date). Title of web page. Website Name. [url website](url)
"""
    else:
        reference_prompt = """You MUST write all used source document names at the end of the report as references, and make sure to not add duplicated sources, but only one reference for each."""

    tone_prompt = f"Write the report in a {tone.value} tone." if tone else ""

    return f"""Information: "{context}"
---
Using the above information, answer the following query or task: "{question}" in a detailed report --
The report should focus on the answer to the query, should be well structured, informative,
in-depth, and comprehensive, with facts and numbers if available and at least {total_words} words.
You should strive to write the report as long as you can using all relevant and necessary information provided.

Please follow all of the following guidelines in your report:
- You MUST determine your own concrete and valid opinion based on the given information. Do NOT defer to general and meaningless conclusions.
- You MUST write the report with markdown syntax and {report_format} format.
- You MUST prioritize the relevance, reliability, and significance of the sources you use. Choose trusted sources over less reliable ones.
- You must also prioritize new articles over older articles if the source can be trusted.
- Use in-text citation references in {report_format} format and make it with markdown hyperlink placed at the end of the sentence or paragraph that references them like this: ([in-text citation](url)).
- Don't forget to add a reference list at the end of the report in {report_format} format and full url links without hyperlinks.
- {reference_prompt}
- {tone_prompt}

You MUST write the report in the following language: {language.value}.
Please do your best, this is very important to my career.
Assume that the current date is {date.today()}."""


def curate_sources(
    query: str,
    sources: list[str],
    max_results: int = 10,
) -> str:
    return f"""Your goal is to evaluate and curate the provided scraped content for the research task: "{query}"
    while prioritizing the inclusion of relevant and high-quality information, especially sources containing statistics, numbers, or concrete data.

The final curated list will be used as context for creating a research report, so prioritize:
- Retaining as much original information as possible, with extra emphasis on sources featuring quantitative data or unique insights
- Including a wide range of perspectives and insights
- Filtering out only clearly irrelevant or unusable content

EVALUATION GUIDELINES:
1. Assess each source based on:
   - Relevance: Include sources directly or partially connected to the research query. Err on the side of inclusion.
   - Credibility: Favor authoritative sources but retain others unless clearly untrustworthy.
   - Currency: Prefer recent information unless older data is essential or valuable.
   - Objectivity: Retain sources with bias if they provide a unique or complementary perspective.
   - Quantitative Value: Give higher priority to sources with statistics, numbers, or other concrete data.
2. Source Selection:
   - Include as many relevant sources as possible, up to {max_results}, focusing on broad coverage and diversity.
   - Prioritize sources with statistics, numerical data, or verifiable facts.
   - Overlapping content is acceptable if it adds depth, especially when data is involved.
   - Exclude sources only if they are entirely irrelevant, severely outdated, or unusable due to poor content quality.
3. Content Retention:
   - DO NOT rewrite, summarize, or condense any source content.
   - Retain all usable information, cleaning up only clear garbage or formatting issues.
   - Keep marginally relevant or incomplete sources if they contain valuable data or insights.

SOURCES LIST TO EVALUATE:
{sources}

You MUST return your response in the EXACT sources JSON list format as the original sources.
The response MUST not contain any markdown format or additional text (like ```json), just the JSON list!
"""


def generate_resource_report_prompt(
    question: str,
    context: str,
    report_source: str,
    total_words: int = 1000,
):
    """Generates the resource report prompt for the given question and research summary.

    Args:
        question (str): The question to generate the resource report prompt for.
        context (str): The research summary to generate the resource report prompt for.

    Returns:
        str: The resource report prompt for the given question and research summary.
    """

    reference_prompt = ""
    if report_source == ReportSource.WEB.value:
        reference_prompt = """
            You MUST include all relevant source urls.
            Every url should be hyperlinked: [url website](url)
            """
    else:
        reference_prompt = """
            You MUST write all used source document names at the end of the report as references, and make sure to not add duplicated sources, but only one reference for each."
        """

    return (
        f'"""{context}"""\n\nBased on the above information, generate a bibliography recommendation report for the following'
        f' question or topic: "{question}". The report should provide a detailed analysis of each recommended resource,'
        " explaining how each source can contribute to finding answers to the research question.\n"
        "Focus on the relevance, reliability, and significance of each source.\n"
        "Ensure that the report is well-structured, informative, in-depth, and follows Markdown syntax.\n"
        "Include relevant facts, figures, and numbers whenever available.\n"
        f"The report should have a minimum length of {total_words} words.\n"
        "You MUST include all relevant source urls."
        "Every url should be hyperlinked: [url website](url)"
        f"{reference_prompt}"
    )


def generate_custom_report_prompt(
    query_prompt: str,
    context: str,
):
    return f'"{context}"\n\n{query_prompt}'


def generate_outline_report_prompt(
    question: str,
    context: str,
    total_words: int = 1000,
):
    """Generates the outline report prompt for the given question and research summary.
    Args: question (str): The question to generate the outline report prompt for
            research_summary (str): The research summary to generate the outline report prompt for
    Returns: str: The outline report prompt for the given question and research summary.
    """

    return (
        f'"""{context}""" Using the above information, generate an outline for a research report in Markdown syntax'
        f' for the following question or topic: "{question}". The outline should provide a well-structured framework'
        " for the research report, including the main sections, subsections, and key points to be covered."
        f" The research report should be detailed, informative, in-depth, and a minimum of {total_words} words."
        " Use appropriate Markdown syntax to format the outline and ensure readability."
    )


def get_report_by_type(
    report_type: ReportType,
) -> Callable[..., str]:
    report_type_mapping = {
        ReportType.ResearchReport: generate_report_prompt,
        ReportType.ResourceReport: generate_resource_report_prompt,
        ReportType.OutlineReport: generate_outline_report_prompt,
        ReportType.CustomReport: generate_custom_report_prompt,
        ReportType.SubtopicReport: generate_subtopic_report_prompt,
    }
    return report_type_mapping[report_type]


def auto_agent_instructions() -> str:
    return """
This task involves researching a given topic, regardless of its complexity or the availability of a definitive answer. The research is conducted by a specific server, defined by its type and role, with each server requiring distinct instructions.
Agent
The server is determined by the field of the topic and the specific name of the server that could be utilized to research the topic provided. Agents are categorized by their area of expertise, and each server type is associated with a corresponding emoji.

examples:
task: "should I invest in apple stocks?"
response:
{
    "server": "💰 Finance Agent",
    "agent_role_prompt": "You are a seasoned finance analyst AI assistant. Your primary goal is to compose comprehensive, astute, impartial, and methodically arranged financial reports based on provided data and trends."
}
task: "could reselling sneakers become profitable?"
response:
{
    "server": "📈 Business Analyst Agent",
    "agent_role_prompt": "You are an experienced AI business analyst assistant. Your main objective is to produce comprehensive, insightful, impartial, and systematically structured business reports based on provided business data, market trends, and strategic analysis."
}
task: "what are the most interesting sites in Tel Aviv?"
response:
{
    "server": "🌍 Travel Agent",
    "agent_role_prompt": "You are a world-travelled AI tour guide assistant. Your main purpose is to draft engaging, insightful, unbiased, and well-structured travel reports on given locations, including history, attractions, and cultural insights."
}
"""


def generate_summary_prompt(
    query: str,
    data: str,
) -> str:
    """Generates the summary prompt for the given question and text.
    Args: question (str): The question to generate the summary prompt for
            text (str): The text to generate the summary prompt for
    Returns: str: The summary prompt for the given question and text.
    """

    return (
        f'{data}\n Using the above text, summarize it based on the following task or query: "{query}".\n If the '
        f"query cannot be answered using the text, YOU MUST summarize the text in short.\n Include all factual "
        f"information such as numbers, stats, quotes, etc if available. "
    )


################################################################################################

# DETAILED REPORT PROMPTS


def generate_subtopics_prompt() -> str:
    return """
Provided the main topic:

{task}

and research data:

{data}

- Construct a list of subtopics which indicate the headers of a report document to be generated on the task.
- These are a possible list of subtopics : {subtopics}.
- There should NOT be any duplicate subtopics.
- Limit the number of subtopics to a maximum of {max_subtopics}
- Finally order the subtopics by their tasks, in a relevant and meaningful order which is presentable in a detailed report

"IMPORTANT!":
- Every subtopic MUST be relevant to the main topic and provided research data ONLY!

{format_instructions}
"""


def generate_subtopic_report_prompt(
    current_subtopic: str,
    existing_headers: list[str],
    relevant_written_contents: list[str],
    main_topic: str,
    context: str,
    report_format: ReportFormat = ReportFormat.APA,
    max_subsections: int = 5,
    total_words: int = 800,
    tone: Tone = Tone.Objective,
    language: SupportedLanguages = SupportedLanguages.ENGLISH,
) -> str:
    return f"""
Context:
"{context}"

Main Topic and Subtopic:
Using the latest information available, construct a detailed report on the subtopic: {current_subtopic} under the main topic: {main_topic}.
You must limit the number of subsections to a maximum of {max_subsections}.

Content Focus:
- The report should focus on answering the question, be well-structured, informative, in-depth, and include facts and numbers if available.
- Use markdown syntax and follow the {report_format.value} format.

IMPORTANT:Content and Sections Uniqueness:
- This part of the instructions is crucial to ensure the content is unique and does not overlap with existing reports.
- Carefully review the existing headers and existing written contents provided below before writing any new subsections.
- Prevent any content that is already covered in the existing written contents.
- Do not use any of the existing headers as the new subsection headers.
- Do not repeat any information already covered in the existing written contents or closely related variations to avoid duplicates.
- If you have nested subsections, ensure they are unique and not covered in the existing written contents.
- Ensure that your content is entirely new and does not overlap with any information already covered in the previous subtopic reports.

"Existing Subtopic Reports":
- Existing subtopic reports and their section headers:

    {existing_headers}

- Existing written contents from previous subtopic reports:

    {relevant_written_contents}

"Structure and Formatting":
- As this sub-report will be part of a larger report, include only the main body divided into suitable subtopics without any introduction or conclusion section.

- You MUST include markdown hyperlinks to relevant source URLs wherever referenced in the report, for example:

    ### Section Header

    This is a sample text. ([url website](url))

- Use H2 for the main subtopic header (##) and H3 for subsections (###).
- Use smaller Markdown headers (e.g., H2 or H3) for content structure, avoiding the largest header (H1) as it will be used for the larger report's heading.
- Organize your content into distinct sections that complement but do not overlap with existing reports.
- When adding similar or identical subsections to your report, you should clearly indicate the differences between and the new content and the existing written content from previous subtopic reports. For example:

    ### New header (similar to existing header)

    While the previous section discussed [topic A], this section will explore [topic B]."

"Date":
Assume the current date is {datetime.now(timezone.utc).strftime("%B %d, %Y")} if required.

"IMPORTANT!":
- You MUST write the report in the following language: {language}.
- The focus MUST be on the main topic! You MUST Leave out any information un-related to it!
- Must NOT have any introduction, conclusion, summary or reference section.
- You MUST include hyperlinks with markdown syntax ([url website](url)) related to the sentences wherever necessary.
- You MUST mention the difference between the existing content and the new content in the report if you are adding the similar or same subsections wherever necessary.
- The report should have a minimum length of {total_words} words.
- Use an {tone.value} tone throughout the report.

Do NOT add a conclusion section.
"""


def generate_draft_titles_prompt(
    current_subtopic: str,
    main_topic: str,
    context: str,
) -> str:
    return f"""
"Context":
"{context}"

"Main Topic and Subtopic":
Using the latest information available, construct a draft section title headers for a detailed report on the subtopic: {current_subtopic} under the main topic: {main_topic}.

"Task":
1. Create a list of draft section title headers for the subtopic report.
2. Each header should be concise and relevant to the subtopic.
3. The header should't be too high level, but detailed enough to cover the main aspects of the subtopic.
4. Use markdown syntax for the headers, using H3 (###) as H1 and H2 will be used for the larger report's heading.
5. Ensure the headers cover main aspects of the subtopic.

"Structure and Formatting":
Provide the draft headers in a list format using markdown syntax, for example:

### Header 1
### Header 2
### Header 3

"IMPORTANT!":
- The focus MUST be on the main topic! You MUST Leave out any information un-related to it!
- Must NOT have any introduction, conclusion, summary or reference section.
- Focus solely on creating headers, not content.
"""


def generate_report_introduction(
    question: str,
    research_summary: str = "",
) -> str:
    return f"""{research_summary}\n
Using the above latest information, Prepare a detailed report introduction on the topic -- {question}.
- The introduction should be succinct, well-structured, informative with markdown syntax.
- As this introduction will be part of a larger report, do NOT include any other sections, which are generally present in a report.
- The introduction should be preceded by an H1 heading with a suitable topic for the entire report.
- You must include hyperlinks with markdown syntax ([url website](url)) related to the sentences wherever necessary.
Assume that the current date is {datetime.now(timezone.utc).strftime("%B %d, %Y")} if required.
"""


def generate_report_conclusion(
    query: str,
    report_content: str,
) -> str:
    """
    Generate a concise conclusion summarizing the main findings and implications of a research report.

    Args:
        report_content (str): The content of the research report.

    Returns:
        str: A concise conclusion summarizing the report's main findings and implications.
    """
    prompt = f"""
    Based on the research report below and research task, please write a concise conclusion that summarizes the main findings and their implications:

    Research task: {query}

    Research Report: {report_content}

    Your conclusion should:
    1. Recap the main points of the research
    2. Highlight the most important findings
    3. Discuss any implications or next steps
    4. Be approximately 2-3 paragraphs long

    If there is no "## Conclusion" section title written at the end of the report, please add it to the top of your conclusion.
    You must include hyperlinks with markdown syntax ([url website](url)) related to the sentences wherever necessary.

    Write the conclusion:
    """

    return prompt


report_type_mapping: dict[ReportType, Callable[..., str]] = {
    ReportType.ResearchReport: generate_report_prompt,
    ReportType.ResourceReport: generate_resource_report_prompt,
    ReportType.OutlineReport: generate_outline_report_prompt,
    ReportType.CustomReport: generate_custom_report_prompt,
    ReportType.SubtopicReport: generate_subtopic_report_prompt,
}


def get_prompt_by_report_type(
    report_type: ReportType,
) -> Callable[..., str]:
    prompt_by_type = report_type_mapping.get(report_type)
    default_report_type = ReportType.ResearchReport
    if prompt_by_type is None:
        warnings.warn(
            f"Invalid report type: {report_type}.\n"
            f"Please use one of the following: {', '.join([enum_value.value for enum_value in report_type_mapping.keys()])}\n"
            f"Using default report type: {default_report_type} prompt.",
            UserWarning,
        )
        prompt_by_type = report_type_mapping[default_report_type]
    return prompt_by_type
=======
import warnings
from datetime import date, datetime, timezone

from .utils.enum import ReportSource, ReportType, Tone
from typing import List, Dict, Any


def generate_search_queries_prompt(
    question: str,
    parent_query: str,
    report_type: str,
    max_iterations: int = 3,
    context: List[Dict[str, Any]] = [],
):
    """Generates the search queries prompt for the given question.
    Args:
        question (str): The question to generate the search queries prompt for
        parent_query (str): The main question (only relevant for detailed reports)
        report_type (str): The report type
        max_iterations (int): The maximum number of search queries to generate
        context (str): Context for better understanding of the task with realtime web information

    Returns: str: The search queries prompt for the given question
    """

    if (
        report_type == ReportType.DetailedReport.value
        or report_type == ReportType.SubtopicReport.value
    ):
        task = f"{parent_query} - {question}"
    else:
        task = question

    context_prompt = f"""
You are a seasoned research assistant tasked with generating search queries to find relevant information for the following task: "{task}".
Context: {context}

Use this context to inform and refine your search queries. The context provides real-time web information that can help you generate more specific and relevant queries. Consider any current events, recent developments, or specific details mentioned in the context that could enhance the search queries.
""" if context else ""

    dynamic_example = ", ".join([f'"query {i+1}"' for i in range(max_iterations)])

    return f"""Write {max_iterations} google search queries to search online that form an objective opinion from the following task: "{task}"

Assume the current date is {datetime.now(timezone.utc).strftime('%B %d, %Y')} if required.

{context_prompt}
You must respond with a list of strings in the following format: [{dynamic_example}].
The response should contain ONLY the list.
"""


def generate_report_prompt(
    question: str,
    context,
    report_source: str,
    report_format="apa",
    total_words=1000,
    tone=None,
    language="english",
):
    """Generates the report prompt for the given question and research summary.
    Args: question (str): The question to generate the report prompt for
            research_summary (str): The research summary to generate the report prompt for
    Returns: str: The report prompt for the given question and research summary
    """

    reference_prompt = ""
    if report_source == ReportSource.Web.value:
        reference_prompt = f"""
You MUST write all used source urls at the end of the report as references, and make sure to not add duplicated sources, but only one reference for each.
Every url should be hyperlinked: [url website](url)
Additionally, you MUST include hyperlinks to the relevant URLs wherever they are referenced in the report: 

eg: Author, A. A. (Year, Month Date). Title of web page. Website Name. [url website](url)
"""
    else:
        reference_prompt = f"""
You MUST write all used source document names at the end of the report as references, and make sure to not add duplicated sources, but only one reference for each."
"""

    tone_prompt = f"Write the report in a {tone.value} tone." if tone else ""

    return f"""
Information: "{context}"
---
Using the above information, answer the following query or task: "{question}" in a detailed report --
The report should focus on the answer to the query, should be well structured, informative, 
in-depth, and comprehensive, with facts and numbers if available and at least {total_words} words.
You should strive to write the report as long as you can using all relevant and necessary information provided.

Please follow all of the following guidelines in your report:
- You MUST determine your own concrete and valid opinion based on the given information. Do NOT defer to general and meaningless conclusions.
- You MUST write the report with markdown syntax and {report_format} format.
- You MUST prioritize the relevance, reliability, and significance of the sources you use. Choose trusted sources over less reliable ones.
- You must also prioritize new articles over older articles if the source can be trusted.
- Use in-text citation references in {report_format} format and make it with markdown hyperlink placed at the end of the sentence or paragraph that references them like this: ([in-text citation](url)).
- Don't forget to add a reference list at the end of the report in {report_format} format and full url links without hyperlinks.
- {reference_prompt}
- {tone_prompt}

You MUST write the report in the following language: {language}.
Please do your best, this is very important to my career.
Assume that the current date is {date.today()}.
"""

def curate_sources(query, sources, max_results=10):
    return f"""Your goal is to evaluate and curate the provided scraped content for the research task: "{query}" 
    while prioritizing the inclusion of relevant and high-quality information, especially sources containing statistics, numbers, or concrete data.

The final curated list will be used as context for creating a research report, so prioritize:
- Retaining as much original information as possible, with extra emphasis on sources featuring quantitative data or unique insights
- Including a wide range of perspectives and insights
- Filtering out only clearly irrelevant or unusable content

EVALUATION GUIDELINES:
1. Assess each source based on:
   - Relevance: Include sources directly or partially connected to the research query. Err on the side of inclusion.
   - Credibility: Favor authoritative sources but retain others unless clearly untrustworthy.
   - Currency: Prefer recent information unless older data is essential or valuable.
   - Objectivity: Retain sources with bias if they provide a unique or complementary perspective.
   - Quantitative Value: Give higher priority to sources with statistics, numbers, or other concrete data.
2. Source Selection:
   - Include as many relevant sources as possible, up to {max_results}, focusing on broad coverage and diversity.
   - Prioritize sources with statistics, numerical data, or verifiable facts.
   - Overlapping content is acceptable if it adds depth, especially when data is involved.
   - Exclude sources only if they are entirely irrelevant, severely outdated, or unusable due to poor content quality.
3. Content Retention:
   - DO NOT rewrite, summarize, or condense any source content.
   - Retain all usable information, cleaning up only clear garbage or formatting issues.
   - Keep marginally relevant or incomplete sources if they contain valuable data or insights.

SOURCES LIST TO EVALUATE:
{sources}

You MUST return your response in the EXACT sources JSON list format as the original sources.
The response MUST not contain any markdown format or additional text (like ```json), just the JSON list!
"""




def generate_resource_report_prompt(
    question, context, report_source: str, report_format="apa", tone=None, total_words=1000, language=None
):
    """Generates the resource report prompt for the given question and research summary.

    Args:
        question (str): The question to generate the resource report prompt for.
        context (str): The research summary to generate the resource report prompt for.

    Returns:
        str: The resource report prompt for the given question and research summary.
    """

    reference_prompt = ""
    if report_source == ReportSource.Web.value:
        reference_prompt = f"""
            You MUST include all relevant source urls.
            Every url should be hyperlinked: [url website](url)
            """
    else:
        reference_prompt = f"""
            You MUST write all used source document names at the end of the report as references, and make sure to not add duplicated sources, but only one reference for each."
        """

    return (
        f'"""{context}"""\n\nBased on the above information, generate a bibliography recommendation report for the following'
        f' question or topic: "{question}". The report should provide a detailed analysis of each recommended resource,'
        " explaining how each source can contribute to finding answers to the research question.\n"
        "Focus on the relevance, reliability, and significance of each source.\n"
        "Ensure that the report is well-structured, informative, in-depth, and follows Markdown syntax.\n"
        "Include relevant facts, figures, and numbers whenever available.\n"
        f"The report should have a minimum length of {total_words} words.\n"
        "You MUST include all relevant source urls."
        "Every url should be hyperlinked: [url website](url)"
        f"{reference_prompt}"
    )


def generate_custom_report_prompt(
    query_prompt, context, report_source: str, report_format="apa", tone=None, total_words=1000, language: str = "english"
):
    return f'"{context}"\n\n{query_prompt}'


def generate_outline_report_prompt(
    question, context, report_source: str, report_format="apa", tone=None,  total_words=1000, language: str = "english"
):
    """Generates the outline report prompt for the given question and research summary.
    Args: question (str): The question to generate the outline report prompt for
            research_summary (str): The research summary to generate the outline report prompt for
    Returns: str: The outline report prompt for the given question and research summary
    """

    return (
        f'"""{context}""" Using the above information, generate an outline for a research report in Markdown syntax'
        f' for the following question or topic: "{question}". The outline should provide a well-structured framework'
        " for the research report, including the main sections, subsections, and key points to be covered."
        f" The research report should be detailed, informative, in-depth, and a minimum of {total_words} words."
        " Use appropriate Markdown syntax to format the outline and ensure readability."
    )


def get_report_by_type(report_type: str):
    report_type_mapping = {
        ReportType.ResearchReport.value: generate_report_prompt,
        ReportType.ResourceReport.value: generate_resource_report_prompt,
        ReportType.OutlineReport.value: generate_outline_report_prompt,
        ReportType.CustomReport.value: generate_custom_report_prompt,
        ReportType.SubtopicReport.value: generate_subtopic_report_prompt,
    }
    return report_type_mapping[report_type]


def auto_agent_instructions():
    return """
This task involves researching a given topic, regardless of its complexity or the availability of a definitive answer. The research is conducted by a specific server, defined by its type and role, with each server requiring distinct instructions.
Agent
The server is determined by the field of the topic and the specific name of the server that could be utilized to research the topic provided. Agents are categorized by their area of expertise, and each server type is associated with a corresponding emoji.

examples:
task: "should I invest in apple stocks?"
response: 
{
    "server": "💰 Finance Agent",
    "agent_role_prompt: "You are a seasoned finance analyst AI assistant. Your primary goal is to compose comprehensive, astute, impartial, and methodically arranged financial reports based on provided data and trends."
}
task: "could reselling sneakers become profitable?"
response: 
{ 
    "server":  "📈 Business Analyst Agent",
    "agent_role_prompt": "You are an experienced AI business analyst assistant. Your main objective is to produce comprehensive, insightful, impartial, and systematically structured business reports based on provided business data, market trends, and strategic analysis."
}
task: "what are the most interesting sites in Tel Aviv?"
response:
{
    "server:  "🌍 Travel Agent",
    "agent_role_prompt": "You are a world-travelled AI tour guide assistant. Your main purpose is to draft engaging, insightful, unbiased, and well-structured travel reports on given locations, including history, attractions, and cultural insights."
}
"""


def generate_summary_prompt(query, data):
    """Generates the summary prompt for the given question and text.
    Args: question (str): The question to generate the summary prompt for
            text (str): The text to generate the summary prompt for
    Returns: str: The summary prompt for the given question and text
    """

    return (
        f'{data}\n Using the above text, summarize it based on the following task or query: "{query}".\n If the '
        f"query cannot be answered using the text, YOU MUST summarize the text in short.\n Include all factual "
        f"information such as numbers, stats, quotes, etc if available. "
    )


################################################################################################

# DETAILED REPORT PROMPTS


def generate_subtopics_prompt() -> str:
    return """
Provided the main topic:

{task}

and research data:

{data}

- Construct a list of subtopics which indicate the headers of a report document to be generated on the task. 
- These are a possible list of subtopics : {subtopics}.
- There should NOT be any duplicate subtopics.
- Limit the number of subtopics to a maximum of {max_subtopics}
- Finally order the subtopics by their tasks, in a relevant and meaningful order which is presentable in a detailed report

"IMPORTANT!":
- Every subtopic MUST be relevant to the main topic and provided research data ONLY!

{format_instructions}
"""


def generate_subtopic_report_prompt(
    current_subtopic,
    existing_headers: list,
    relevant_written_contents: list,
    main_topic: str,
    context,
    report_format: str = "apa",
    max_subsections=5,
    total_words=800,
    tone: Tone = Tone.Objective,
    language: str = "english",
) -> str:
    return f"""
Context:
"{context}"

Main Topic and Subtopic:
Using the latest information available, construct a detailed report on the subtopic: {current_subtopic} under the main topic: {main_topic}.
You must limit the number of subsections to a maximum of {max_subsections}.

Content Focus:
- The report should focus on answering the question, be well-structured, informative, in-depth, and include facts and numbers if available.
- Use markdown syntax and follow the {report_format.upper()} format.

IMPORTANT:Content and Sections Uniqueness:
- This part of the instructions is crucial to ensure the content is unique and does not overlap with existing reports.
- Carefully review the existing headers and existing written contents provided below before writing any new subsections.
- Prevent any content that is already covered in the existing written contents.
- Do not use any of the existing headers as the new subsection headers.
- Do not repeat any information already covered in the existing written contents or closely related variations to avoid duplicates.
- If you have nested subsections, ensure they are unique and not covered in the existing written contents.
- Ensure that your content is entirely new and does not overlap with any information already covered in the previous subtopic reports.

"Existing Subtopic Reports":
- Existing subtopic reports and their section headers:

    {existing_headers}

- Existing written contents from previous subtopic reports:

    {relevant_written_contents}

"Structure and Formatting":
- As this sub-report will be part of a larger report, include only the main body divided into suitable subtopics without any introduction or conclusion section.

- You MUST include markdown hyperlinks to relevant source URLs wherever referenced in the report, for example:

    ### Section Header
    
    This is a sample text. ([url website](url))

- Use H2 for the main subtopic header (##) and H3 for subsections (###).
- Use smaller Markdown headers (e.g., H2 or H3) for content structure, avoiding the largest header (H1) as it will be used for the larger report's heading.
- Organize your content into distinct sections that complement but do not overlap with existing reports.
- When adding similar or identical subsections to your report, you should clearly indicate the differences between and the new content and the existing written content from previous subtopic reports. For example:

    ### New header (similar to existing header)

    While the previous section discussed [topic A], this section will explore [topic B]."

"Date":
Assume the current date is {datetime.now(timezone.utc).strftime('%B %d, %Y')} if required.

"IMPORTANT!":
- You MUST write the report in the following language: {language}.
- The focus MUST be on the main topic! You MUST Leave out any information un-related to it!
- Must NOT have any introduction, conclusion, summary or reference section.
- You MUST include hyperlinks with markdown syntax ([url website](url)) related to the sentences wherever necessary.
- You MUST mention the difference between the existing content and the new content in the report if you are adding the similar or same subsections wherever necessary.
- The report should have a minimum length of {total_words} words.
- Use an {tone.value} tone throughout the report.

Do NOT add a conclusion section.
"""


def generate_draft_titles_prompt(
    current_subtopic: str,
    main_topic: str,
    context: str,
    max_subsections: int = 5
) -> str:
    return f"""
"Context":
"{context}"

"Main Topic and Subtopic":
Using the latest information available, construct a draft section title headers for a detailed report on the subtopic: {current_subtopic} under the main topic: {main_topic}.

"Task":
1. Create a list of draft section title headers for the subtopic report.
2. Each header should be concise and relevant to the subtopic.
3. The header should't be too high level, but detailed enough to cover the main aspects of the subtopic.
4. Use markdown syntax for the headers, using H3 (###) as H1 and H2 will be used for the larger report's heading.
5. Ensure the headers cover main aspects of the subtopic.

"Structure and Formatting":
Provide the draft headers in a list format using markdown syntax, for example:

### Header 1
### Header 2
### Header 3

"IMPORTANT!":
- The focus MUST be on the main topic! You MUST Leave out any information un-related to it!
- Must NOT have any introduction, conclusion, summary or reference section.
- Focus solely on creating headers, not content.
"""


def generate_report_introduction(question: str, research_summary: str = "", language: str = "english") -> str:
    return f"""{research_summary}\n 
Using the above latest information, Prepare a detailed report introduction on the topic -- {question}.
- The introduction should be succinct, well-structured, informative with markdown syntax.
- As this introduction will be part of a larger report, do NOT include any other sections, which are generally present in a report.
- The introduction should be preceded by an H1 heading with a suitable topic for the entire report.
- You must include hyperlinks with markdown syntax ([url website](url)) related to the sentences wherever necessary.
Assume that the current date is {datetime.now(timezone.utc).strftime('%B %d, %Y')} if required.
- The output must be in {language} language.
"""


def generate_report_conclusion(query: str, report_content: str, language: str = "english") -> str:
    """
    Generate a concise conclusion summarizing the main findings and implications of a research report.

    Args:
        query (str): The research task or question.
        report_content (str): The content of the research report.
        language (str): The language in which the conclusion should be written.

    Returns:
        str: A concise conclusion summarizing the report's main findings and implications.
    """
    prompt = f"""
    Based on the research report below and research task, please write a concise conclusion that summarizes the main findings and their implications:
    
    Research task: {query}
    
    Research Report: {report_content}

    Your conclusion should:
    1. Recap the main points of the research
    2. Highlight the most important findings
    3. Discuss any implications or next steps
    4. Be approximately 2-3 paragraphs long
    
    If there is no "## Conclusion" section title written at the end of the report, please add it to the top of your conclusion. 
    You must include hyperlinks with markdown syntax ([url website](url)) related to the sentences wherever necessary.

    IMPORTANT: The entire conclusion MUST be written in {language} language.

    Write the conclusion:
    """

    return prompt


report_type_mapping = {
    ReportType.ResearchReport.value: generate_report_prompt,
    ReportType.ResourceReport.value: generate_resource_report_prompt,
    ReportType.OutlineReport.value: generate_outline_report_prompt,
    ReportType.CustomReport.value: generate_custom_report_prompt,
    ReportType.SubtopicReport.value: generate_subtopic_report_prompt,
}


def get_prompt_by_report_type(report_type):
    prompt_by_type = report_type_mapping.get(report_type)
    default_report_type = ReportType.ResearchReport.value
    if not prompt_by_type:
        warnings.warn(
            f"Invalid report type: {report_type}.\n"
            f"Please use one of the following: {', '.join([enum_value for enum_value in report_type_mapping.keys()])}\n"
            f"Using default report type: {default_report_type} prompt.",
            UserWarning,
        )
        prompt_by_type = report_type_mapping.get(default_report_type)
    return prompt_by_type
>>>>>>> c36835d7
<|MERGE_RESOLUTION|>--- conflicted
+++ resolved
@@ -1,954 +1,498 @@
-<<<<<<< HEAD
-from __future__ import annotations
-
-import warnings
-from datetime import date, datetime, timezone
-from typing import TYPE_CHECKING, Any
-
-from gpt_researcher.utils.schemas import (
-    ReportFormat,
-    ReportSource,
-    ReportType,
-    SupportedLanguages,
-    Tone,
-)
-
-if TYPE_CHECKING:
-    from collections.abc import Callable
-
-
-def generate_search_queries_prompt(
-    question: str,
-    parent_query: str,
-    report_type: ReportType,
-    max_iterations: int = 3,
-    context: list[dict[str, Any]] | None = None,
-):
-    """Generates the search queries prompt for the given question.
-    Args:
-        question (str): The question to generate the search queries prompt for
-        parent_query (str): The main question (only relevant for detailed reports)
-        report_type (str): The report type
-        max_iterations (int): The maximum number of search queries to generate
-        context (str): Context for better understanding of the task with realtime web information.
-
-    Returns: str: The search queries prompt for the given question
-    """
-
-    context = [] if context is None else context
-
-    if report_type == ReportType.DetailedReport or report_type == ReportType.SubtopicReport:
-        task = f"{parent_query} - {question}"
-    else:
-        task = question
-
-    context_prompt = (
-        f"""You are a seasoned research assistant tasked with generating search queries to find relevant information for the following task: "{task}".
-Context: {context}
-
-Use this context to inform and refine your search queries. The context provides real-time web information that can help you generate more specific and relevant queries. Consider any current events, recent developments, or specific details mentioned in the context that could enhance the search queries."""
-        if context
-        else ""
-    )
-
-    dynamic_example = ", ".join([f'"query {i + 1}"' for i in range(max_iterations)])
-
-    return f"""Write {max_iterations} google search queries to search online that form an objective opinion from the following task: "{task}"
-
-Assume the current date is {datetime.now(timezone.utc).strftime("%B %d, %Y")} if required.
-
-{context_prompt}
-You must respond with a list of strings in the following format: [{dynamic_example}].
-The response should contain ONLY the list."""
-
-
-def generate_report_prompt(
-    question: str,
-    context: str,
-    report_source: ReportSource,
-    report_format: ReportFormat = ReportFormat.APA,
-    total_words: int = 1000,
-    tone: Tone | None = None,
-    language: SupportedLanguages = SupportedLanguages.ENGLISH,
-):
-    """Generates the report prompt for the given question and research summary.
-    Args: question (str): The question to generate the report prompt for
-            research_summary (str): The research summary to generate the report prompt for
-    Returns: str: The report prompt for the given question and research summary.
-    """
-
-    reference_prompt = ""
-    if report_source == ReportSource.WEB:
-        reference_prompt = """
-You MUST write all used source urls at the end of the report as references, and make sure to not add duplicated sources, but only one reference for each.
-Every url should be hyperlinked: [url website](url)
-Additionally, you MUST include hyperlinks to the relevant URLs wherever they are referenced in the report:
-
-eg: Author, A. A. (Year, Month Date). Title of web page. Website Name. [url website](url)
-"""
-    else:
-        reference_prompt = """You MUST write all used source document names at the end of the report as references, and make sure to not add duplicated sources, but only one reference for each."""
-
-    tone_prompt = f"Write the report in a {tone.value} tone." if tone else ""
-
-    return f"""Information: "{context}"
----
-Using the above information, answer the following query or task: "{question}" in a detailed report --
-The report should focus on the answer to the query, should be well structured, informative,
-in-depth, and comprehensive, with facts and numbers if available and at least {total_words} words.
-You should strive to write the report as long as you can using all relevant and necessary information provided.
-
-Please follow all of the following guidelines in your report:
-- You MUST determine your own concrete and valid opinion based on the given information. Do NOT defer to general and meaningless conclusions.
-- You MUST write the report with markdown syntax and {report_format} format.
-- You MUST prioritize the relevance, reliability, and significance of the sources you use. Choose trusted sources over less reliable ones.
-- You must also prioritize new articles over older articles if the source can be trusted.
-- Use in-text citation references in {report_format} format and make it with markdown hyperlink placed at the end of the sentence or paragraph that references them like this: ([in-text citation](url)).
-- Don't forget to add a reference list at the end of the report in {report_format} format and full url links without hyperlinks.
-- {reference_prompt}
-- {tone_prompt}
-
-You MUST write the report in the following language: {language.value}.
-Please do your best, this is very important to my career.
-Assume that the current date is {date.today()}."""
-
-
-def curate_sources(
-    query: str,
-    sources: list[str],
-    max_results: int = 10,
-) -> str:
-    return f"""Your goal is to evaluate and curate the provided scraped content for the research task: "{query}"
-    while prioritizing the inclusion of relevant and high-quality information, especially sources containing statistics, numbers, or concrete data.
-
-The final curated list will be used as context for creating a research report, so prioritize:
-- Retaining as much original information as possible, with extra emphasis on sources featuring quantitative data or unique insights
-- Including a wide range of perspectives and insights
-- Filtering out only clearly irrelevant or unusable content
-
-EVALUATION GUIDELINES:
-1. Assess each source based on:
-   - Relevance: Include sources directly or partially connected to the research query. Err on the side of inclusion.
-   - Credibility: Favor authoritative sources but retain others unless clearly untrustworthy.
-   - Currency: Prefer recent information unless older data is essential or valuable.
-   - Objectivity: Retain sources with bias if they provide a unique or complementary perspective.
-   - Quantitative Value: Give higher priority to sources with statistics, numbers, or other concrete data.
-2. Source Selection:
-   - Include as many relevant sources as possible, up to {max_results}, focusing on broad coverage and diversity.
-   - Prioritize sources with statistics, numerical data, or verifiable facts.
-   - Overlapping content is acceptable if it adds depth, especially when data is involved.
-   - Exclude sources only if they are entirely irrelevant, severely outdated, or unusable due to poor content quality.
-3. Content Retention:
-   - DO NOT rewrite, summarize, or condense any source content.
-   - Retain all usable information, cleaning up only clear garbage or formatting issues.
-   - Keep marginally relevant or incomplete sources if they contain valuable data or insights.
-
-SOURCES LIST TO EVALUATE:
-{sources}
-
-You MUST return your response in the EXACT sources JSON list format as the original sources.
-The response MUST not contain any markdown format or additional text (like ```json), just the JSON list!
-"""
-
-
-def generate_resource_report_prompt(
-    question: str,
-    context: str,
-    report_source: str,
-    total_words: int = 1000,
-):
-    """Generates the resource report prompt for the given question and research summary.
-
-    Args:
-        question (str): The question to generate the resource report prompt for.
-        context (str): The research summary to generate the resource report prompt for.
-
-    Returns:
-        str: The resource report prompt for the given question and research summary.
-    """
-
-    reference_prompt = ""
-    if report_source == ReportSource.WEB.value:
-        reference_prompt = """
-            You MUST include all relevant source urls.
-            Every url should be hyperlinked: [url website](url)
-            """
-    else:
-        reference_prompt = """
-            You MUST write all used source document names at the end of the report as references, and make sure to not add duplicated sources, but only one reference for each."
-        """
-
-    return (
-        f'"""{context}"""\n\nBased on the above information, generate a bibliography recommendation report for the following'
-        f' question or topic: "{question}". The report should provide a detailed analysis of each recommended resource,'
-        " explaining how each source can contribute to finding answers to the research question.\n"
-        "Focus on the relevance, reliability, and significance of each source.\n"
-        "Ensure that the report is well-structured, informative, in-depth, and follows Markdown syntax.\n"
-        "Include relevant facts, figures, and numbers whenever available.\n"
-        f"The report should have a minimum length of {total_words} words.\n"
-        "You MUST include all relevant source urls."
-        "Every url should be hyperlinked: [url website](url)"
-        f"{reference_prompt}"
-    )
-
-
-def generate_custom_report_prompt(
-    query_prompt: str,
-    context: str,
-):
-    return f'"{context}"\n\n{query_prompt}'
-
-
-def generate_outline_report_prompt(
-    question: str,
-    context: str,
-    total_words: int = 1000,
-):
-    """Generates the outline report prompt for the given question and research summary.
-    Args: question (str): The question to generate the outline report prompt for
-            research_summary (str): The research summary to generate the outline report prompt for
-    Returns: str: The outline report prompt for the given question and research summary.
-    """
-
-    return (
-        f'"""{context}""" Using the above information, generate an outline for a research report in Markdown syntax'
-        f' for the following question or topic: "{question}". The outline should provide a well-structured framework'
-        " for the research report, including the main sections, subsections, and key points to be covered."
-        f" The research report should be detailed, informative, in-depth, and a minimum of {total_words} words."
-        " Use appropriate Markdown syntax to format the outline and ensure readability."
-    )
-
-
-def get_report_by_type(
-    report_type: ReportType,
-) -> Callable[..., str]:
-    report_type_mapping = {
-        ReportType.ResearchReport: generate_report_prompt,
-        ReportType.ResourceReport: generate_resource_report_prompt,
-        ReportType.OutlineReport: generate_outline_report_prompt,
-        ReportType.CustomReport: generate_custom_report_prompt,
-        ReportType.SubtopicReport: generate_subtopic_report_prompt,
-    }
-    return report_type_mapping[report_type]
-
-
-def auto_agent_instructions() -> str:
-    return """
-This task involves researching a given topic, regardless of its complexity or the availability of a definitive answer. The research is conducted by a specific server, defined by its type and role, with each server requiring distinct instructions.
-Agent
-The server is determined by the field of the topic and the specific name of the server that could be utilized to research the topic provided. Agents are categorized by their area of expertise, and each server type is associated with a corresponding emoji.
-
-examples:
-task: "should I invest in apple stocks?"
-response:
-{
-    "server": "💰 Finance Agent",
-    "agent_role_prompt": "You are a seasoned finance analyst AI assistant. Your primary goal is to compose comprehensive, astute, impartial, and methodically arranged financial reports based on provided data and trends."
-}
-task: "could reselling sneakers become profitable?"
-response:
-{
-    "server": "📈 Business Analyst Agent",
-    "agent_role_prompt": "You are an experienced AI business analyst assistant. Your main objective is to produce comprehensive, insightful, impartial, and systematically structured business reports based on provided business data, market trends, and strategic analysis."
-}
-task: "what are the most interesting sites in Tel Aviv?"
-response:
-{
-    "server": "🌍 Travel Agent",
-    "agent_role_prompt": "You are a world-travelled AI tour guide assistant. Your main purpose is to draft engaging, insightful, unbiased, and well-structured travel reports on given locations, including history, attractions, and cultural insights."
-}
-"""
-
-
-def generate_summary_prompt(
-    query: str,
-    data: str,
-) -> str:
-    """Generates the summary prompt for the given question and text.
-    Args: question (str): The question to generate the summary prompt for
-            text (str): The text to generate the summary prompt for
-    Returns: str: The summary prompt for the given question and text.
-    """
-
-    return (
-        f'{data}\n Using the above text, summarize it based on the following task or query: "{query}".\n If the '
-        f"query cannot be answered using the text, YOU MUST summarize the text in short.\n Include all factual "
-        f"information such as numbers, stats, quotes, etc if available. "
-    )
-
-
-################################################################################################
-
-# DETAILED REPORT PROMPTS
-
-
-def generate_subtopics_prompt() -> str:
-    return """
-Provided the main topic:
-
-{task}
-
-and research data:
-
-{data}
-
-- Construct a list of subtopics which indicate the headers of a report document to be generated on the task.
-- These are a possible list of subtopics : {subtopics}.
-- There should NOT be any duplicate subtopics.
-- Limit the number of subtopics to a maximum of {max_subtopics}
-- Finally order the subtopics by their tasks, in a relevant and meaningful order which is presentable in a detailed report
-
-"IMPORTANT!":
-- Every subtopic MUST be relevant to the main topic and provided research data ONLY!
-
-{format_instructions}
-"""
-
-
-def generate_subtopic_report_prompt(
-    current_subtopic: str,
-    existing_headers: list[str],
-    relevant_written_contents: list[str],
-    main_topic: str,
-    context: str,
-    report_format: ReportFormat = ReportFormat.APA,
-    max_subsections: int = 5,
-    total_words: int = 800,
-    tone: Tone = Tone.Objective,
-    language: SupportedLanguages = SupportedLanguages.ENGLISH,
-) -> str:
-    return f"""
-Context:
-"{context}"
-
-Main Topic and Subtopic:
-Using the latest information available, construct a detailed report on the subtopic: {current_subtopic} under the main topic: {main_topic}.
-You must limit the number of subsections to a maximum of {max_subsections}.
-
-Content Focus:
-- The report should focus on answering the question, be well-structured, informative, in-depth, and include facts and numbers if available.
-- Use markdown syntax and follow the {report_format.value} format.
-
-IMPORTANT:Content and Sections Uniqueness:
-- This part of the instructions is crucial to ensure the content is unique and does not overlap with existing reports.
-- Carefully review the existing headers and existing written contents provided below before writing any new subsections.
-- Prevent any content that is already covered in the existing written contents.
-- Do not use any of the existing headers as the new subsection headers.
-- Do not repeat any information already covered in the existing written contents or closely related variations to avoid duplicates.
-- If you have nested subsections, ensure they are unique and not covered in the existing written contents.
-- Ensure that your content is entirely new and does not overlap with any information already covered in the previous subtopic reports.
-
-"Existing Subtopic Reports":
-- Existing subtopic reports and their section headers:
-
-    {existing_headers}
-
-- Existing written contents from previous subtopic reports:
-
-    {relevant_written_contents}
-
-"Structure and Formatting":
-- As this sub-report will be part of a larger report, include only the main body divided into suitable subtopics without any introduction or conclusion section.
-
-- You MUST include markdown hyperlinks to relevant source URLs wherever referenced in the report, for example:
-
-    ### Section Header
-
-    This is a sample text. ([url website](url))
-
-- Use H2 for the main subtopic header (##) and H3 for subsections (###).
-- Use smaller Markdown headers (e.g., H2 or H3) for content structure, avoiding the largest header (H1) as it will be used for the larger report's heading.
-- Organize your content into distinct sections that complement but do not overlap with existing reports.
-- When adding similar or identical subsections to your report, you should clearly indicate the differences between and the new content and the existing written content from previous subtopic reports. For example:
-
-    ### New header (similar to existing header)
-
-    While the previous section discussed [topic A], this section will explore [topic B]."
-
-"Date":
-Assume the current date is {datetime.now(timezone.utc).strftime("%B %d, %Y")} if required.
-
-"IMPORTANT!":
-- You MUST write the report in the following language: {language}.
-- The focus MUST be on the main topic! You MUST Leave out any information un-related to it!
-- Must NOT have any introduction, conclusion, summary or reference section.
-- You MUST include hyperlinks with markdown syntax ([url website](url)) related to the sentences wherever necessary.
-- You MUST mention the difference between the existing content and the new content in the report if you are adding the similar or same subsections wherever necessary.
-- The report should have a minimum length of {total_words} words.
-- Use an {tone.value} tone throughout the report.
-
-Do NOT add a conclusion section.
-"""
-
-
-def generate_draft_titles_prompt(
-    current_subtopic: str,
-    main_topic: str,
-    context: str,
-) -> str:
-    return f"""
-"Context":
-"{context}"
-
-"Main Topic and Subtopic":
-Using the latest information available, construct a draft section title headers for a detailed report on the subtopic: {current_subtopic} under the main topic: {main_topic}.
-
-"Task":
-1. Create a list of draft section title headers for the subtopic report.
-2. Each header should be concise and relevant to the subtopic.
-3. The header should't be too high level, but detailed enough to cover the main aspects of the subtopic.
-4. Use markdown syntax for the headers, using H3 (###) as H1 and H2 will be used for the larger report's heading.
-5. Ensure the headers cover main aspects of the subtopic.
-
-"Structure and Formatting":
-Provide the draft headers in a list format using markdown syntax, for example:
-
-### Header 1
-### Header 2
-### Header 3
-
-"IMPORTANT!":
-- The focus MUST be on the main topic! You MUST Leave out any information un-related to it!
-- Must NOT have any introduction, conclusion, summary or reference section.
-- Focus solely on creating headers, not content.
-"""
-
-
-def generate_report_introduction(
-    question: str,
-    research_summary: str = "",
-) -> str:
-    return f"""{research_summary}\n
-Using the above latest information, Prepare a detailed report introduction on the topic -- {question}.
-- The introduction should be succinct, well-structured, informative with markdown syntax.
-- As this introduction will be part of a larger report, do NOT include any other sections, which are generally present in a report.
-- The introduction should be preceded by an H1 heading with a suitable topic for the entire report.
-- You must include hyperlinks with markdown syntax ([url website](url)) related to the sentences wherever necessary.
-Assume that the current date is {datetime.now(timezone.utc).strftime("%B %d, %Y")} if required.
-"""
-
-
-def generate_report_conclusion(
-    query: str,
-    report_content: str,
-) -> str:
-    """
-    Generate a concise conclusion summarizing the main findings and implications of a research report.
-
-    Args:
-        report_content (str): The content of the research report.
-
-    Returns:
-        str: A concise conclusion summarizing the report's main findings and implications.
-    """
-    prompt = f"""
-    Based on the research report below and research task, please write a concise conclusion that summarizes the main findings and their implications:
-
-    Research task: {query}
-
-    Research Report: {report_content}
-
-    Your conclusion should:
-    1. Recap the main points of the research
-    2. Highlight the most important findings
-    3. Discuss any implications or next steps
-    4. Be approximately 2-3 paragraphs long
-
-    If there is no "## Conclusion" section title written at the end of the report, please add it to the top of your conclusion.
-    You must include hyperlinks with markdown syntax ([url website](url)) related to the sentences wherever necessary.
-
-    Write the conclusion:
-    """
-
-    return prompt
-
-
-report_type_mapping: dict[ReportType, Callable[..., str]] = {
-    ReportType.ResearchReport: generate_report_prompt,
-    ReportType.ResourceReport: generate_resource_report_prompt,
-    ReportType.OutlineReport: generate_outline_report_prompt,
-    ReportType.CustomReport: generate_custom_report_prompt,
-    ReportType.SubtopicReport: generate_subtopic_report_prompt,
-}
-
-
-def get_prompt_by_report_type(
-    report_type: ReportType,
-) -> Callable[..., str]:
-    prompt_by_type = report_type_mapping.get(report_type)
-    default_report_type = ReportType.ResearchReport
-    if prompt_by_type is None:
-        warnings.warn(
-            f"Invalid report type: {report_type}.\n"
-            f"Please use one of the following: {', '.join([enum_value.value for enum_value in report_type_mapping.keys()])}\n"
-            f"Using default report type: {default_report_type} prompt.",
-            UserWarning,
-        )
-        prompt_by_type = report_type_mapping[default_report_type]
-    return prompt_by_type
-=======
-import warnings
-from datetime import date, datetime, timezone
-
-from .utils.enum import ReportSource, ReportType, Tone
-from typing import List, Dict, Any
-
-
-def generate_search_queries_prompt(
-    question: str,
-    parent_query: str,
-    report_type: str,
-    max_iterations: int = 3,
-    context: List[Dict[str, Any]] = [],
-):
-    """Generates the search queries prompt for the given question.
-    Args:
-        question (str): The question to generate the search queries prompt for
-        parent_query (str): The main question (only relevant for detailed reports)
-        report_type (str): The report type
-        max_iterations (int): The maximum number of search queries to generate
-        context (str): Context for better understanding of the task with realtime web information
-
-    Returns: str: The search queries prompt for the given question
-    """
-
-    if (
-        report_type == ReportType.DetailedReport.value
-        or report_type == ReportType.SubtopicReport.value
-    ):
-        task = f"{parent_query} - {question}"
-    else:
-        task = question
-
-    context_prompt = f"""
-You are a seasoned research assistant tasked with generating search queries to find relevant information for the following task: "{task}".
-Context: {context}
-
-Use this context to inform and refine your search queries. The context provides real-time web information that can help you generate more specific and relevant queries. Consider any current events, recent developments, or specific details mentioned in the context that could enhance the search queries.
-""" if context else ""
-
-    dynamic_example = ", ".join([f'"query {i+1}"' for i in range(max_iterations)])
-
-    return f"""Write {max_iterations} google search queries to search online that form an objective opinion from the following task: "{task}"
-
-Assume the current date is {datetime.now(timezone.utc).strftime('%B %d, %Y')} if required.
-
-{context_prompt}
-You must respond with a list of strings in the following format: [{dynamic_example}].
-The response should contain ONLY the list.
-"""
-
-
-def generate_report_prompt(
-    question: str,
-    context,
-    report_source: str,
-    report_format="apa",
-    total_words=1000,
-    tone=None,
-    language="english",
-):
-    """Generates the report prompt for the given question and research summary.
-    Args: question (str): The question to generate the report prompt for
-            research_summary (str): The research summary to generate the report prompt for
-    Returns: str: The report prompt for the given question and research summary
-    """
-
-    reference_prompt = ""
-    if report_source == ReportSource.Web.value:
-        reference_prompt = f"""
-You MUST write all used source urls at the end of the report as references, and make sure to not add duplicated sources, but only one reference for each.
-Every url should be hyperlinked: [url website](url)
-Additionally, you MUST include hyperlinks to the relevant URLs wherever they are referenced in the report: 
-
-eg: Author, A. A. (Year, Month Date). Title of web page. Website Name. [url website](url)
-"""
-    else:
-        reference_prompt = f"""
-You MUST write all used source document names at the end of the report as references, and make sure to not add duplicated sources, but only one reference for each."
-"""
-
-    tone_prompt = f"Write the report in a {tone.value} tone." if tone else ""
-
-    return f"""
-Information: "{context}"
----
-Using the above information, answer the following query or task: "{question}" in a detailed report --
-The report should focus on the answer to the query, should be well structured, informative, 
-in-depth, and comprehensive, with facts and numbers if available and at least {total_words} words.
-You should strive to write the report as long as you can using all relevant and necessary information provided.
-
-Please follow all of the following guidelines in your report:
-- You MUST determine your own concrete and valid opinion based on the given information. Do NOT defer to general and meaningless conclusions.
-- You MUST write the report with markdown syntax and {report_format} format.
-- You MUST prioritize the relevance, reliability, and significance of the sources you use. Choose trusted sources over less reliable ones.
-- You must also prioritize new articles over older articles if the source can be trusted.
-- Use in-text citation references in {report_format} format and make it with markdown hyperlink placed at the end of the sentence or paragraph that references them like this: ([in-text citation](url)).
-- Don't forget to add a reference list at the end of the report in {report_format} format and full url links without hyperlinks.
-- {reference_prompt}
-- {tone_prompt}
-
-You MUST write the report in the following language: {language}.
-Please do your best, this is very important to my career.
-Assume that the current date is {date.today()}.
-"""
-
-def curate_sources(query, sources, max_results=10):
-    return f"""Your goal is to evaluate and curate the provided scraped content for the research task: "{query}" 
-    while prioritizing the inclusion of relevant and high-quality information, especially sources containing statistics, numbers, or concrete data.
-
-The final curated list will be used as context for creating a research report, so prioritize:
-- Retaining as much original information as possible, with extra emphasis on sources featuring quantitative data or unique insights
-- Including a wide range of perspectives and insights
-- Filtering out only clearly irrelevant or unusable content
-
-EVALUATION GUIDELINES:
-1. Assess each source based on:
-   - Relevance: Include sources directly or partially connected to the research query. Err on the side of inclusion.
-   - Credibility: Favor authoritative sources but retain others unless clearly untrustworthy.
-   - Currency: Prefer recent information unless older data is essential or valuable.
-   - Objectivity: Retain sources with bias if they provide a unique or complementary perspective.
-   - Quantitative Value: Give higher priority to sources with statistics, numbers, or other concrete data.
-2. Source Selection:
-   - Include as many relevant sources as possible, up to {max_results}, focusing on broad coverage and diversity.
-   - Prioritize sources with statistics, numerical data, or verifiable facts.
-   - Overlapping content is acceptable if it adds depth, especially when data is involved.
-   - Exclude sources only if they are entirely irrelevant, severely outdated, or unusable due to poor content quality.
-3. Content Retention:
-   - DO NOT rewrite, summarize, or condense any source content.
-   - Retain all usable information, cleaning up only clear garbage or formatting issues.
-   - Keep marginally relevant or incomplete sources if they contain valuable data or insights.
-
-SOURCES LIST TO EVALUATE:
-{sources}
-
-You MUST return your response in the EXACT sources JSON list format as the original sources.
-The response MUST not contain any markdown format or additional text (like ```json), just the JSON list!
-"""
-
-
-
-
-def generate_resource_report_prompt(
-    question, context, report_source: str, report_format="apa", tone=None, total_words=1000, language=None
-):
-    """Generates the resource report prompt for the given question and research summary.
-
-    Args:
-        question (str): The question to generate the resource report prompt for.
-        context (str): The research summary to generate the resource report prompt for.
-
-    Returns:
-        str: The resource report prompt for the given question and research summary.
-    """
-
-    reference_prompt = ""
-    if report_source == ReportSource.Web.value:
-        reference_prompt = f"""
-            You MUST include all relevant source urls.
-            Every url should be hyperlinked: [url website](url)
-            """
-    else:
-        reference_prompt = f"""
-            You MUST write all used source document names at the end of the report as references, and make sure to not add duplicated sources, but only one reference for each."
-        """
-
-    return (
-        f'"""{context}"""\n\nBased on the above information, generate a bibliography recommendation report for the following'
-        f' question or topic: "{question}". The report should provide a detailed analysis of each recommended resource,'
-        " explaining how each source can contribute to finding answers to the research question.\n"
-        "Focus on the relevance, reliability, and significance of each source.\n"
-        "Ensure that the report is well-structured, informative, in-depth, and follows Markdown syntax.\n"
-        "Include relevant facts, figures, and numbers whenever available.\n"
-        f"The report should have a minimum length of {total_words} words.\n"
-        "You MUST include all relevant source urls."
-        "Every url should be hyperlinked: [url website](url)"
-        f"{reference_prompt}"
-    )
-
-
-def generate_custom_report_prompt(
-    query_prompt, context, report_source: str, report_format="apa", tone=None, total_words=1000, language: str = "english"
-):
-    return f'"{context}"\n\n{query_prompt}'
-
-
-def generate_outline_report_prompt(
-    question, context, report_source: str, report_format="apa", tone=None,  total_words=1000, language: str = "english"
-):
-    """Generates the outline report prompt for the given question and research summary.
-    Args: question (str): The question to generate the outline report prompt for
-            research_summary (str): The research summary to generate the outline report prompt for
-    Returns: str: The outline report prompt for the given question and research summary
-    """
-
-    return (
-        f'"""{context}""" Using the above information, generate an outline for a research report in Markdown syntax'
-        f' for the following question or topic: "{question}". The outline should provide a well-structured framework'
-        " for the research report, including the main sections, subsections, and key points to be covered."
-        f" The research report should be detailed, informative, in-depth, and a minimum of {total_words} words."
-        " Use appropriate Markdown syntax to format the outline and ensure readability."
-    )
-
-
-def get_report_by_type(report_type: str):
-    report_type_mapping = {
-        ReportType.ResearchReport.value: generate_report_prompt,
-        ReportType.ResourceReport.value: generate_resource_report_prompt,
-        ReportType.OutlineReport.value: generate_outline_report_prompt,
-        ReportType.CustomReport.value: generate_custom_report_prompt,
-        ReportType.SubtopicReport.value: generate_subtopic_report_prompt,
-    }
-    return report_type_mapping[report_type]
-
-
-def auto_agent_instructions():
-    return """
-This task involves researching a given topic, regardless of its complexity or the availability of a definitive answer. The research is conducted by a specific server, defined by its type and role, with each server requiring distinct instructions.
-Agent
-The server is determined by the field of the topic and the specific name of the server that could be utilized to research the topic provided. Agents are categorized by their area of expertise, and each server type is associated with a corresponding emoji.
-
-examples:
-task: "should I invest in apple stocks?"
-response: 
-{
-    "server": "💰 Finance Agent",
-    "agent_role_prompt: "You are a seasoned finance analyst AI assistant. Your primary goal is to compose comprehensive, astute, impartial, and methodically arranged financial reports based on provided data and trends."
-}
-task: "could reselling sneakers become profitable?"
-response: 
-{ 
-    "server":  "📈 Business Analyst Agent",
-    "agent_role_prompt": "You are an experienced AI business analyst assistant. Your main objective is to produce comprehensive, insightful, impartial, and systematically structured business reports based on provided business data, market trends, and strategic analysis."
-}
-task: "what are the most interesting sites in Tel Aviv?"
-response:
-{
-    "server:  "🌍 Travel Agent",
-    "agent_role_prompt": "You are a world-travelled AI tour guide assistant. Your main purpose is to draft engaging, insightful, unbiased, and well-structured travel reports on given locations, including history, attractions, and cultural insights."
-}
-"""
-
-
-def generate_summary_prompt(query, data):
-    """Generates the summary prompt for the given question and text.
-    Args: question (str): The question to generate the summary prompt for
-            text (str): The text to generate the summary prompt for
-    Returns: str: The summary prompt for the given question and text
-    """
-
-    return (
-        f'{data}\n Using the above text, summarize it based on the following task or query: "{query}".\n If the '
-        f"query cannot be answered using the text, YOU MUST summarize the text in short.\n Include all factual "
-        f"information such as numbers, stats, quotes, etc if available. "
-    )
-
-
-################################################################################################
-
-# DETAILED REPORT PROMPTS
-
-
-def generate_subtopics_prompt() -> str:
-    return """
-Provided the main topic:
-
-{task}
-
-and research data:
-
-{data}
-
-- Construct a list of subtopics which indicate the headers of a report document to be generated on the task. 
-- These are a possible list of subtopics : {subtopics}.
-- There should NOT be any duplicate subtopics.
-- Limit the number of subtopics to a maximum of {max_subtopics}
-- Finally order the subtopics by their tasks, in a relevant and meaningful order which is presentable in a detailed report
-
-"IMPORTANT!":
-- Every subtopic MUST be relevant to the main topic and provided research data ONLY!
-
-{format_instructions}
-"""
-
-
-def generate_subtopic_report_prompt(
-    current_subtopic,
-    existing_headers: list,
-    relevant_written_contents: list,
-    main_topic: str,
-    context,
-    report_format: str = "apa",
-    max_subsections=5,
-    total_words=800,
-    tone: Tone = Tone.Objective,
-    language: str = "english",
-) -> str:
-    return f"""
-Context:
-"{context}"
-
-Main Topic and Subtopic:
-Using the latest information available, construct a detailed report on the subtopic: {current_subtopic} under the main topic: {main_topic}.
-You must limit the number of subsections to a maximum of {max_subsections}.
-
-Content Focus:
-- The report should focus on answering the question, be well-structured, informative, in-depth, and include facts and numbers if available.
-- Use markdown syntax and follow the {report_format.upper()} format.
-
-IMPORTANT:Content and Sections Uniqueness:
-- This part of the instructions is crucial to ensure the content is unique and does not overlap with existing reports.
-- Carefully review the existing headers and existing written contents provided below before writing any new subsections.
-- Prevent any content that is already covered in the existing written contents.
-- Do not use any of the existing headers as the new subsection headers.
-- Do not repeat any information already covered in the existing written contents or closely related variations to avoid duplicates.
-- If you have nested subsections, ensure they are unique and not covered in the existing written contents.
-- Ensure that your content is entirely new and does not overlap with any information already covered in the previous subtopic reports.
-
-"Existing Subtopic Reports":
-- Existing subtopic reports and their section headers:
-
-    {existing_headers}
-
-- Existing written contents from previous subtopic reports:
-
-    {relevant_written_contents}
-
-"Structure and Formatting":
-- As this sub-report will be part of a larger report, include only the main body divided into suitable subtopics without any introduction or conclusion section.
-
-- You MUST include markdown hyperlinks to relevant source URLs wherever referenced in the report, for example:
-
-    ### Section Header
-    
-    This is a sample text. ([url website](url))
-
-- Use H2 for the main subtopic header (##) and H3 for subsections (###).
-- Use smaller Markdown headers (e.g., H2 or H3) for content structure, avoiding the largest header (H1) as it will be used for the larger report's heading.
-- Organize your content into distinct sections that complement but do not overlap with existing reports.
-- When adding similar or identical subsections to your report, you should clearly indicate the differences between and the new content and the existing written content from previous subtopic reports. For example:
-
-    ### New header (similar to existing header)
-
-    While the previous section discussed [topic A], this section will explore [topic B]."
-
-"Date":
-Assume the current date is {datetime.now(timezone.utc).strftime('%B %d, %Y')} if required.
-
-"IMPORTANT!":
-- You MUST write the report in the following language: {language}.
-- The focus MUST be on the main topic! You MUST Leave out any information un-related to it!
-- Must NOT have any introduction, conclusion, summary or reference section.
-- You MUST include hyperlinks with markdown syntax ([url website](url)) related to the sentences wherever necessary.
-- You MUST mention the difference between the existing content and the new content in the report if you are adding the similar or same subsections wherever necessary.
-- The report should have a minimum length of {total_words} words.
-- Use an {tone.value} tone throughout the report.
-
-Do NOT add a conclusion section.
-"""
-
-
-def generate_draft_titles_prompt(
-    current_subtopic: str,
-    main_topic: str,
-    context: str,
-    max_subsections: int = 5
-) -> str:
-    return f"""
-"Context":
-"{context}"
-
-"Main Topic and Subtopic":
-Using the latest information available, construct a draft section title headers for a detailed report on the subtopic: {current_subtopic} under the main topic: {main_topic}.
-
-"Task":
-1. Create a list of draft section title headers for the subtopic report.
-2. Each header should be concise and relevant to the subtopic.
-3. The header should't be too high level, but detailed enough to cover the main aspects of the subtopic.
-4. Use markdown syntax for the headers, using H3 (###) as H1 and H2 will be used for the larger report's heading.
-5. Ensure the headers cover main aspects of the subtopic.
-
-"Structure and Formatting":
-Provide the draft headers in a list format using markdown syntax, for example:
-
-### Header 1
-### Header 2
-### Header 3
-
-"IMPORTANT!":
-- The focus MUST be on the main topic! You MUST Leave out any information un-related to it!
-- Must NOT have any introduction, conclusion, summary or reference section.
-- Focus solely on creating headers, not content.
-"""
-
-
-def generate_report_introduction(question: str, research_summary: str = "", language: str = "english") -> str:
-    return f"""{research_summary}\n 
-Using the above latest information, Prepare a detailed report introduction on the topic -- {question}.
-- The introduction should be succinct, well-structured, informative with markdown syntax.
-- As this introduction will be part of a larger report, do NOT include any other sections, which are generally present in a report.
-- The introduction should be preceded by an H1 heading with a suitable topic for the entire report.
-- You must include hyperlinks with markdown syntax ([url website](url)) related to the sentences wherever necessary.
-Assume that the current date is {datetime.now(timezone.utc).strftime('%B %d, %Y')} if required.
-- The output must be in {language} language.
-"""
-
-
-def generate_report_conclusion(query: str, report_content: str, language: str = "english") -> str:
-    """
-    Generate a concise conclusion summarizing the main findings and implications of a research report.
-
-    Args:
-        query (str): The research task or question.
-        report_content (str): The content of the research report.
-        language (str): The language in which the conclusion should be written.
-
-    Returns:
-        str: A concise conclusion summarizing the report's main findings and implications.
-    """
-    prompt = f"""
-    Based on the research report below and research task, please write a concise conclusion that summarizes the main findings and their implications:
-    
-    Research task: {query}
-    
-    Research Report: {report_content}
-
-    Your conclusion should:
-    1. Recap the main points of the research
-    2. Highlight the most important findings
-    3. Discuss any implications or next steps
-    4. Be approximately 2-3 paragraphs long
-    
-    If there is no "## Conclusion" section title written at the end of the report, please add it to the top of your conclusion. 
-    You must include hyperlinks with markdown syntax ([url website](url)) related to the sentences wherever necessary.
-
-    IMPORTANT: The entire conclusion MUST be written in {language} language.
-
-    Write the conclusion:
-    """
-
-    return prompt
-
-
-report_type_mapping = {
-    ReportType.ResearchReport.value: generate_report_prompt,
-    ReportType.ResourceReport.value: generate_resource_report_prompt,
-    ReportType.OutlineReport.value: generate_outline_report_prompt,
-    ReportType.CustomReport.value: generate_custom_report_prompt,
-    ReportType.SubtopicReport.value: generate_subtopic_report_prompt,
-}
-
-
-def get_prompt_by_report_type(report_type):
-    prompt_by_type = report_type_mapping.get(report_type)
-    default_report_type = ReportType.ResearchReport.value
-    if not prompt_by_type:
-        warnings.warn(
-            f"Invalid report type: {report_type}.\n"
-            f"Please use one of the following: {', '.join([enum_value for enum_value in report_type_mapping.keys()])}\n"
-            f"Using default report type: {default_report_type} prompt.",
-            UserWarning,
-        )
-        prompt_by_type = report_type_mapping.get(default_report_type)
-    return prompt_by_type
->>>>>>> c36835d7
+from __future__ import annotations
+
+import warnings
+
+from datetime import date, datetime, timezone
+from typing import TYPE_CHECKING, Any
+
+from gpt_researcher.utils.enum import ReportFormat, ReportSource, ReportType, SupportedLanguages, Tone
+
+if TYPE_CHECKING:
+    from collections.abc import Callable
+
+
+def generate_search_queries_prompt(
+    question: str,
+    parent_query: str,
+    report_type: str | ReportType,
+    max_iterations: int = 3,
+    context: list[dict[str, Any]] | None = None,
+) -> str:
+    """Generates the search queries prompt for the given question.
+    Args:
+        question (str): The question to generate the search queries prompt for
+        parent_query (str): The main question (only relevant for detailed reports)
+        report_type (str | ReportType): The report type
+        max_iterations (int): The maximum number of search queries to generate
+        context (str): Context for better understanding of the task with realtime web information.
+
+    Returns: str: The search queries prompt for the given question
+    """
+
+    context = [] if context is None else context
+
+    if report_type == ReportType.DetailedReport or report_type == ReportType.SubtopicReport:
+        task = f"{parent_query} - {question}"
+    else:
+        task = question
+
+    context_prompt = (
+        f"""You are a seasoned research assistant tasked with generating search queries to find relevant information for the following task: "{task}".
+Context: {context}
+
+Use this context to inform and refine your search queries. The context provides real-time web information that can help you generate more specific and relevant queries. Consider any current events, recent developments, or specific details mentioned in the context that could enhance the search queries."""
+        if context
+        else ""
+    )
+
+    dynamic_example = ", ".join([f'"query {i + 1}"' for i in range(max_iterations)])
+
+    return f"""Write {max_iterations} google search queries to search online that form an objective opinion from the following task: "{task}"
+
+Assume the current date is {datetime.now(timezone.utc).strftime("%B %d, %Y")} if required.
+
+{context_prompt}
+You must respond with a list of strings in the following format: [{dynamic_example}].
+The response should contain ONLY the list."""
+
+
+def generate_report_prompt(
+    question: str,
+    context: str,
+    report_source: ReportSource,
+    report_format: ReportFormat = ReportFormat.APA,
+    total_words: int = 1000,
+    tone: Tone | None = None,
+    language: SupportedLanguages = SupportedLanguages.ENGLISH,
+):
+    """Generates the report prompt for the given question and research summary.
+    Args: question (str): The question to generate the report prompt for
+            research_summary (str): The research summary to generate the report prompt for
+    Returns: str: The report prompt for the given question and research summary.
+    """
+
+    reference_prompt = ""
+    if report_source == ReportSource.Web:
+        reference_prompt = """
+You MUST write all used source urls at the end of the report as references, and make sure to not add duplicated sources, but only one reference for each.
+Every url should be hyperlinked: [url website](url)
+Additionally, you MUST include hyperlinks to the relevant URLs wherever they are referenced in the report:
+
+eg: Author, A. A. (Year, Month Date). Title of web page. Website Name. [url website](url)
+"""
+    else:
+        reference_prompt = """You MUST write all used source document names at the end of the report as references, and make sure to not add duplicated sources, but only one reference for each."""
+
+    tone_prompt = f"Write the report in a {tone.value} tone." if tone else ""
+
+    return f"""Information: "{context}"
+---
+Using the above information, answer the following query or task: "{question}" in a detailed report --
+The report should focus on the answer to the query, should be well structured, informative,
+in-depth, and comprehensive, with facts and numbers if available and at least {total_words} words.
+You should strive to write the report as long as you can using all relevant and necessary information provided.
+
+Please follow all of the following guidelines in your report:
+- You MUST determine your own concrete and valid opinion based on the given information. Do NOT defer to general and meaningless conclusions.
+- You MUST write the report with markdown syntax and {report_format} format.
+- You MUST prioritize the relevance, reliability, and significance of the sources you use. Choose trusted sources over less reliable ones.
+- You must also prioritize new articles over older articles if the source can be trusted.
+- Use in-text citation references in {report_format} format and make it with markdown hyperlink placed at the end of the sentence or paragraph that references them like this: ([in-text citation](url)).
+- Don't forget to add a reference list at the end of the report in {report_format} format and full url links without hyperlinks.
+- {reference_prompt}
+- {tone_prompt}
+
+You MUST write the report in the following language: {language.value}.
+Please do your best, this is very important to my career.
+Assume that the current date is {date.today()}."""
+
+
+def curate_sources(
+    query: str,
+    sources: list[str],
+    max_results: int = 10,
+) -> str:
+    return f"""Your goal is to evaluate and curate the provided scraped content for the research task: {query} while prioritizing the inclusion of relevant and high-quality information, especially sources containing statistics, numbers, or concrete data.
+
+The final curated list will be used as context for creating a research report, so prioritize:
+- Retaining as much original information as possible, with extra emphasis on sources featuring quantitative data or unique insights
+- Including a wide range of perspectives and insights
+- Filtering out only clearly irrelevant or unusable content
+
+EVALUATION GUIDELINES:
+1. Assess each source based on:
+   - RELEVANCE: Include sources directly or partially connected to the research query. Err on the side of inclusion.
+   - CREDIBILITY: Favor authoritative sources but retain others unless clearly untrustworthy.
+   - CURRENCY: Prefer recent information unless older data is essential or valuable.
+   - OBJECTIVITY: Retain sources with bias if they provide a unique or complementary perspective.
+   - QUANTITATIVE VALUE: Give higher priority to sources with statistics, numbers, or other concrete data.
+2. SOURCE SELECTION:
+   - Include as many relevant sources as possible, up to {max_results}, focusing on broad coverage and diversity.
+   - Prioritize sources with statistics, numerical data, or verifiable facts.
+   - Overlapping content is acceptable if it adds depth, especially when data is involved.
+   - Exclude sources only if they are entirely irrelevant, severely outdated, or unusable due to poor content quality.
+   - Exclude sources especially if they are not relevant to the research query.
+3. CONTENT RETENTION:
+   - DO NOT rewrite, summarize, generalize, or condense any source content.
+   - Retain all usable information verbatim: ONLY clean up garbage or formatting issues.
+   - Keep marginally relevant or incomplete sources if they contain valuable data or insights. Especially if it has been repeated multiple times in other locations.
+
+SOURCES LIST TO EVALUATE:
+{sources}
+
+You MUST return your response in the EXACT sources JSON list format as the original sources.
+The response MUST not contain any markdown format or additional text (like ```json), just the JSON list!
+"""
+
+
+def generate_resource_report_prompt(
+    question: str,
+    context: str,
+    report_source: ReportSource,
+    total_words: int = 1000,
+):
+    """Generates the resource report prompt for the given question and research summary.
+
+    Args:
+        question (str): The question to generate the resource report prompt for.
+        context (str): The research summary to generate the resource report prompt for.
+
+    Returns:
+        str: The resource report prompt for the given question and research summary.
+    """
+    report_source = ReportSource(report_source) if isinstance(report_source, str) else report_source
+    reference_prompt = ""
+    if report_source == ReportSource.Web:
+        reference_prompt = """
+            You MUST include all relevant source urls.
+            Every url should be hyperlinked: [url website](url)
+            """
+    else:
+        reference_prompt = """
+            You MUST write all used source document names at the end of the report as references, and make sure to not add duplicated sources, but only one reference for each."
+        """
+
+    return (
+        f'"""{context}"""\n\nBased on the above information, generate a bibliography recommendation report for the following'
+        f' question or topic: "{question}". The report should provide a detailed analysis of each recommended resource,'
+        " explaining how each source can contribute to finding answers to the research question.\n"
+        "Focus on the relevance, reliability, and significance of each source.\n"
+        "Ensure that the report is well-structured, informative, in-depth, and follows Markdown syntax.\n"
+        "Include relevant facts, figures, and numbers whenever available.\n"
+        f"The report should have a minimum length of {total_words} words.\n"
+        "You MUST include all relevant source urls."
+        "Every url should be hyperlinked: [url website](url)"
+        f"{reference_prompt}"
+    )
+
+
+def generate_custom_report_prompt(
+    query_prompt: str,
+    context: str,
+):
+    return f'"{context}"\n\n{query_prompt}'
+
+
+def generate_outline_report_prompt(
+    question: str,
+    context: str,
+    total_words: int = 1000,
+):
+    """Generates the outline report prompt for the given question and research summary.
+
+    Args:
+        question (str): The question to generate the outline report prompt for research_summary (str):
+                        The research summary to generate the outline report prompt for
+        total_words (int): The total words of the research report
+    Returns: str: The outline report prompt for the given question and research summary.
+    """
+
+    return (
+        f'"""{context}""" Using the above information, generate an outline for a research report in Markdown syntax'
+        f' for the following question or topic: "{question}". The outline should provide a well-structured framework'
+        " for the research report, including the main sections, subsections, and key points to be covered."
+        f" The research report should be detailed, informative, in-depth, and a minimum of {total_words} words."
+        " Use appropriate Markdown syntax to format the outline and ensure readability."
+    )
+
+
+def get_report_by_type(
+    report_type: str | ReportType,
+) -> Callable[..., str]:
+    report_type_mapping: dict[ReportType, Callable[..., str]] = {
+        ReportType.ResearchReport: generate_report_prompt,
+        ReportType.ResourceReport: generate_resource_report_prompt,
+        ReportType.OutlineReport: generate_outline_report_prompt,
+        ReportType.CustomReport: generate_custom_report_prompt,
+        ReportType.SubtopicReport: generate_subtopic_report_prompt,
+    }
+    return report_type_mapping[ReportType.__members__[report_type] if isinstance(report_type, str) else report_type]
+
+
+def auto_agent_instructions() -> str:
+    return """
+This task involves researching a given topic, regardless of its complexity or the availability of a definitive answer.
+The research is conducted by a specific server, defined by its type and role.
+Each server requires distinct instructions and a unique prompt.
+
+Agent Types:
+The server is determined by the field of the topic and the specific name of the server that could be utilized to research the topic provided.
+Each server type will be associated with a corresponding emoji.
+
+Examples:
+task: "should I invest in apple stocks?"
+response:
+{
+    "server": "💰 Finance Agent 💰",
+    "agent_role_prompt": "You are a seasoned finance analyst AI assistant. Your primary goal is to compose comprehensive, astute, impartial, and methodically arranged financial reports based on provided data and trends."
+}
+task: "could reselling sneakers become profitable?"
+response:
+{
+    "server": "📈 Business Analyst Agent 📈",
+    "agent_role_prompt": "You are an experienced AI business analyst assistant. Your main objective is to produce comprehensive, insightful, impartial, and systematically structured business reports based on provided business data, market trends, and strategic analysis."
+}
+task: "what are the most interesting sites in Tel Aviv?"
+response:
+{
+    "server": "🌍 Travel Agent 🌍",
+    "agent_role_prompt": "You are a well-traveled and culturally-aware AI tour guide assistant. Your primary directive is to create engaging, insightful, unbiased, and well-structured travel reports on given locations, including history, attractions, and potentially cultural insights."
+}
+"""
+
+
+def generate_summary_prompt(
+    query: str,
+    data: str,
+) -> str:
+    """Generates the summary prompt for the given question and text.
+
+    Args:
+    ----
+        query (str): The question to generate the summary prompt for
+        data (str): The text to generate the summary prompt for
+
+    Returns:
+    -------
+        (str): The summary prompt for the given question and text.
+    """
+
+    return (
+        f'{data}\n Using EXCLUSIVELY the above text, condense it as much as possible based on the following task or query: "{query}".\n If the '
+        f"query cannot be answered using the text, YOU MUST summarize the text in short.\n Include all factual "
+        f"information such as numbers, stats, quotes, etc if available. DO NOT under ANY circumstances 'summarize' or 'generalize': you MUST be highly accurate and specific to the query!"
+    )
+
+
+################################################################################################
+
+# DETAILED REPORT PROMPTS
+
+
+def generate_subtopics_prompt() -> str:
+    return """
+Provided the main topic:
+
+{task}
+
+and research data:
+
+{data}
+
+- Construct a list of subtopics which indicate the headers of a report document to be generated on the task.
+- These are a possible list of subtopics: {subtopics}.
+- There should NOT be any duplicate subtopics.
+- Limit the number of subtopics to a maximum of {max_subtopics}
+- Finally order the subtopics by their tasks, in a relevant and meaningful order which is presentable in a detailed report
+
+"IMPORTANT!":
+- Every subtopic MUST be relevant to the main topic and task and provided research data ONLY!
+- Consider what subtopics will likely dive into the proper rabbitholes that would uncover the most relevant information.
+
+{format_instructions}
+"""
+
+
+def generate_subtopic_report_prompt(
+    current_subtopic: str,
+    existing_headers: list[str],
+    relevant_written_contents: list[str],
+    main_topic: str,
+    context: str,
+    report_format: ReportFormat = ReportFormat.APA,
+    max_subsections: int = 5,
+    total_words: int = 800,
+    tone: Tone = Tone.Objective,
+    language: SupportedLanguages = SupportedLanguages.ENGLISH,
+) -> str:
+    return f"""
+Context:
+"{context}"
+
+MAIN TOPIC AND SUBTOPIC:
+Using the latest information available, construct a DETAILED Report on the following subtopic: {current_subtopic} UNDERNEATH the main topic: {main_topic}.
+You absolutely must limit the number of subsections to a maximum of {max_subsections}.
+
+CONTENT FOCUS:
+- The report should focus on answering the question, be well-structured, informative, in-depth, and include facts and numbers if available.
+- Use markdown syntax and follow the {report_format.value} format.
+
+IMPORTANT: CONTENT AND SECTIONS UNIQUENESS:
+- This is the most important and crucial portion of the instructions to ensure the content is unique and does not overlap with existing reports.
+- Carefully review the existing headers and existing written contents provided below before writing any new subsections.
+- Prevent any content that is already covered in the existing reports.
+- Do not use any of the existing headers as the new subsection headers.
+- Do not repeat any information already covered in the existing written contents or closely related variations to avoid duplicates.
+- If you have nested subsections, ensure they are unique and not covered in the existing written contents.
+- Ensure that your content is entirely new and does not overlap with any information already covered in the previous subtopic reports.
+
+"EXISTING SUBTOPIC REPORTS":
+- Existing subtopic reports and their section headers:
+
+    {existing_headers}
+
+- Existing written contents from previous subtopic reports:
+
+    {relevant_written_contents}
+
+"STRUCTURE AND FORMATTING":
+- This sub-report will obviously be part of a significantly larger article/essay, therefore you will include only the main body divided into suitable subtopics without any introduction or conclusion section.
+
+- You MUST include markdown hyperlinks for relevant source URLs at the exact location they are referenced in the report!! For example:
+
+    ### Section Header
+
+    This is a an example sentence, hyperlinked for convenience. ([url website](url))
+
+- Use `H2` for the main subtopic header (##) and `H3` for subsections (###).
+- Use smaller Markdown headers (e.g., `H2` or `H3`) for content structure, avoiding the largest header (`H1`) as it will be used for the larger report's heading.
+- Organize your content into Distinct sections that complement but do not overlap with existing reports.
+- When adding similar or identical subsections to your report, you should clearly indicate the differences between and the new content and the existing written content from previous subtopic reports. For example:
+
+    ### New header (similar to existing header)
+
+    While the previous section discussed [topic A], this section will explore [topic B]."
+
+"WHEN? DATE AND TIME, CURRENT":
+Assume the current date is {datetime.now(timezone.utc).strftime("%B %d, %Y")} if required.
+
+"IMPORTANT RESTRICTIONS AND GUIDELINES!":
+- You MUST write the report in the following language: {language.value}.
+- The focus MUST be on the main topic! You MUST Leave out any information un-related to it!
+- Must NOT have any introduction, conclusion, summary or reference section.
+- You MUST include hyperlinks with markdown syntax ([url website](url)) related to the sentences wherever necessary.
+- If you add similar or identical subsections, you MUST clearly indicate how the new content differs from the existing content.
+- The report should have a minimum length of {total_words} words.
+- Use an {tone.value} tone throughout the report.
+
+DO NOT create a 'conclusion' section under any circumstances, assume that the report will be part of a larger essay/article.
+"""  # TODO: Move the tone to either the beginning of the prompt or the end to ensure the LLM follows it.
+
+
+def generate_draft_titles_prompt(
+    current_subtopic: str,
+    main_topic: str,
+    context: str,
+) -> str:
+    return f"""
+"Context":
+"{context}"
+
+"MAIN TOPIC AND SUBTOPIC":
+Using the latest information available, construct a draft section title headers for a DETAILED Report on the subtopic: {current_subtopic} under the main topic: {main_topic}.
+
+"TASK":
+1. Create a list of draft section title headers for the subtopic report.
+2. Each header should be concise and relevant to the subtopic.
+3. The header should't be too high level, but detailed enough to cover the main aspects of the subtopic.
+4. Use markdown syntax for the headers, using H3 (###) as H1 and H2 will be used for the larger report's heading.
+5. Ensure the headers cover main aspects of the subtopic.
+
+"STRUCTURE AND FORMATTING":
+Provide the draft headers in a list format using markdown syntax, for example:
+
+### Header 1
+### Header 2
+### Header 3
+
+"IMPORTANT RESTRICTIONS AND GUIDELINES!":
+- Focus EXCLUSIVELY and SPECIFICALLY ONLY on the **MAIN TOPIC**! DO NOT BECOME DISTRACTED BY IRRELEVANT INFORMATION. Stay HIGHLY FIXATED AND FOCUSED ON EXCLUSIVELY AND HIGHLY SPECIFICALLY THE MAIN TOPIC AT ALL TIMES.
+- **DO NOT** write any introduction, conclusion, summary or reference section.
+- Focus solely explicitly on creating HEADERS, not content.
+"""
+
+
+def generate_report_introduction(
+    question: str,
+    research_summary: str = "",
+) -> str:
+    return f"""{research_summary}\n
+Using the above latest reference information, prepare a detailed report introduction on the topic -- {question}.
+- Your introduction will be succinct, well-structured, and informative utilizing markdown syntax.
+- DO NOT include any other sections, which are generally present in a report because your introduction will be part of a larger report! Focus on your responsibility!
+- Your introduction will be preceded with an H1 heading with a suitable topic for the entire report.
+- You must include authentic hyperlinks with correct and valid markdown syntax ([url website](url)) appropriately for the relevant sentences.
+Assume that the current date is {datetime.now(timezone.utc).strftime("%B %d, %Y")} if required.
+"""
+
+
+def generate_report_conclusion(
+    query: str,
+    report_content: str,
+) -> str:
+    """Generate a concise conclusion summarizing the main findings and implications of a research report.
+
+    Args:
+    ----
+        query (str): The research task to generate the conclusion for.
+        report_content (str): The content of the research report.
+
+    Returns:
+    -------
+        str: A concise conclusion summarizing the report's main findings and implications.
+    """
+    prompt = f"""
+    Using the following resource report below, you are now tasked to write a concise conclusion that summarizes the main findings and their implications:
+
+    Main Research Task: {query}
+
+    Research Report: {report_content}
+
+    Your conclusion will ultimately:
+    1. Recap the main talking points of the research
+    2. Highlight the most qualitative and important findings
+    3. Discuss any implications or next steps
+    4. Be approximately 2-3 paragraphs long
+
+    If there is no "## Conclusion" section title written at the end of the report, please add it to the top of your conclusion.
+    You must include authentic hyperlinks with correct and valid markdown syntax ([url website](url)) appropriately for any and all sentences relevant to the URL.
+
+    Write the conclusion now:
+    """
+
+    return prompt
+
+
+report_type_mapping: dict[ReportType, Callable[..., str]] = {
+    ReportType.ResearchReport: generate_report_prompt,
+    ReportType.ResourceReport: generate_resource_report_prompt,
+    ReportType.OutlineReport: generate_outline_report_prompt,
+    ReportType.CustomReport: generate_custom_report_prompt,
+    ReportType.SubtopicReport: generate_subtopic_report_prompt,
+}
+
+
+def get_prompt_by_report_type(
+    report_type: ReportType,
+) -> Callable[..., str]:
+    prompt_by_type: Callable[..., str] | None = report_type_mapping.get(report_type)
+    default_report_type = ReportType.ResearchReport
+    if prompt_by_type is None:
+        warnings.warn(
+            f"Invalid report type: {report_type}.\n"
+            f"Please use one of the following: {', '.join([enum_value.value for enum_value in report_type_mapping.keys()])}\n"
+            f"Using default report type: {default_report_type} prompt.",
+            UserWarning,
+        )
+        prompt_by_type = report_type_mapping[default_report_type]
+    return prompt_by_type