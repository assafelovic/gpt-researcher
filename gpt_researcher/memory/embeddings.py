--- conflicted
+++ resolved
@@ -11,16 +11,11 @@
 
 _SUPPORTED_PROVIDERS: set[str] = {
     "azure_openai",
+    "aimlapi",
     "bedrock",
     "cohere",
-<<<<<<< HEAD
-    "gigachat",
-    "google_vertexai",
-    "google_genai",
-=======
     "custom",
     "dashscope",
->>>>>>> 48f599a3
     "fireworks",
     "gigachat",
     "google_genai",
@@ -32,13 +27,6 @@
     "openai",
     "together",
     "voyageai",
-<<<<<<< HEAD
-    "dashscope",
-    "custom",
-    "bedrock",
-    "aimlapi",
-=======
->>>>>>> 48f599a3
 }
 
 
@@ -101,19 +89,11 @@
             case "fireworks":
                 from langchain_fireworks import FireworksEmbeddings
 
-<<<<<<< HEAD
-                _embeddings = FireworksEmbeddings(model=model, **embdding_kwargs)
-            case "gigachat":
-                from langchain_gigachat import GigaChatEmbeddings
-
-                _embeddings = GigaChatEmbeddings(model=model, **embdding_kwargs)
-=======
                 _embeddings = FireworksEmbeddings(model=model, **embedding_kwargs)
             case "gigachat":
                 from langchain_gigachat import GigaChatEmbeddings
 
                 _embeddings = GigaChatEmbeddings(model=model, **embedding_kwargs)
->>>>>>> 48f599a3
             case "ollama":
                 from langchain_ollama import OllamaEmbeddings
 
@@ -153,8 +133,7 @@
             case "bedrock":
                 from langchain_aws.embeddings import BedrockEmbeddings
 
-<<<<<<< HEAD
-                _embeddings = BedrockEmbeddings(model_id=model, **embdding_kwargs)
+                _embeddings = BedrockEmbeddings(model_id=model, **embedding_kwargs)
             case "aimlapi":
                 from langchain_openai import OpenAIEmbeddings
 
@@ -162,11 +141,8 @@
                     model=model,
                     openai_api_key=os.getenv("AIMLAPI_API_KEY"),
                     openai_api_base=os.getenv("AIMLAPI_BASE_URL", "https://api.aimlapi.com/v1"),
-                    **embdding_kwargs,
-                )
-=======
-                _embeddings = BedrockEmbeddings(model_id=model, **embedding_kwargs)
->>>>>>> 48f599a3
+                    **embedding_kwargs,
+                )
             case _:
                 raise Exception(f"Embedding provider '{embedding_provider}' not found.")
 
