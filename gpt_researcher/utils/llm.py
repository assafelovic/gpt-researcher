--- conflicted
+++ resolved
@@ -467,11 +467,14 @@
             debug_logger.finish_interaction()
 
 
+import logging
+import traceback
+
 async def construct_subtopics(
     task: str,
     data: str,
     config,
-    subtopics: list = [],
+    subtopics: list = None,
     prompt_family: type[PromptFamily] | PromptFamily = PromptFamily,
     **kwargs
 ) -> list:
@@ -501,18 +504,16 @@
         print(f"\n🤖 Calling {config.smart_llm_model}...\n")
 
         temperature: float = config.llm_kwargs.get("temperature", getattr(config, "temperature", 0.4))
-        # temperature = 0  # NOTE: temperature throughout the code base is currently set to Zero
-
-        provider_kwargs = {'model': config.smart_llm_model}
-
+
+        provider_kwargs = {"model": config.smart_llm_model}
         if config.llm_kwargs:
             provider_kwargs.update(config.llm_kwargs)
 
         if config.smart_llm_model in SUPPORT_REASONING_EFFORT_MODELS:
-            provider_kwargs['reasoning_effort'] = ReasoningEfforts.High.value
+            provider_kwargs["reasoning_effort"] = ReasoningEfforts.High.value
         else:
-            provider_kwargs['temperature'] = config.temperature
-            provider_kwargs['max_tokens'] = config.smart_token_limit
+            provider_kwargs["temperature"] = config.temperature
+            provider_kwargs["max_tokens"] = config.smart_token_limit
 
         provider: GenericLLMProvider = get_llm(
             config.smart_llm_provider,
@@ -525,25 +526,32 @@
         model: BaseLLM = provider.llm
         chain = prompt | model | parser
 
-<<<<<<< HEAD
-        output: list[str] = chain.invoke(
+        # Flexible handling of max_subtopics (kwargs > llm_kwargs > config)
+        max_subtopics = (
+            kwargs.get("max_subtopics")
+            or config.llm_kwargs.get("max_subtopics")
+            or getattr(config, "max_subtopics", 5)
+        )
+
+        output = await chain.ainvoke(
             {
                 "task": task,
                 "data": data,
                 "subtopics": subtopics,
-                "max_subtopics": config.llm_kwargs.get(
-                    "max_subtopics",
-                    config.max_subtopics,
-                    **kwargs,
-                ),
-            }
+                "max_subtopics": max_subtopics,
+            },
+            **kwargs,
         )
 
         return output
 
-    except Exception:
-        print(f"Exception in parsing subtopics: {traceback.format_exc()}")
+    except Exception as e:
+        print(f"Exception in parsing subtopics: {e}")
+        logging.getLogger(__name__).error(
+            f"Exception in parsing subtopics:\n{traceback.format_exc()}"
+        )
         return subtopics
+
 
 
 def validate_llm_response(
@@ -605,19 +613,4 @@
     if match is not None:
         return match.group(1).strip()
 
-    return response
-=======
-        output = await chain.ainvoke({
-            "task": task,
-            "data": data,
-            "subtopics": subtopics,
-            "max_subtopics": config.max_subtopics
-        }, **kwargs)
-
-        return output
-
-    except Exception as e:
-        print("Exception in parsing subtopics : ", e)
-        logging.getLogger(__name__).error("Exception in parsing subtopics : \n {e}")
-        return subtopics
->>>>>>> f57ac883
+    return response