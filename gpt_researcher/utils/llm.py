--- conflicted
+++ resolved
@@ -16,23 +16,17 @@
 from langchain.prompts import PromptTemplate
 
 from gpt_researcher.config.config import Config
-from gpt_researcher.llm_provider.generic.base import GenericLLMProvider
+from gpt_researcher.llm_provider.generic.base import (
+    SUPPORT_REASONING_EFFORT_MODELS,
+    GenericLLMProvider,
+    ReasoningEfforts,
+)
 from gpt_researcher.prompts import PromptFamily
 from gpt_researcher.utils.costs import estimate_llm_cost
 from gpt_researcher.utils.llm_debug_logger import LLMDebugLogger, get_llm_debug_logger
 from gpt_researcher.utils.validators import Subtopics
 
-<<<<<<< HEAD
-from ..prompts import PromptFamily
-from .costs import estimate_llm_cost
-from .validators import Subtopics
-import os
-=======
 if TYPE_CHECKING:
-    from gpt_researcher.llm_provider.generic.base import (
-        GenericLLMProvider,
-        ReasoningEfforts,
-    )
     from gpt_researcher.skills.llm_visualizer import LLMInteractionVisualizer
 
 
@@ -74,7 +68,6 @@
         # Extract the parameters needed for FallbackGenericLLMProvider
         chat_log: Any | None = kwargs.get("chat_log")
         verbose: bool = kwargs.get("verbose", True)
->>>>>>> 48f599a3
 
         # Create primary provider first
         try:
@@ -106,7 +99,6 @@
     Args:
         messages (list[dict[str, str]]): The messages to estimate tokens for
         model (str, optional): The model to use for estimation. Defaults to "gpt-4.1".
-
     Returns:
         int: Estimated number of tokens
     """
@@ -135,21 +127,7 @@
 
     return total_tokens
 
-
 async def create_chat_completion(
-<<<<<<< HEAD
-        messages: list[dict[str, str]],
-        model: str | None = None,
-        temperature: float | None = 0.4,
-        max_tokens: int | None = 4000,
-        llm_provider: str | None = None,
-        stream: bool = False,
-        websocket: Any | None = None,
-        llm_kwargs: dict[str, Any] | None = None,
-        cost_callback: callable = None,
-        reasoning_effort: str | None = ReasoningEfforts.Medium.value,
-        **kwargs
-=======
     messages: list[dict[str, str]],  # type: ignore
     model: str | None = None,
     temperature: float | None = None,
@@ -162,7 +140,6 @@
     reasoning_effort: ReasoningEfforts | None = None,
     cfg: Config | None = None,
     **kwargs,
->>>>>>> 48f599a3
 ) -> str:
     """Create a chat completion using the API
 
@@ -174,18 +151,11 @@
         stream (bool, optional): Whether to stream the response. Defaults to False.
         llm_provider (str, optional): The LLM Provider to use.
         webocket (WebSocket): The websocket used in the currect request,
-<<<<<<< HEAD
-        llm_kwargs (dict[str, Any], optional): Additional LLM keyword arguments. Defaults to None.
-        cost_callback: Callback function for updating cost.
-        reasoning_effort (str, optional): Reasoning effort for OpenAI's reasoning models. Defaults to 'low'.
-        **kwargs: Additional keyword arguments.
-=======
         cost_callback: Callback function for updating cost
         reasoning_effort: The reasoning effort to use.
         cfg (Config, optional): Configuration object. If None, a new one will be created.
         **kwargs: Additional keyword arguments.
 
->>>>>>> 48f599a3
     Returns:
         str: The response from the chat completion
     """
@@ -195,39 +165,6 @@
     # validate input
     if model is None:
         raise ValueError("Model cannot be None")
-<<<<<<< HEAD
-    if max_tokens is not None and max_tokens > 32001:
-        raise ValueError(
-            f"Max tokens cannot be more than 16,000, but got {max_tokens}")
-
-    # Get the provider from supported providers
-    provider_kwargs = {'model': model}
-
-    if llm_kwargs:
-        provider_kwargs.update(llm_kwargs)
-
-    if model in SUPPORT_REASONING_EFFORT_MODELS:
-        provider_kwargs['reasoning_effort'] = reasoning_effort
-
-    if model not in NO_SUPPORT_TEMPERATURE_MODELS:
-        provider_kwargs['temperature'] = temperature
-        provider_kwargs['max_tokens'] = max_tokens
-    else:
-        provider_kwargs['temperature'] = None
-        provider_kwargs['max_tokens'] = None
-
-    if llm_provider == "openai":
-        base_url = os.environ.get("OPENAI_BASE_URL", None)
-        if base_url:
-            provider_kwargs['openai_api_base'] = base_url
-
-    provider = get_llm(llm_provider, **provider_kwargs)
-    response = ""
-    # create response
-    for _ in range(10):  # maximum of 10 attempts
-        response = await provider.get_chat_response(
-            messages, stream, websocket, **kwargs
-=======
 
     # Initialize debug logger
     debug_logger: LLMDebugLogger = get_llm_debug_logger()
@@ -260,9 +197,7 @@
                 "reasoning_effort": str(reasoning_effort) if reasoning_effort else None,
                 "llm_kwargs": llm_kwargs or {}
             }
->>>>>>> 48f599a3
-        )
-
+        )
         debug_logger.log_request(
             system_message=system_message,
             user_message=user_message,
@@ -296,26 +231,6 @@
                 "max_tokens": max_tokens,
             }
 
-<<<<<<< HEAD
-async def construct_subtopics(
-    task: str,
-    data: str,
-    config,
-    subtopics: list = [],
-    prompt_family: type[PromptFamily] | PromptFamily = PromptFamily,
-    **kwargs
-) -> list:
-    """
-    Construct subtopics based on the given task and data.
-
-    Args:
-        task (str): The main task or topic.
-        data (str): Additional data for context.
-        config: Configuration settings.
-        subtopics (list, optional): Existing subtopics. Defaults to [].
-        prompt_family (PromptFamily): Family of prompts
-        **kwargs: Additional keyword arguments.
-=======
         # Dynamic context limit determination
         config_obj: Config = cfg or Config()
 
@@ -328,7 +243,6 @@
             max_tokens=max_tokens,
             **(llm_kwargs or {}),
         )
->>>>>>> 48f599a3
 
         # DEBUG: Check what type of provider we got
         logger.error(f"[DEBUG-PROVIDER] Provider type: {type(provider)}")
@@ -403,7 +317,9 @@
         start_time: float = time.time()
 
         # Check if this is a fallback provider - if so, let it handle all retries internally
-        from gpt_researcher.llm_provider.generic.fallback import FallbackGenericLLMProvider
+        from gpt_researcher.llm_provider.generic.fallback import (
+            FallbackGenericLLMProvider,
+        )
         is_fallback_provider: bool = isinstance(provider, FallbackGenericLLMProvider)
 
         if is_fallback_provider:
@@ -554,14 +470,24 @@
 async def construct_subtopics(
     task: str,
     data: str,
-    config: Config,
-    subtopics: list[str] | None = None,
+    config,
+    subtopics: list = [],
     prompt_family: type[PromptFamily] | PromptFamily = PromptFamily,
-) -> list[str]:
-    """Construct subtopics based on the given task and data.
-
-        Args:
-            task (str): The main task or topic. Truncation attempt - ratio: 1e-323, tokens: 9/5
+    **kwargs
+) -> list:
+    """
+    Construct subtopics based on the given task and data.
+
+    Args:
+        task (str): The main task or topic.
+        data (str): Additional data for context.
+        config: Configuration settings.
+        subtopics (list, optional): Existing subtopics. Defaults to [].
+        prompt_family (PromptFamily): Family of prompts
+        **kwargs: Additional keyword arguments.
+
+    Returns:
+        list: A list of constructed subtopics.
     """
     subtopics = [] if subtopics is None else subtopics
     try:
@@ -572,8 +498,11 @@
             input_variables=["task", "data", "subtopics", "max_subtopics"],
             partial_variables={"format_instructions": parser.get_format_instructions()},
         )
-
-<<<<<<< HEAD
+        print(f"\n🤖 Calling {config.smart_llm_model}...\n")
+
+        temperature: float = config.llm_kwargs.get("temperature", getattr(config, "temperature", 0.4))
+        # temperature = 0  # NOTE: temperature throughout the code base is currently set to Zero
+
         provider_kwargs = {'model': config.smart_llm_model}
 
         if config.llm_kwargs:
@@ -585,14 +514,6 @@
             provider_kwargs['temperature'] = config.temperature
             provider_kwargs['max_tokens'] = config.smart_token_limit
 
-        provider = get_llm(config.smart_llm_provider, **provider_kwargs)
-
-        model = provider.llm
-=======
-        print(f"\n🤖 Calling {config.smart_llm_model}...\n")
-
-        temperature: float = config.llm_kwargs.get("temperature", getattr(config, "temperature", 0.4))
-        # temperature = 0  # NOTE: temperature throughout the code base is currently set to Zero
         provider: GenericLLMProvider = get_llm(
             config.smart_llm_provider,
             cfg=config,
@@ -600,28 +521,22 @@
             temperature=temperature,
             **config.llm_kwargs,
         )
->>>>>>> 48f599a3
 
         model: BaseLLM = provider.llm
         chain = prompt | model | parser
 
-<<<<<<< HEAD
-        output = chain.invoke({
-            "task": task,
-            "data": data,
-            "subtopics": subtopics,
-            "max_subtopics": config.max_subtopics
-        }, **kwargs)
-=======
         output: list[str] = chain.invoke(
             {
                 "task": task,
                 "data": data,
                 "subtopics": subtopics,
-                "max_subtopics": config.llm_kwargs.get("max_subtopics", config.max_subtopics),
+                "max_subtopics": config.llm_kwargs.get(
+                    "max_subtopics",
+                    config.max_subtopics,
+                    **kwargs,
+                ),
             }
         )
->>>>>>> 48f599a3
 
         return output
 
