from __future__ import annotations

import os

from contextlib import suppress
from typing import TYPE_CHECKING, Any, Callable

from langchain.output_parsers import PydanticOutputParser
from langchain.prompts import PromptTemplate
from langchain_core.runnables.base import RunnableSerializable

<<<<<<< HEAD
from gpt_researcher.llm_provider.generic.base import GenericLLMProvider, MessageConverter
from gpt_researcher.utils.costs import estimate_llm_cost
from gpt_researcher.utils.logger import get_formatted_logger
from gpt_researcher.utils.validators import Subtopics

if TYPE_CHECKING:
    import logging

    from langchain_core.language_models.chat_models import BaseChatModel
    from langchain_core.messages import BaseMessage

    from gpt_researcher.config import Config
    from gpt_researcher.llm_provider.generic.base import GenericLLMProvider
=======
from gpt_researcher.llm_provider.generic.base import NO_SUPPORT_TEMPERATURE_MODELS, SUPPORT_REASONING_EFFORT_MODELS, ReasoningEfforts

from ..prompts import generate_subtopics_prompt
from .costs import estimate_llm_cost
from .validators import Subtopics
import os
>>>>>>> 0c634e91

logger: logging.Logger = get_formatted_logger(__name__)


def get_llm(
    model: str,
    **kwargs,
) -> GenericLLMProvider:
    from gpt_researcher.llm_provider import GenericLLMProvider

    return GenericLLMProvider(model, **kwargs)


async def create_chat_completion(
<<<<<<< HEAD
    messages: list[BaseMessage] | list[dict[str, str]],
    model: str | None = None,
    temperature: float | None = 0.4,
    max_tokens: int | None = 16384,
    llm_provider: str | None = None,
    stream: bool | None = False,
    websocket: Any | None = None,
    llm_kwargs: dict[str, Any] | None = None,
    cost_callback: Callable | None = None,
    reasoning_effort: str | None = "low",
    max_retries: int | None = 1,
    headers: dict[str, str] | None = None,
=======
        messages: list[dict[str, str]],
        model: str | None = None,
        temperature: float | None = 0.4,
        max_tokens: int | None = 4000,
        llm_provider: str | None = None,
        stream: bool = False,
        websocket: Any | None = None,
        llm_kwargs: dict[str, Any] | None = None,
        cost_callback: callable = None,
        reasoning_effort: str | None = ReasoningEfforts.Medium.value
>>>>>>> 0c634e91
) -> str:
    """Create a chat completion using the OpenAI API.

    Args:
        messages (list[BaseMessage | dict[str, str]]): The messages to send to the chat completion
        model (str | None): The model to use. Defaults to None.
        temperature (float | None): The temperature to use. Defaults to 0.4.
        max_tokens (int | None): The max tokens to use. Defaults to 16384.
        llm_provider (str | None): The LLM Provider to use.
        stream (bool | None): Whether to stream the response. Defaults to False.
        websocket (Any | None): The websocket used in the current request.
        llm_kwargs (dict[str, Any] | None): Additional LLM keyword arguments.
        cost_callback (Callable | None): Callback function for updating cost.
        reasoning_effort (str | None): Reasoning effort for models. Defaults to "low".
        max_retries (int | None): Maximum number of retries. Defaults to 10.
        headers (dict[str, str] | None): The headers to use. Defaults to None.

    Returns:
        str: The response from the chat completion.
    """
    # validate input
    if model is None:
        raise ValueError("Model cannot be None")
    if llm_provider is None:
        raise ValueError("LLM provider cannot be None")

    headers = {} if headers is None else headers

    # Get the provider from supported providers
    model = model.casefold()
    llm_provider = llm_provider.casefold()
    kwargs: dict[str, Any] = {
        "model": model,
        **(llm_kwargs or {}),
    }

<<<<<<< HEAD
    if "o3-" in model or "o1-" in model:
        print(f"Using reasoning model '{model}'")
        kwargs["reasoning_effort"] = reasoning_effort
    else:
        print(f"Using non-reasoning model '{model}'")
        kwargs["temperature"] = temperature
        kwargs["max_tokens"] = max_tokens
=======
    if model in SUPPORT_REASONING_EFFORT_MODELS:
        kwargs['reasoning_effort'] = reasoning_effort

    if model not in NO_SUPPORT_TEMPERATURE_MODELS:
        kwargs['temperature'] = temperature
        kwargs['max_tokens'] = max_tokens
>>>>>>> 0c634e91

    # Merge incoming change: handle OpenAI base URL if provided
    if llm_provider == "openai":
        base_url: str | None = os.environ.get("OPENAI_BASE_URL", None)
        if base_url:
            kwargs["openai_api_base"] = base_url

    logger.info(f"\n🤖 Calling {llm_provider} with model '{model}'...\n")
    model = (kwargs.pop("model", model) or "").strip() or model
    if model is None:
        raise ValueError(f"Invalid model: '{model}'")
    full_model_provider_str: str = model if model.startswith(f"{llm_provider}:") else f"{llm_provider}:{model}"
    provider: GenericLLMProvider = get_llm(full_model_provider_str, **kwargs)
    response: str = await provider.get_chat_response(
        messages=messages,
        stream=bool(stream),
        websocket=websocket,
        max_retries=max_retries or 1,
    )

    with suppress(Exception):
        if cost_callback is not None:
            llm_costs: float = estimate_llm_cost(
                MessageConverter.convert_to_str(messages),
                response,
            )
            cost_callback(llm_costs)

    return response.encode().decode("utf-8")


async def construct_subtopics(
    task: str,
    data: str,
    config: Config,
    subtopics: list[str] | None = None,
    headers: dict[str, str] | None = None,
) -> list[str] | Subtopics:
    """Construct subtopics based on the given task and data.

    Args:
        task (str): The main task or topic.
        data (str): Additional data for context.
        config: Configuration settings.
        subtopics (list, optional): Existing subtopics. Defaults to empty list.
        headers (dict[str, str] | None): The headers to use, if any.

    Returns:
        list[str] | Subtopics: A list of constructed subtopics.
    """
    subtopics = [] if subtopics is None else subtopics
    headers = {} if headers is None else headers
    try:
        parser = PydanticOutputParser(pydantic_object=Subtopics)

        prompt = PromptTemplate(
            template="""
Provided the main topic:

{task}

Providerarch data:

{data}

- Construct a list of subtopics which indicate the headers of a report document to be generated on the task.
- These are a possible list of subtopics: {subtopics}.
- There should NOT be any duplicate subtopics.
- Limit the number of subtopics to a maximum of {max_subtopics}
- Finally order the subtopics by their tasks, in a relevant and meaningful order which is presentable in a detailed report

"IMPORTANT!":
- Every subtopic MUST be relevant to the main topic and task and provided research data ONLY!
- Consider what subtopics will likely dive into the proper rabbitholes that would uncover the most relevant information.

{format_instructions}
""",
            input_variables=[
                "task",
                "data",
                "subtopics",
                "max_subtopics",
            ],
            partial_variables={"format_instructions": parser.get_format_instructions()},
        )

<<<<<<< HEAD
        logger.debug(f"\n🤖 Calling {config.SMART_LLM_MODEL}...\n")
=======
        kwargs = {
            'model': config.smart_llm_model,
            **(config.llm_kwargs or {})
        }

        if config.smart_llm_model in SUPPORT_REASONING_EFFORT_MODELS:
            kwargs['reasoning_effort'] = ReasoningEfforts.High.value
        else:
            kwargs['temperature'] = config.temperature
            kwargs['max_tokens'] = config.smart_token_limit
>>>>>>> 0c634e91

        temperature: float = config.TEMPERATURE
        assert config.SMART_LLM is not None, "SMART_LLM is not set"
        provider: GenericLLMProvider = get_llm(
            config.SMART_LLM,
            fallback_models=config.FALLBACK_MODELS,
            temperature=temperature,
            **config.llm_kwargs,
            headers=headers,
        )
        model: BaseChatModel = provider.current_model
        chain: RunnableSerializable[dict[str, Any], Subtopics] = prompt | model | parser
        output: Subtopics = await chain.ainvoke(
            {
                "task": task,
                "data": data,
                "max_subtopics": config.MAX_SUBTOPICS,
                "subtopics": subtopics,
            },
            headers=headers,
        )

        return output

    except Exception as e:
        logger.exception(f"Exception in parsing subtopics: {e.__class__.__name__}: {e}")
        return subtopics<|MERGE_RESOLUTION|>--- conflicted
+++ resolved
@@ -9,7 +9,6 @@
 from langchain.prompts import PromptTemplate
 from langchain_core.runnables.base import RunnableSerializable
 
-<<<<<<< HEAD
 from gpt_researcher.llm_provider.generic.base import GenericLLMProvider, MessageConverter
 from gpt_researcher.utils.costs import estimate_llm_cost
 from gpt_researcher.utils.logger import get_formatted_logger
@@ -23,14 +22,6 @@
 
     from gpt_researcher.config import Config
     from gpt_researcher.llm_provider.generic.base import GenericLLMProvider
-=======
-from gpt_researcher.llm_provider.generic.base import NO_SUPPORT_TEMPERATURE_MODELS, SUPPORT_REASONING_EFFORT_MODELS, ReasoningEfforts
-
-from ..prompts import generate_subtopics_prompt
-from .costs import estimate_llm_cost
-from .validators import Subtopics
-import os
->>>>>>> 0c634e91
 
 logger: logging.Logger = get_formatted_logger(__name__)
 
@@ -45,7 +36,6 @@
 
 
 async def create_chat_completion(
-<<<<<<< HEAD
     messages: list[BaseMessage] | list[dict[str, str]],
     model: str | None = None,
     temperature: float | None = 0.4,
@@ -55,21 +45,9 @@
     websocket: Any | None = None,
     llm_kwargs: dict[str, Any] | None = None,
     cost_callback: Callable | None = None,
-    reasoning_effort: str | None = "low",
+    reasoning_effort: str | None = ReasoningEfforts.Medium.value,
     max_retries: int | None = 1,
     headers: dict[str, str] | None = None,
-=======
-        messages: list[dict[str, str]],
-        model: str | None = None,
-        temperature: float | None = 0.4,
-        max_tokens: int | None = 4000,
-        llm_provider: str | None = None,
-        stream: bool = False,
-        websocket: Any | None = None,
-        llm_kwargs: dict[str, Any] | None = None,
-        cost_callback: callable = None,
-        reasoning_effort: str | None = ReasoningEfforts.Medium.value
->>>>>>> 0c634e91
 ) -> str:
     """Create a chat completion using the OpenAI API.
 
@@ -106,22 +84,12 @@
         **(llm_kwargs or {}),
     }
 
-<<<<<<< HEAD
-    if "o3-" in model or "o1-" in model:
-        print(f"Using reasoning model '{model}'")
-        kwargs["reasoning_effort"] = reasoning_effort
-    else:
-        print(f"Using non-reasoning model '{model}'")
-        kwargs["temperature"] = temperature
-        kwargs["max_tokens"] = max_tokens
-=======
     if model in SUPPORT_REASONING_EFFORT_MODELS:
         kwargs['reasoning_effort'] = reasoning_effort
 
     if model not in NO_SUPPORT_TEMPERATURE_MODELS:
         kwargs['temperature'] = temperature
         kwargs['max_tokens'] = max_tokens
->>>>>>> 0c634e91
 
     # Merge incoming change: handle OpenAI base URL if provided
     if llm_provider == "openai":
@@ -208,27 +176,19 @@
             partial_variables={"format_instructions": parser.get_format_instructions()},
         )
 
-<<<<<<< HEAD
         logger.debug(f"\n🤖 Calling {config.SMART_LLM_MODEL}...\n")
-=======
-        kwargs = {
-            'model': config.smart_llm_model,
-            **(config.llm_kwargs or {})
-        }
-
+
+        kwargs: dict[str, Any] = {}
         if config.smart_llm_model in SUPPORT_REASONING_EFFORT_MODELS:
             kwargs['reasoning_effort'] = ReasoningEfforts.High.value
         else:
             kwargs['temperature'] = config.temperature
             kwargs['max_tokens'] = config.smart_token_limit
->>>>>>> 0c634e91
-
-        temperature: float = config.TEMPERATURE
         assert config.SMART_LLM is not None, "SMART_LLM is not set"
         provider: GenericLLMProvider = get_llm(
             config.SMART_LLM,
             fallback_models=config.FALLBACK_MODELS,
-            temperature=temperature,
+            **kwargs,
             **config.llm_kwargs,
             headers=headers,
         )
