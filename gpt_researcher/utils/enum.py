--- conflicted
+++ resolved
@@ -36,13 +36,7 @@
     Narrative = "Narrative (telling a story to illustrate research findings or methodologies)"
     Humorous = "Humorous (light-hearted and engaging, usually to make the content more relatable)"
     Optimistic = "Optimistic (highlighting positive findings and potential benefits)"
-<<<<<<< HEAD
-    Pessimistic = (
-        "Pessimistic (focusing on limitations, challenges, or negative outcomes)"
-    )
-=======
     Pessimistic = "Pessimistic (focusing on limitations, challenges, or negative outcomes)"
->>>>>>> 48f599a3
     Simple = "Simple (written for young readers, using basic vocabulary and clear explanations)"
     Casual = "Casual (conversational and relaxed style for easy, everyday reading)"
 
