<<<<<<< HEAD
from __future__ import annotations

import os
import tempfile

from typing import TYPE_CHECKING, Any

import aiohttp

from langchain_community.document_loaders import (
    PyMuPDFLoader,
    TextLoader,
    UnstructuredCSVLoader,
    UnstructuredExcelLoader,
    UnstructuredMarkdownLoader,
    UnstructuredPowerPointLoader,
    UnstructuredWordDocumentLoader,
)

from gpt_researcher.utils.logger import get_formatted_logger

if TYPE_CHECKING:
    import logging

logger: logging.Logger = get_formatted_logger(__name__)


class OnlineDocumentLoader:
    def __init__(
        self,
        urls: list[str],
    ):
        self.urls: list[str] = urls

    async def load(self) -> list[dict[str, str]]:
        docs: list[dict[str, str]] = []
        for url in self.urls:
            pages: list[dict[str, str]] = await self._download_and_process(url)
            for page in pages:
                if not page.get("page_content"):
                    continue

                docs.append(
                    {
                        "raw_content": page.get("page_content") or "",
                        "url": page.get("source") or "",
                    }
                )

        if not docs:
            raise ValueError("🤷 Failed to load any documents!")

        return docs

    async def _download_and_process(
        self,
        url: str,
    ) -> list[dict[str, str]]:
        try:
            async with aiohttp.ClientSession() as session:
                async with session.get(url, timeout=aiohttp.ClientTimeout(total=6)) as response:
                    if response.status != 200:
                        logger.warning(f"Failed to download {url}: HTTP {response.status}")
                        return []

                    content: bytes = await response.read()
                    with tempfile.NamedTemporaryFile(
                        delete=False, suffix=self._get_extension(url)
                    ) as tmp_file:
                        tmp_file.write(content)
                        tmp_file_path = tmp_file.name

                    return await self._load_document(
                        tmp_file_path, self._get_extension(url).strip(".")
                    )
        except aiohttp.ClientError as e:
            logger.exception(f"Failed to process {url}: {e.__class__.__name__}: {e}")
            return []
        except Exception as e:
            logger.exception(f"Unexpected error processing {url}: {e.__class__.__name__}: {e}")
            return []

    async def _load_document(
        self,
        file_path: str,
        file_extension: str,
    ) -> list[dict[str, str]]:
        ret_data: list[dict[str, str]] = []
        try:
            loader_dict: dict[str, Any] = {
                "pdf": PyMuPDFLoader(file_path),
                "txt": TextLoader(file_path),
                "doc": UnstructuredWordDocumentLoader(file_path),
                "docx": UnstructuredWordDocumentLoader(file_path),
                "pptx": UnstructuredPowerPointLoader(file_path),
                "csv": UnstructuredCSVLoader(file_path, mode="elements"),
                "xls": UnstructuredExcelLoader(file_path, mode="elements"),
                "xlsx": UnstructuredExcelLoader(file_path, mode="elements"),
                "md": UnstructuredMarkdownLoader(file_path),
            }

            loader: Any = loader_dict.get(file_extension, None)
            if loader:
                ret_data = loader.load()

        except Exception as e:
            logger.exception(f"Failed to load document : {file_path} : {e.__class__.__name__}: {e}")
        finally:
            os.remove(file_path)  # 删除临时文件

        return ret_data

    @staticmethod
    def _get_extension(url: str) -> str:
        return os.path.splitext(url.split("?")[0])[1]
=======
import os
import aiohttp
import tempfile
from langchain_community.document_loaders import (
    PyMuPDFLoader,
    TextLoader,
    UnstructuredCSVLoader,
    UnstructuredExcelLoader,
    UnstructuredMarkdownLoader,
    UnstructuredPowerPointLoader,
    UnstructuredWordDocumentLoader
)


class OnlineDocumentLoader:

    def __init__(self, urls):
        self.urls = urls

    async def load(self) -> list:
        docs = []
        for url in self.urls:
            pages = await self._download_and_process(url)
            for page in pages:
                if page.page_content:
                    docs.append({
                        "raw_content": page.page_content,
                        "url": page.metadata.get("source")
                    })

        if not docs:
            raise ValueError("🤷 Failed to load any documents!")

        return docs

    async def _download_and_process(self, url: str) -> list:
        try:
            headers = {
                "User-Agent": "Mozilla/5.0"
            }
            async with aiohttp.ClientSession() as session:
                async with session.get(url, headers=headers, timeout=6) as response:
                    if response.status != 200:
                        print(f"Failed to download {url}: HTTP {response.status}")
                        return []

                    content = await response.read()
                    with tempfile.NamedTemporaryFile(delete=False, suffix=self._get_extension(url)) as tmp_file:
                        tmp_file.write(content)
                        tmp_file_path = tmp_file.name

                    return await self._load_document(tmp_file_path, self._get_extension(url).strip('.'))
        except aiohttp.ClientError as e:
            print(f"Failed to process {url}")
            print(e)
            return []
        except Exception as e:
            print(f"Unexpected error processing {url}")
            print(e)
            return []

    async def _load_document(self, file_path: str, file_extension: str) -> list:
        ret_data = []
        try:
            loader_dict = {
                "pdf": PyMuPDFLoader(file_path),
                "txt": TextLoader(file_path),
                "doc": UnstructuredWordDocumentLoader(file_path),
                "docx": UnstructuredWordDocumentLoader(file_path),
                "pptx": UnstructuredPowerPointLoader(file_path),
                "csv": UnstructuredCSVLoader(file_path, mode="elements"),
                "xls": UnstructuredExcelLoader(file_path, mode="elements"),
                "xlsx": UnstructuredExcelLoader(file_path, mode="elements"),
                "md": UnstructuredMarkdownLoader(file_path)
            }

            loader = loader_dict.get(file_extension, None)
            if loader:
                ret_data = loader.load()

        except Exception as e:
            print(f"Failed to load document : {file_path}")
            print(e)
        finally:
            os.remove(file_path)  # 删除临时文件

        return ret_data

    @staticmethod
    def _get_extension(url: str) -> str:
        return os.path.splitext(url.split("?")[0])[1]
>>>>>>> 0c634e91
<|MERGE_RESOLUTION|>--- conflicted
+++ resolved
@@ -1,4 +1,3 @@
-<<<<<<< HEAD
 from __future__ import annotations
 
 import os
@@ -113,97 +112,4 @@
 
     @staticmethod
     def _get_extension(url: str) -> str:
-        return os.path.splitext(url.split("?")[0])[1]
-=======
-import os
-import aiohttp
-import tempfile
-from langchain_community.document_loaders import (
-    PyMuPDFLoader,
-    TextLoader,
-    UnstructuredCSVLoader,
-    UnstructuredExcelLoader,
-    UnstructuredMarkdownLoader,
-    UnstructuredPowerPointLoader,
-    UnstructuredWordDocumentLoader
-)
-
-
-class OnlineDocumentLoader:
-
-    def __init__(self, urls):
-        self.urls = urls
-
-    async def load(self) -> list:
-        docs = []
-        for url in self.urls:
-            pages = await self._download_and_process(url)
-            for page in pages:
-                if page.page_content:
-                    docs.append({
-                        "raw_content": page.page_content,
-                        "url": page.metadata.get("source")
-                    })
-
-        if not docs:
-            raise ValueError("🤷 Failed to load any documents!")
-
-        return docs
-
-    async def _download_and_process(self, url: str) -> list:
-        try:
-            headers = {
-                "User-Agent": "Mozilla/5.0"
-            }
-            async with aiohttp.ClientSession() as session:
-                async with session.get(url, headers=headers, timeout=6) as response:
-                    if response.status != 200:
-                        print(f"Failed to download {url}: HTTP {response.status}")
-                        return []
-
-                    content = await response.read()
-                    with tempfile.NamedTemporaryFile(delete=False, suffix=self._get_extension(url)) as tmp_file:
-                        tmp_file.write(content)
-                        tmp_file_path = tmp_file.name
-
-                    return await self._load_document(tmp_file_path, self._get_extension(url).strip('.'))
-        except aiohttp.ClientError as e:
-            print(f"Failed to process {url}")
-            print(e)
-            return []
-        except Exception as e:
-            print(f"Unexpected error processing {url}")
-            print(e)
-            return []
-
-    async def _load_document(self, file_path: str, file_extension: str) -> list:
-        ret_data = []
-        try:
-            loader_dict = {
-                "pdf": PyMuPDFLoader(file_path),
-                "txt": TextLoader(file_path),
-                "doc": UnstructuredWordDocumentLoader(file_path),
-                "docx": UnstructuredWordDocumentLoader(file_path),
-                "pptx": UnstructuredPowerPointLoader(file_path),
-                "csv": UnstructuredCSVLoader(file_path, mode="elements"),
-                "xls": UnstructuredExcelLoader(file_path, mode="elements"),
-                "xlsx": UnstructuredExcelLoader(file_path, mode="elements"),
-                "md": UnstructuredMarkdownLoader(file_path)
-            }
-
-            loader = loader_dict.get(file_extension, None)
-            if loader:
-                ret_data = loader.load()
-
-        except Exception as e:
-            print(f"Failed to load document : {file_path}")
-            print(e)
-        finally:
-            os.remove(file_path)  # 删除临时文件
-
-        return ret_data
-
-    @staticmethod
-    def _get_extension(url: str) -> str:
-        return os.path.splitext(url.split("?")[0])[1]
->>>>>>> 0c634e91
+        return os.path.splitext(url.split("?")[0])[1]