--- conflicted
+++ resolved
@@ -1,214 +1,111 @@
-<<<<<<< HEAD
-from __future__ import annotations
-
-from typing import TYPE_CHECKING, Any
-
-from gpt_researcher.scraper import Scraper
-from gpt_researcher.utils.logger import get_formatted_logger
-
-if TYPE_CHECKING:
-    import logging
-
-    from gpt_researcher.config.config import Config
-
-logger: logging.Logger = get_formatted_logger()
-
-
-def scrape_urls(
-    urls: list[str],
-    research_config: Config | None = None,
-) -> tuple[list[dict[str, Any]], list[dict[str, Any]]]:
-    """Scrapes the urls.
-
-    Args:
-        urls: List of urls
-        research_config: Config (optional).
-
-    Returns:
-        tuple[list[dict[str, Any]], list[dict[str, Any]]]: Tuple containing scraped content and images
-
-    """
-    scraped_data: list[dict[str, Any]] = []
-    images: list[dict[str, Any]] = []
-    user_agent: str = (
-        research_config.USER_AGENT  # type: ignore[attr-defined]
-        if research_config
-        else "Mozilla/5.0 (Macintosh; Intel Mac OS X 10_15_7) AppleWebKit/537.36 (KHTML, like Gecko) Chrome/128.0.0.0 Safari/537.36"
-    )
-
-    try:
-        scraper = Scraper(urls, user_agent, research_config.SCRAPER)  # type: ignore[attr-defined]
-        scraped_data = scraper.run()
-        for item in scraped_data:
-            if "image_urls" in item:
-                images.extend([img for img in item["image_urls"]])
-    except Exception as e:
-        logger.exception(f"Error in scrape_urls: {e.__class__.__name__}: {e}")
-
-    return scraped_data, images
-
-
-async def filter_urls(
-    urls: list[str],
-    config: Config,
-) -> list[str]:
-    """Filter URLs based on configuration settings.
-
-    Args:
-        urls (list[str]): List of URLs to filter.
-        config (Config): Configuration object.
-
-    Returns:
-        list[str]: Filtered list of URLs.
-    """
-    filtered_urls: list[str] = []
-    for url in urls:
-        # Add your filtering logic here
-        # For example, you might want to exclude certain domains or URL patterns
-        if not any(excluded in url for excluded in config.excluded_domains):  # type: ignore[attr-defined]
-            filtered_urls.append(url)
-    return filtered_urls
-
-
-async def extract_main_content(
-    html_content: str,
-) -> str:
-    """Extract the main content from HTML.
-
-    Args:
-        html_content (str): Raw HTML content.
-
-    Returns:
-        str: Extracted main content.
-    """
-    # Implement content extraction logic here
-    # This could involve using libraries like BeautifulSoup or custom parsing logic
-    # For now, we'll just return the raw HTML as a placeholder
-    return html_content
-
-
-async def process_scraped_data(
-    scraped_data: list[dict[str, Any]],
-) -> list[dict[str, Any]]:
-    """Process the scraped data to extract and clean the main content.
-
-    Args:
-        scraped_data (list[dict[str, Any]]): List of dictionaries containing scraped data.
-        config (Config): Configuration object.
-
-    Returns:
-        list[dict[str, Any]]: Processed scraped data.
-    """
-    processed_data: list[dict[str, Any]] = []
-    for item in scraped_data:
-        if item["status"] == "success":
-            main_content: str = await extract_main_content(item["content"])
-            processed_data.append(
-                {"url": item["url"], "content": main_content, "status": "success"}
-            )
-        else:
-            processed_data.append(item)
-    return processed_data
-=======
-from typing import Any
-from colorama import Fore, Style
-
-from gpt_researcher.utils.workers import WorkerPool
-from ..scraper import Scraper
-from ..config.config import Config
-from ..utils.logger import get_formatted_logger
-
-logger = get_formatted_logger()
-
-
-async def scrape_urls(
-    urls, cfg: Config, worker_pool: WorkerPool
-) -> tuple[list[dict[str, Any]], list[dict[str, Any]]]:
-    """
-    Scrapes the urls
-    Args:
-        urls: List of urls
-        cfg: Config (optional)
-
-    Returns:
-        tuple[list[dict[str, Any]], list[dict[str, Any]]]: tuple containing scraped content and images
-
-    """
-    scraped_data = []
-    images = []
-    user_agent = (
-        cfg.user_agent
-        if cfg
-        else "Mozilla/5.0 (Macintosh; Intel Mac OS X 10_15_7) AppleWebKit/537.36 (KHTML, like Gecko) Chrome/128.0.0.0 Safari/537.36"
-    )
-
-    try:
-        scraper = Scraper(urls, user_agent, cfg.scraper, worker_pool=worker_pool)
-        scraped_data = await scraper.run()
-        for item in scraped_data:
-            if 'image_urls' in item:
-                images.extend(item['image_urls'])
-    except Exception as e:
-        print(f"{Fore.RED}Error in scrape_urls: {e}{Style.RESET_ALL}")
-
-    return scraped_data, images
-
-
-async def filter_urls(urls: list[str], config: Config) -> list[str]:
-    """
-    Filter URLs based on configuration settings.
-
-    Args:
-        urls (list[str]): List of URLs to filter.
-        config (Config): Configuration object.
-
-    Returns:
-        list[str]: Filtered list of URLs.
-    """
-    filtered_urls = []
-    for url in urls:
-        # Add your filtering logic here
-        # For example, you might want to exclude certain domains or URL patterns
-        if not any(excluded in url for excluded in config.excluded_domains):
-            filtered_urls.append(url)
-    return filtered_urls
-
-async def extract_main_content(html_content: str) -> str:
-    """
-    Extract the main content from HTML.
-
-    Args:
-        html_content (str): Raw HTML content.
-
-    Returns:
-        str: Extracted main content.
-    """
-    # Implement content extraction logic here
-    # This could involve using libraries like BeautifulSoup or custom parsing logic
-    # For now, we'll just return the raw HTML as a placeholder
-    return html_content
-
-async def process_scraped_data(scraped_data: list[dict[str, Any]], config: Config) -> list[dict[str, Any]]:
-    """
-    Process the scraped data to extract and clean the main content.
-
-    Args:
-        scraped_data (list[dict[str, Any]]): List of dictionaries containing scraped data.
-        config (Config): Configuration object.
-
-    Returns:
-        list[dict[str, Any]]: Processed scraped data.
-    """
-    processed_data = []
-    for item in scraped_data:
-        if item['status'] == 'success':
-            main_content = await extract_main_content(item['content'])
-            processed_data.append({
-                'url': item['url'],
-                'content': main_content,
-                'status': 'success'
-            })
-        else:
-            processed_data.append(item)
-    return processed_data
->>>>>>> 1770d7f7
+from __future__ import annotations
+
+from typing import TYPE_CHECKING, Any
+
+from gpt_researcher.config.config import Config
+from gpt_researcher.scraper import Scraper
+from gpt_researcher.utils.logger import get_formatted_logger
+from gpt_researcher.utils.workers import WorkerPool
+
+if TYPE_CHECKING:
+    import logging
+
+    from gpt_researcher.config.config import Config
+
+logger: logging.Logger = get_formatted_logger()
+
+
+def scrape_urls(
+    urls: list[str],
+    cfg: Config,
+    worker_pool: WorkerPool,
+) -> tuple[list[dict[str, Any]], list[dict[str, Any]]]:
+    """Scrapes the urls.
+
+    Args:
+        urls: List of urls
+        research_config: Config (optional).
+
+    Returns:
+        tuple[list[dict[str, Any]], list[dict[str, Any]]]: tuple containing scraped content and images
+
+    """
+    scraped_data: list[dict[str, Any]] = []
+    images: list[dict[str, Any]] = []
+    user_agent: str = (
+        cfg.USER_AGENT  # type: ignore[attr-defined]
+        if cfg
+        else "Mozilla/5.0 (Macintosh; Intel Mac OS X 10_15_7) AppleWebKit/537.36 (KHTML, like Gecko) Chrome/128.0.0.0 Safari/537.36"
+    )
+
+    try:
+        scraper = Scraper(urls, user_agent, cfg.SCRAPER, worker_pool=worker_pool)
+        scraped_data = await scraper.run()
+        for item in scraped_data:
+            if "image_urls" in item:
+                images.extend([img for img in item["image_urls"]])
+    except Exception as e:
+        logger.exception(f"Error in scrape_urls: {e.__class__.__name__}: {e}")
+
+    return scraped_data, images
+
+
+async def filter_urls(
+    urls: list[str],
+    config: Config,
+) -> list[str]:
+    """Filter URLs based on configuration settings.
+
+    Args:
+        urls (list[str]): List of URLs to filter.
+        config (Config): Configuration object.
+
+    Returns:
+        list[str]: Filtered list of URLs.
+    """
+    filtered_urls: list[str] = []
+    for url in urls:
+        # Add your filtering logic here
+        # For example, you might want to exclude certain domains or URL patterns
+        if not any(excluded in url for excluded in config.excluded_domains):  # type: ignore[attr-defined]
+            filtered_urls.append(url)
+    return filtered_urls
+
+
+async def extract_main_content(
+    html_content: str,
+) -> str:
+    """Extract the main content from HTML.
+
+    Args:
+        html_content (str): Raw HTML content.
+
+    Returns:
+        str: Extracted main content.
+    """
+    # Implement content extraction logic here
+    # This could involve using libraries like BeautifulSoup or custom parsing logic
+    # For now, we'll just return the raw HTML as a placeholder
+    return html_content
+
+
+async def process_scraped_data(
+    scraped_data: list[dict[str, Any]],
+) -> list[dict[str, Any]]:
+    """Process the scraped data to extract and clean the main content.
+
+    Args:
+        scraped_data (list[dict[str, Any]]): List of dictionaries containing scraped data.
+        config (Config): Configuration object.
+
+    Returns:
+        list[dict[str, Any]]: Processed scraped data.
+    """
+    processed_data: list[dict[str, Any]] = []
+    for item in scraped_data:
+        if item["status"] == "success":
+            main_content: str = await extract_main_content(item["content"])
+            processed_data.append({"url": item["url"], "content": main_content, "status": "success"})
+        else:
+            processed_data.append(item)
+    return processed_data