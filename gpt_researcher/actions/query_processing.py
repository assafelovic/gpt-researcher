--- conflicted
+++ resolved
@@ -1,332 +1,200 @@
-<<<<<<< HEAD
-from __future__ import annotations
-
-import logging
-
-from typing import TYPE_CHECKING, Any, Callable
-
-import json_repair
-
-from langchain_core.retrievers import BaseRetriever
-
-from gpt_researcher.llm_provider.generic.base import GenericLLMProvider
-from gpt_researcher.prompts import generate_search_queries_prompt
-from gpt_researcher.utils.enum import ReportType
-from gpt_researcher.utils.llm import create_chat_completion
-
-if TYPE_CHECKING:
-    from json_repair.json_parser import JSONReturnType
-
-    from gpt_researcher.config import Config
-
-
-def _get_llm(
-    cfg: Config,
-    model: str | None = None,
-    temperature: float | None = None,
-) -> GenericLLMProvider:
-    """Get an LLM provider instance with optional overrides.
-
-    Args:
-        cfg: The config object
-        model: Optional model override
-        temperature: Optional temperature override
-
-    Returns:
-        The LLM provider instance
-    """
-    return GenericLLMProvider(
-        cfg.STRATEGIC_LLM_PROVIDER if model == cfg.STRATEGIC_LLM_MODEL else cfg.SMART_LLM_PROVIDER,
-        model=model or cfg.SMART_LLM_MODEL,
-        temperature=temperature or cfg.TEMPERATURE,
-        fallback_models=cfg.FALLBACK_MODELS,
-        **cfg.llm_kwargs,
-    )
-
-
-logger: logging.Logger = logging.getLogger(__name__)
-
-
-async def get_search_results(
-    query: str,
-    retriever: type[BaseRetriever] | type,  # TODO(th3w1zard1): type[GPTResearcherBaseRetriever]
-    query_domains: list[str] | None = None,
-) -> list[dict[str, Any]]:
-    """Get web search results for a given query.
-
-    Args:
-    ----
-        query (str): The search query
-        retriever (type[BaseRetriever] | type): The retriever instance
-
-    Returns:
-    -------
-        A list of search results
-    """
-    if isinstance(retriever, type) and issubclass(retriever, BaseRetriever):
-        return [
-            doc.model_dump()
-            for doc in await retriever().ainvoke(query)
-        ]
-    search_retriever = retriever(
-        query,
-        query_domains=query_domains,
-    )
-    return search_retriever.search()
-
-
-async def generate_sub_queries(
-    query: str,
-    parent_query: str,
-    report_type: str | ReportType,
-    context: list[dict[str, Any]],
-    cfg: Config,
-    cost_callback: Callable[[float], None] | None = None,
-) -> list[str]:
-    """Generate sub-queries using the specified LLM model.
-
-    Args:
-    ----
-        query (str): The original query
-        parent_query (str): The parent query
-        report_type (str | ReportType): The type of report
-        max_iterations (int): Maximum number of research iterations
-        context (list[dict[str, Any]]): Search results context
-        cfg (Configuration): Configuration object
-        cost_callback (Callable[[float], None] | None): Callback for cost calculation
-
-    Returns:
-    -------
-        (str): A list of sub-queries
-    """
-    gen_queries_prompt: str = generate_search_queries_prompt(
-        query,
-        parent_query,
-        report_type,
-        max_iterations=cfg.MAX_ITERATIONS or 3,
-        context=context,
-    )
-
-    try:
-        response = await create_chat_completion(
-            model=cfg.STRATEGIC_LLM,
-            messages=[{"role": "user", "content": gen_queries_prompt}],
-            temperature=1,
-            llm_provider=cfg.STRATEGIC_LLM_PROVIDER,
-            max_tokens=None,
-            llm_kwargs=cfg.llm_kwargs,
-            reasoning_effort="high",
-            cost_callback=cost_callback,
-        )
-    except Exception as e:
-        logger.warning(f"Error with strategic LLM: {e.__class__.__name__}: {e}. Retrying with max_tokens={cfg.STRATEGIC_TOKEN_LIMIT}.", exc_info=True)
-        logger.warning("See https://github.com/assafelovic/gpt-researcher/issues/1022")
-        try:
-            response = await create_chat_completion(
-                model=cfg.STRATEGIC_LLM,
-                messages=[
-                    {
-                        "role": "user",
-                        "content": gen_queries_prompt,
-                    },
-                ],
-                temperature=1.0,
-                llm_provider=cfg.STRATEGIC_LLM_PROVIDER,
-                max_tokens=cfg.STRATEGIC_TOKEN_LIMIT,
-                llm_kwargs=cfg.llm_kwargs,
-                cost_callback=cost_callback,
-            )
-            logger.warning(f"Retrying with max_tokens={cfg.STRATEGIC_TOKEN_LIMIT} successful.")
-        except Exception as e:
-            logger.warning(f"Retrying with max_tokens={cfg.STRATEGIC_TOKEN_LIMIT} failed.")
-            logger.warning(f"Error with strategic LLM: {e}. Falling back to smart LLM.", exc_info=True)
-            response = await create_chat_completion(
-                model=cfg.SMART_LLM,
-                messages=[
-                    {
-                        "role": "user",
-                        "content": gen_queries_prompt,
-                    },
-                ],
-                temperature=cfg.TEMPERATURE,
-                max_tokens=cfg.SMART_TOKEN_LIMIT,
-                llm_provider=cfg.SMART_LLM_PROVIDER,
-                llm_kwargs=cfg.llm_kwargs,
-                cost_callback=cost_callback,
-            )
-
-    result: JSONReturnType | tuple[JSONReturnType, list[dict[str, str]]] = json_repair.loads(response)
-    assert isinstance(result, list), f"Expected list, got {result.__class__.__name__}"
-
-    return result
-
-
-async def plan_research_outline(
-    query: str,
-    search_results: list[dict[str, Any]],
-    agent_role_prompt: str,
-    cfg: Config,
-    parent_query: str,
-    report_type: str | ReportType,
-    cost_callback: Callable[[float], None] | None = None,
-) -> list[str]:
-    """Plan the research outline by generating sub-queries.
-
-    Args:
-    ----
-        query (str): Original query
-        search_results (list[dict[str, Any]]): Search results
-        agent_role_prompt (str): Agent role prompt
-        retriever (list[dict[str, Any]]): Retriever instance
-        agent_role_prompt (str): Agent role prompt
-        cfg (Config): Configuration object
-        parent_query (str): Parent query
-        report_type (str): Report type
-        cost_callback (Callable[[float], None] | None): Callback for cost calculation
-
-    Returns:
-    -------
-        A list of sub-queries
-    """
-
-    sub_queries: list[str] = await generate_sub_queries(
-        query,
-        parent_query,
-        report_type,
-        search_results,
-        cfg,
-        cost_callback,
-    )
-
-    return sub_queries
-=======
-import json_repair
-from ..utils.llm import create_chat_completion
-from ..prompts import generate_search_queries_prompt
-from typing import Any, List, Dict
-from ..config import Config
-import logging
-
-logger = logging.getLogger(__name__)
-
-async def get_search_results(query: str, retriever: Any, query_domains: List[str] = None) -> List[Dict[str, Any]]:
-    """
-    Get web search results for a given query.
-    
-    Args:
-        query: The search query
-        retriever: The retriever instance
-    
-    Returns:
-        A list of search results
-    """
-    search_retriever = retriever(query, query_domains=query_domains)
-    return search_retriever.search()
-
-async def generate_sub_queries(
-    query: str,
-    parent_query: str,
-    report_type: str,
-    context: List[Dict[str, Any]],
-    cfg: Config,
-    cost_callback: callable = None
-) -> List[str]:
-    """
-    Generate sub-queries using the specified LLM model.
-    
-    Args:
-        query: The original query
-        parent_query: The parent query
-        report_type: The type of report
-        max_iterations: Maximum number of research iterations
-        context: Search results context
-        cfg: Configuration object
-        cost_callback: Callback for cost calculation
-    
-    Returns:
-        A list of sub-queries
-    """
-    gen_queries_prompt = generate_search_queries_prompt(
-        query,
-        parent_query,
-        report_type,
-        max_iterations=cfg.max_iterations or 3,
-        context=context
-    )
-
-    try:
-        response = await create_chat_completion(
-            model=cfg.strategic_llm_model,
-            messages=[{"role": "user", "content": gen_queries_prompt}],
-            temperature=0.6,
-            llm_provider=cfg.strategic_llm_provider,
-            max_tokens=None,
-            llm_kwargs=cfg.llm_kwargs,
-            reasoning_effort="high",
-            cost_callback=cost_callback,
-        )
-    except Exception as e:
-        logger.warning(f"Error with strategic LLM: {e}. Retrying with max_tokens={cfg.strategic_token_limit}.")
-        logger.warning(f"See https://github.com/assafelovic/gpt-researcher/issues/1022")
-        try:
-            response = await create_chat_completion(
-                model=cfg.strategic_llm_model,
-                messages=[{"role": "user", "content": gen_queries_prompt}],
-                temperature=1,
-                llm_provider=cfg.strategic_llm_provider,
-                max_tokens=cfg.strategic_token_limit,
-                llm_kwargs=cfg.llm_kwargs,
-                cost_callback=cost_callback,
-            )
-            logger.warning(f"Retrying with max_tokens={cfg.strategic_token_limit} successful.")
-        except Exception as e:
-            logger.warning(f"Retrying with max_tokens={cfg.strategic_token_limit} failed.")
-            logger.warning(f"Error with strategic LLM: {e}. Falling back to smart LLM.")
-            response = await create_chat_completion(
-                model=cfg.smart_llm_model,
-                messages=[{"role": "user", "content": gen_queries_prompt}],
-                temperature=cfg.temperature,
-                max_tokens=cfg.smart_token_limit,
-                llm_provider=cfg.smart_llm_provider,
-                llm_kwargs=cfg.llm_kwargs,
-                cost_callback=cost_callback,
-            )
-
-    return json_repair.loads(response)
-
-async def plan_research_outline(
-    query: str,
-    search_results: List[Dict[str, Any]],
-    agent_role_prompt: str,
-    cfg: Config,
-    parent_query: str,
-    report_type: str,
-    cost_callback: callable = None,
-) -> List[str]:
-    """
-    Plan the research outline by generating sub-queries.
-    
-    Args:
-        query: Original query
-        retriever: Retriever instance
-        agent_role_prompt: Agent role prompt
-        cfg: Configuration object
-        parent_query: Parent query
-        report_type: Report type
-        cost_callback: Callback for cost calculation
-    
-    Returns:
-        A list of sub-queries
-    """
-    
-    sub_queries = await generate_sub_queries(
-        query,
-        parent_query,
-        report_type,
-        search_results,
-        cfg,
-        cost_callback
-    )
-
-    return sub_queries
->>>>>>> 1770d7f7
+from __future__ import annotations
+
+import logging
+
+from typing import TYPE_CHECKING, Any, Callable
+
+import json_repair
+
+from langchain_core.retrievers import BaseRetriever
+
+from gpt_researcher.llm_provider.generic.base import GenericLLMProvider
+from gpt_researcher.prompts import generate_search_queries_prompt
+from gpt_researcher.utils.enum import ReportType
+from gpt_researcher.utils.llm import create_chat_completion
+
+if TYPE_CHECKING:
+    from json_repair.json_parser import JSONReturnType
+
+    from gpt_researcher.config import Config
+
+
+def _get_llm(
+    cfg: Config,
+    model: str | None = None,
+    temperature: float | None = None,
+) -> GenericLLMProvider:
+    """Get an LLM provider instance with optional overrides.
+
+    Args:
+        cfg: The config object
+        model: Optional model override
+        temperature: Optional temperature override
+
+    Returns:
+        The LLM provider instance
+    """
+    return GenericLLMProvider(
+        cfg.STRATEGIC_LLM_PROVIDER if model == cfg.STRATEGIC_LLM_MODEL else cfg.SMART_LLM_PROVIDER,
+        model=model or cfg.SMART_LLM_MODEL,
+        temperature=temperature or cfg.TEMPERATURE,
+        fallback_models=cfg.FALLBACK_MODELS,
+        **cfg.llm_kwargs,
+    )
+
+
+logger: logging.Logger = logging.getLogger(__name__)
+
+
+async def get_search_results(
+    query: str,
+    retriever: type[BaseRetriever] | type,  # TODO(th3w1zard1): type[GPTResearcherBaseRetriever]
+    query_domains: list[str] | None = None,
+) -> list[dict[str, Any]]:
+    """Get web search results for a given query.
+
+    Args:
+    ----
+        query (str): The search query
+        retriever (type[BaseRetriever] | type): The retriever instance
+
+    Returns:
+    -------
+        A list of search results
+    """
+    if isinstance(retriever, type) and issubclass(retriever, BaseRetriever):
+        return [
+            doc.model_dump()
+            for doc in await retriever().ainvoke(query)
+        ]
+    search_retriever = retriever(
+        query,
+        query_domains=query_domains,
+    )
+    return search_retriever.search()
+
+
+async def generate_sub_queries(
+    query: str,
+    parent_query: str,
+    report_type: str | ReportType,
+    context: list[dict[str, Any]],
+    cfg: Config,
+    cost_callback: Callable[[float], None] | None = None,
+) -> list[str]:
+    """Generate sub-queries using the specified LLM model.
+
+    Args:
+    ----
+        query (str): The original query
+        parent_query (str): The parent query
+        report_type (str | ReportType): The type of report
+        max_iterations (int): Maximum number of research iterations
+        context (list[dict[str, Any]]): Search results context
+        cfg (Configuration): Configuration object
+        cost_callback (Callable[[float], None] | None): Callback for cost calculation
+
+    Returns:
+    -------
+        (str): A list of sub-queries
+    """
+    gen_queries_prompt: str = generate_search_queries_prompt(
+        query,
+        parent_query,
+        report_type,
+        max_iterations=cfg.MAX_ITERATIONS or 3,
+        context=context,
+    )
+
+    try:
+        response = await create_chat_completion(
+            model=cfg.STRATEGIC_LLM,
+            messages=[{"role": "user", "content": gen_queries_prompt}],
+            temperature=1,
+            llm_provider=cfg.STRATEGIC_LLM_PROVIDER,
+            max_tokens=None,
+            llm_kwargs=cfg.llm_kwargs,
+            reasoning_effort="high",
+            cost_callback=cost_callback,
+        )
+    except Exception as e:
+        logger.warning(f"Error with strategic LLM: {e.__class__.__name__}: {e}. Retrying with max_tokens={cfg.STRATEGIC_TOKEN_LIMIT}.", exc_info=True)
+        logger.warning("See https://github.com/assafelovic/gpt-researcher/issues/1022")
+        try:
+            response = await create_chat_completion(
+                model=cfg.STRATEGIC_LLM,
+                messages=[
+                    {
+                        "role": "user",
+                        "content": gen_queries_prompt,
+                    },
+                ],
+                temperature=1.0,
+                llm_provider=cfg.STRATEGIC_LLM_PROVIDER,
+                max_tokens=cfg.STRATEGIC_TOKEN_LIMIT,
+                llm_kwargs=cfg.llm_kwargs,
+                cost_callback=cost_callback,
+            )
+            logger.warning(f"Retrying with max_tokens={cfg.STRATEGIC_TOKEN_LIMIT} successful.")
+        except Exception as e:
+            logger.warning(f"Retrying with max_tokens={cfg.STRATEGIC_TOKEN_LIMIT} failed.")
+            logger.warning(f"Error with strategic LLM: {e}. Falling back to smart LLM.", exc_info=True)
+            response = await create_chat_completion(
+                model=cfg.SMART_LLM,
+                messages=[
+                    {
+                        "role": "user",
+                        "content": gen_queries_prompt,
+                    },
+                ],
+                temperature=cfg.TEMPERATURE,
+                max_tokens=cfg.SMART_TOKEN_LIMIT,
+                llm_provider=cfg.SMART_LLM_PROVIDER,
+                llm_kwargs=cfg.llm_kwargs,
+                cost_callback=cost_callback,
+            )
+
+    result: JSONReturnType | tuple[JSONReturnType, list[dict[str, str]]] = json_repair.loads(response)
+    assert isinstance(result, list), f"Expected list, got {result.__class__.__name__}"
+
+    return result
+
+
+async def plan_research_outline(
+    query: str,
+    search_results: list[dict[str, Any]],
+    agent_role_prompt: str,
+    cfg: Config,
+    parent_query: str,
+    report_type: str | ReportType,
+    cost_callback: Callable[[float], None] | None = None,
+) -> list[str]:
+    """Plan the research outline by generating sub-queries.
+
+    Args:
+    ----
+        query (str): Original query
+        search_results (list[dict[str, Any]]): Search results
+        agent_role_prompt (str): Agent role prompt
+        retriever (list[dict[str, Any]]): Retriever instance
+        agent_role_prompt (str): Agent role prompt
+        cfg (Config): Configuration object
+        parent_query (str): Parent query
+        report_type (str): Report type
+        cost_callback (Callable[[float], None] | None): Callback for cost calculation
+
+    Returns:
+    -------
+        A list of sub-queries
+    """
+
+    sub_queries: list[str] = await generate_sub_queries(
+        query,
+        parent_query,
+        report_type,
+        search_results,
+        cfg,
+        cost_callback,
+    )
+
+    return sub_queries