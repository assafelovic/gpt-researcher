from __future__ import annotations

from typing import TYPE_CHECKING, Any, Callable

import json_repair
<<<<<<< HEAD
from langchain_core.retrievers import BaseRetriever
=======

from gpt_researcher.llm_provider.generic.base import ReasoningEfforts
from ..utils.llm import create_chat_completion
from ..prompts import generate_search_queries_prompt
from typing import Any, List, Dict
from ..config import Config
import logging
>>>>>>> 0c634e91

from gpt_researcher.prompts import generate_search_queries_prompt
from gpt_researcher.utils.llm import create_chat_completion
from gpt_researcher.utils.logger import get_formatted_logger


if TYPE_CHECKING:
    import logging

    from json_repair.json_parser import JSONReturnType

    from gpt_researcher.config import Config
    from gpt_researcher.retrievers.retriever_abc import RetrieverABC
    from gpt_researcher.utils.enum import ReportType
    from gpt_researcher.utils.validators import BaseRetriever

logger: logging.Logger = get_formatted_logger(__name__)


async def get_search_results(
    query: str,
    retriever: type[BaseRetriever] | type[RetrieverABC],
    query_domains: list[str] | None = None,
) -> list[dict[str, Any]]:
    """Get web search results for a given query.

<<<<<<< HEAD
    Args:
    ----
        query (str): The search query
        retriever (type[BaseRetriever] | type): The retriever instance
=======
async def get_search_results(query: str, retriever: Any, query_domains: List[str] = None) -> List[Dict[str, Any]]:
    """
    Get web search results for a given query.

    Args:
        query: The search query
        retriever: The retriever instance
>>>>>>> 0c634e91

    Returns:
    -------
        A list of search results
    """
    if isinstance(retriever, type) and issubclass(retriever, BaseRetriever):
        return [doc.model_dump() for doc in await retriever().ainvoke(query)]
    search_retriever: RetrieverABC = retriever(
        query,
        query_domains=query_domains,
    )
    return search_retriever.search()


async def generate_sub_queries(
    query: str,
    parent_query: str,
    report_type: str | ReportType,
    context: list[dict[str, Any]],
    cfg: Config,
<<<<<<< HEAD
    cost_callback: Callable[[float], None] | None = None,
) -> list[str]:
    """Generate sub-queries using the specified LLM model.

    Args:
    ----
        query (str): The original query
        parent_query (str): The parent query
        report_type (str | ReportType): The type of report
        max_iterations (int): Maximum number of research iterations
        context (list[dict[str, Any]]): Search results context
        cfg (Configuration): Configuration object
        cost_callback (Callable[[float], None] | None): Callback for cost calculation
=======
    cost_callback: callable = None
) -> List[str]:
    """
    Generate sub-queries using the specified LLM model.

    Args:
        query: The original query
        parent_query: The parent query
        report_type: The type of report
        max_iterations: Maximum number of research iterations
        context: Search results context
        cfg: Configuration object
        cost_callback: Callback for cost calculation
>>>>>>> 0c634e91

    Returns:
    -------
        (str): A list of sub-queries
    """
    gen_queries_prompt: str = generate_search_queries_prompt(
        query,
        parent_query,
        report_type,
        max_iterations=cfg.MAX_ITERATIONS or 3,
        context=context,
    )

    try:
        response = await create_chat_completion(
            model=cfg.STRATEGIC_LLM,
            messages=[{"role": "user", "content": gen_queries_prompt}],
            temperature=0.6,
            llm_provider=cfg.STRATEGIC_LLM_PROVIDER,
            max_tokens=None,
            llm_kwargs=cfg.llm_kwargs,
            reasoning_effort=ReasoningEfforts.High.value,
            cost_callback=cost_callback,
        )
    except Exception as e:
        logger.warning(
            f"Error with strategic LLM! {e.__class__.__name__}: {e}. Retrying with max_tokens={cfg.STRATEGIC_TOKEN_LIMIT}."
        )
        logger.warning("See https://github.com/assafelovic/gpt-researcher/issues/1022")
        try:
            response = await create_chat_completion(
                model=cfg.STRATEGIC_LLM,
                messages=[{"role": "user", "content": gen_queries_prompt}],
                temperature=1,
                llm_provider=cfg.STRATEGIC_LLM_PROVIDER,
                max_tokens=cfg.STRATEGIC_TOKEN_LIMIT,
                llm_kwargs=cfg.llm_kwargs,
                cost_callback=cost_callback,
            )
            logger.warning(f"Retrying with max_tokens={cfg.STRATEGIC_TOKEN_LIMIT} successful.")
        except Exception as e:
            logger.warning(f"Retrying with max_tokens={cfg.STRATEGIC_TOKEN_LIMIT} failed.")
            logger.warning(f"Error with strategic LLM! {e.__class__.__name__}: {e}. Falling back to smart LLM.")
            response = await create_chat_completion(
                model=cfg.SMART_LLM,
                messages=[{"role": "user", "content": gen_queries_prompt}],
                temperature=cfg.TEMPERATURE,
                max_tokens=cfg.SMART_TOKEN_LIMIT,
                llm_provider=cfg.SMART_LLM_PROVIDER,
                llm_kwargs=cfg.llm_kwargs,
                cost_callback=cost_callback,
            )

    result: JSONReturnType | tuple[JSONReturnType, list[dict[str, str]]] = json_repair.loads(response)
    assert isinstance(result, list), f"Expected list, got {result.__class__.__name__}"

    return result


async def plan_research_outline(
    query: str,
    search_results: list[dict[str, Any]],
    agent_role_prompt: str,
    cfg: Config,
    parent_query: str,
<<<<<<< HEAD
    report_type: str | ReportType,
    cost_callback: Callable[[float], None] | None = None,
) -> list[str]:
    """Plan the research outline by generating sub-queries.

    Args:
    ----
        query (str): Original query
        search_results (list[dict[str, Any]]): Search results
        agent_role_prompt (str): Agent role prompt
        retriever (list[dict[str, Any]]): Retriever instance
        agent_role_prompt (str): Agent role prompt
        cfg (Config): Configuration object
        parent_query (str): Parent query
        report_type (str): Report type
        cost_callback (Callable[[float], None] | None): Callback for cost calculation
=======
    report_type: str,
    cost_callback: callable = None,
) -> List[str]:
    """
    Plan the research outline by generating sub-queries.

    Args:
        query: Original query
        retriever: Retriever instance
        agent_role_prompt: Agent role prompt
        cfg: Configuration object
        parent_query: Parent query
        report_type: Report type
        cost_callback: Callback for cost calculation
>>>>>>> 0c634e91

    Returns:
    -------
        A list of sub-queries
    """

<<<<<<< HEAD
    sub_queries: list[str] = await generate_sub_queries(
=======
    sub_queries = await generate_sub_queries(
>>>>>>> 0c634e91
        query,
        parent_query,
        report_type,
        search_results,
        cfg,
        cost_callback,
    )

    return sub_queries<|MERGE_RESOLUTION|>--- conflicted
+++ resolved
@@ -3,9 +3,7 @@
 from typing import TYPE_CHECKING, Any, Callable
 
 import json_repair
-<<<<<<< HEAD
 from langchain_core.retrievers import BaseRetriever
-=======
 
 from gpt_researcher.llm_provider.generic.base import ReasoningEfforts
 from ..utils.llm import create_chat_completion
@@ -13,7 +11,6 @@
 from typing import Any, List, Dict
 from ..config import Config
 import logging
->>>>>>> 0c634e91
 
 from gpt_researcher.prompts import generate_search_queries_prompt
 from gpt_researcher.utils.llm import create_chat_completion
@@ -40,20 +37,10 @@
 ) -> list[dict[str, Any]]:
     """Get web search results for a given query.
 
-<<<<<<< HEAD
     Args:
     ----
         query (str): The search query
         retriever (type[BaseRetriever] | type): The retriever instance
-=======
-async def get_search_results(query: str, retriever: Any, query_domains: List[str] = None) -> List[Dict[str, Any]]:
-    """
-    Get web search results for a given query.
-
-    Args:
-        query: The search query
-        retriever: The retriever instance
->>>>>>> 0c634e91
 
     Returns:
     -------
@@ -74,7 +61,6 @@
     report_type: str | ReportType,
     context: list[dict[str, Any]],
     cfg: Config,
-<<<<<<< HEAD
     cost_callback: Callable[[float], None] | None = None,
 ) -> list[str]:
     """Generate sub-queries using the specified LLM model.
@@ -88,21 +74,6 @@
         context (list[dict[str, Any]]): Search results context
         cfg (Configuration): Configuration object
         cost_callback (Callable[[float], None] | None): Callback for cost calculation
-=======
-    cost_callback: callable = None
-) -> List[str]:
-    """
-    Generate sub-queries using the specified LLM model.
-
-    Args:
-        query: The original query
-        parent_query: The parent query
-        report_type: The type of report
-        max_iterations: Maximum number of research iterations
-        context: Search results context
-        cfg: Configuration object
-        cost_callback: Callback for cost calculation
->>>>>>> 0c634e91
 
     Returns:
     -------
@@ -168,7 +139,6 @@
     agent_role_prompt: str,
     cfg: Config,
     parent_query: str,
-<<<<<<< HEAD
     report_type: str | ReportType,
     cost_callback: Callable[[float], None] | None = None,
 ) -> list[str]:
@@ -185,33 +155,13 @@
         parent_query (str): Parent query
         report_type (str): Report type
         cost_callback (Callable[[float], None] | None): Callback for cost calculation
-=======
-    report_type: str,
-    cost_callback: callable = None,
-) -> List[str]:
-    """
-    Plan the research outline by generating sub-queries.
-
-    Args:
-        query: Original query
-        retriever: Retriever instance
-        agent_role_prompt: Agent role prompt
-        cfg: Configuration object
-        parent_query: Parent query
-        report_type: Report type
-        cost_callback: Callback for cost calculation
->>>>>>> 0c634e91
 
     Returns:
     -------
         A list of sub-queries
     """
 
-<<<<<<< HEAD
     sub_queries: list[str] = await generate_sub_queries(
-=======
-    sub_queries = await generate_sub_queries(
->>>>>>> 0c634e91
         query,
         parent_query,
         report_type,
