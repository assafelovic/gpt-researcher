--- conflicted
+++ resolved
@@ -1,32 +1,28 @@
 from __future__ import annotations
-
-import logging
-
-from typing import Any, Callable
-
-import json_repair
-
-from gpt_researcher.config import Config
+from itertools import tee
+
+from backend.server.server_utils import Researcher
 from gpt_researcher.llm_provider.generic.base import ReasoningEfforts
-<<<<<<< HEAD
 from ..utils.llm import create_chat_completion
 from ..prompts import PromptFamily
 from typing import Any, List, Dict
 from ..config import Config
 import logging
-=======
+
+from typing import Any, Callable
+
+import json_repair
+
+from gpt_researcher.config import Config
+from gpt_researcher.llm_provider.generic.base import ReasoningEfforts
 from gpt_researcher.prompts import PromptFamily
 from gpt_researcher.retrievers.retriever_abc import RetrieverABC
 from gpt_researcher.utils.llm import create_chat_completion
 import inspect
 
 logger: logging.Logger = logging.getLogger(__name__)
->>>>>>> 48f599a3
-
-
-<<<<<<< HEAD
-async def get_search_results(query: str, retriever: Any, query_domains: List[str] = None, researcher=None) -> List[Dict[str, Any]]:
-=======
+
+
 def _create_retriever_instance(retriever_class: type[RetrieverABC], query: str, query_domains: list[str] | None = None) -> RetrieverABC:
     """Create a retriever instance with proper parameter handling.
 
@@ -37,7 +33,6 @@
 
     Returns:
         An instance of the retriever
->>>>>>> 48f599a3
     """
     try:
         # Get the __init__ signature to see what parameters it accepts
@@ -55,11 +50,11 @@
         # Fallback: try without query_domains
         return retriever_class(query)  # type: ignore[reportCallIssue]
 
-
 async def get_search_results(
     query: str,
     retriever: Callable[[str, dict[str, Any] | None], RetrieverABC] | type[RetrieverABC],
     query_domains: list[str] | None = None,
+    researcher: Researcher | None = None,
     fallback_retrievers: list[Callable[[str, dict[str, Any] | None], RetrieverABC] | type[RetrieverABC]] | None = None,
     min_results: int = 1,
 ) -> list[dict[str, Any]]:
@@ -67,117 +62,97 @@
 
     Args:
         query: The search query
-<<<<<<< HEAD
-        retriever: The retriever instance
+        retriever: The primary retriever instance
         query_domains: Optional list of domains to search
         researcher: The researcher instance (needed for MCP retrievers)
-=======
-        retriever: The primary retriever instance
-        query_domains: Optional list of domains to search
         fallback_retrievers: Optional list of fallback retrievers to try if primary fails
         min_results: Minimum number of results before trying fallbacks (default: 1)
->>>>>>> 48f599a3
 
     Returns:
         A list of search results
     """
-<<<<<<< HEAD
     # Check if this is an MCP retriever and pass the researcher instance
     if "mcpretriever" in retriever.__name__.lower():
         search_retriever = retriever(
-            query, 
+            query,
             query_domains=query_domains,
             researcher=researcher  # Pass researcher instance for MCP retrievers
         )
+        return search_retriever.search()
     else:
-        search_retriever = retriever(query, query_domains=query_domains)
-    
-    return search_retriever.search()
-=======
-    # Try the primary retriever first
-    try:
-        search_retriever: RetrieverABC = _create_retriever_instance(retriever, query, query_domains)  # type: ignore[reportArgumentType]
-        results: list[dict[str, Any]] = search_retriever.search()  # TODO: actually inherit RetrieverABC everywhere.
-
-        # If we got results, return them
-        if results and len(results) >= min_results:
-            logger.info(f"Primary retriever {retriever.__name__} succeeded with {len(results)} results")
-            return results
-
-        # Log if no results were found
-        if not results or len(results) < min_results:
-            logger.warning(f"Primary retriever {retriever.__name__} returned insufficient results ({len(results) if results else 0}), trying fallbacks...")
-    except Exception as e:
-        logger.warning(f"Primary retriever {retriever.__name__} failed with error: {e.__class__.__name__}: {e}, trying fallbacks...")
-        results = []
-
-    # If we have fallback retrievers and either the primary failed or returned no results
-    if fallback_retrievers:
-        all_errors: list[str] = []
-
-        # Try each fallback retriever
-        for i, fallback in enumerate(fallback_retrievers):
-            try:
-                logger.info(f"Trying fallback retriever {i+1}/{len(fallback_retrievers)}: {fallback.__name__}...")
-                fallback_retriever: RetrieverABC = _create_retriever_instance(fallback, query, query_domains)  # type: ignore[reportArgumentType]
-                fallback_results: list[dict[str, Any]] = fallback_retriever.search()
-
-                # If we got results from the fallback, return them
-                if fallback_results and len(fallback_results) >= min_results:
-                    logger.info(f"Fallback retriever {fallback.__name__} succeeded with {len(fallback_results)} results")
-                    return fallback_results
-
-                # If we got some results but not enough, add them to our collection
-                if fallback_results:
-                    logger.info(f"Fallback retriever {fallback.__name__} returned {len(fallback_results)} results (not enough)")
-                    results.extend(fallback_results)
-
-                    # If we now have enough results, return them
-                    if len(results) >= min_results:
-                        logger.info(f"Combined results from multiple retrievers: {len(results)} total")
-                        return results
-
-            except Exception as e:
-                error_msg: str = f"Fallback retriever {fallback.__name__} failed with error: {e.__class__.__name__}: {e}"
-                logger.warning(error_msg)
-                all_errors.append(error_msg)
-
-        # If we got here with some results (but not enough), return what we have
-        if results:
-            logger.warning(f"All retrievers combined returned {len(results)} results (less than minimum {min_results})")
-            return results
-
-        # If all retrievers failed, raise an exception with details
-        if all_errors:
-            error_details: str = "\n".join(all_errors)
-            raise RuntimeError(f"All retrievers failed. Details:\n{error_details}")
-
-    # If we got here with the primary retriever's results, return them even if insufficient
-    return results
-
->>>>>>> 48f599a3
+        # Try the primary retriever first
+        try:
+            search_retriever: RetrieverABC = _create_retriever_instance(retriever, query, query_domains)  # type: ignore[reportArgumentType]
+            results: list[dict[str, Any]] = search_retriever.search()  # TODO: actually inherit RetrieverABC everywhere.
+
+            # If we got results, return them
+            if results and len(results) >= min_results:
+                logger.info(f"Primary retriever {retriever.__name__} succeeded with {len(results)} results")
+                return results
+
+            # Log if no results were found
+            if not results or len(results) < min_results:
+                logger.warning(f"Primary retriever {retriever.__name__} returned insufficient results ({len(results) if results else 0}), trying fallbacks...")
+        except Exception as e:
+            logger.warning(f"Primary retriever {retriever.__name__} failed with error: {e.__class__.__name__}: {e}, trying fallbacks...")
+            results = []
+
+        # If we have fallback retrievers and either the primary failed or returned no results
+        if fallback_retrievers:
+            all_errors: list[str] = []
+
+            # Try each fallback retriever
+            for i, fallback in enumerate(fallback_retrievers):
+                try:
+                    logger.info(f"Trying fallback retriever {i+1}/{len(fallback_retrievers)}: {fallback.__name__}...")
+                    fallback_retriever: RetrieverABC = _create_retriever_instance(fallback, query, query_domains)  # type: ignore[reportArgumentType]
+                    fallback_results: list[dict[str, Any]] = fallback_retriever.search()
+
+                    # If we got results from the fallback, return them
+                    if fallback_results and len(fallback_results) >= min_results:
+                        logger.info(f"Fallback retriever {fallback.__name__} succeeded with {len(fallback_results)} results")
+                        return fallback_results
+
+                    # If we got some results but not enough, add them to our collection
+                    if fallback_results:
+                        logger.info(f"Fallback retriever {fallback.__name__} returned {len(fallback_results)} results (not enough)")
+                        results.extend(fallback_results)
+
+                        # If we now have enough results, return them
+                        if len(results) >= min_results:
+                            logger.info(f"Combined results from multiple retrievers: {len(results)} total")
+                            return results
+
+                except Exception as e:
+                    error_msg: str = f"Fallback retriever {fallback.__name__} failed with error: {e.__class__.__name__}: {e}"
+                    logger.warning(error_msg)
+                    all_errors.append(error_msg)
+
+            # If we got here with some results (but not enough), return what we have
+            if results:
+                logger.warning(f"All retrievers combined returned {len(results)} results (less than minimum {min_results})")
+                return results
+
+            # If all retrievers failed, raise an exception with details
+            if all_errors:
+                error_details: str = "\n".join(all_errors)
+                raise RuntimeError(f"All retrievers failed. Details:\n{error_details}")
+
+        # If we got here with the primary retriever's results, return them even if insufficient
+        return results
+
 
 async def generate_sub_queries(
     query: str,
     parent_query: str,
     report_type: str,
-<<<<<<< HEAD
-    context: List[Dict[str, Any]],
-    cfg: Config,
-    cost_callback: callable = None,
-    prompt_family: type[PromptFamily] | PromptFamily = PromptFamily,
-    **kwargs
-) -> List[str]:
-    """
-    Generate sub-queries using the specified LLM model.
-=======
     context: list[dict[str, Any]] | None = None,
     cfg: Config | None = None,
     cost_callback: Callable[[float], None] | None = None,
     prompt_family: type[PromptFamily] | PromptFamily = PromptFamily,
+    **kwargs,
 ) -> list[str]:
     """Generate sub-queries using the specified LLM model.
->>>>>>> 48f599a3
 
     Args:
         query: The original query
@@ -187,24 +162,17 @@
         cfg: Configuration object
         cost_callback: Callback for cost calculation
         prompt_family: Family of prompts
+        **kwargs: Additional keyword arguments
 
     Returns:
         A list of sub-queries
     """
-<<<<<<< HEAD
-    gen_queries_prompt = prompt_family.generate_search_queries_prompt(
-        query,
-        parent_query,
-        report_type,
-        max_iterations=cfg.max_iterations or 3,
-=======
     cfg = Config() if cfg is None else cfg
     gen_queries_prompt: str = prompt_family.generate_search_queries_prompt(
         query,
         parent_query,
         report_type,
         max_iterations=cfg.max_iterations or 3,  # pyright: ignore[reportAttributeAccessIssue]
->>>>>>> 48f599a3
         context=context,
     )
 
@@ -217,11 +185,8 @@
             llm_kwargs=cfg.llm_kwargs,
             reasoning_effort=ReasoningEfforts.Medium.value,
             cost_callback=cost_callback,
-<<<<<<< HEAD
+            cfg=cfg,
             **kwargs
-=======
-            cfg=cfg,
->>>>>>> 48f599a3
         )
     except Exception as e:
         logger.warning(f"Error with strategic LLM: {e.__class__.__name__}: {e}. Retrying with max_tokens={cfg.strategic_token_limit}.")  # pyright: ignore[reportAttributeAccessIssue]
@@ -230,19 +195,12 @@
             response = await create_chat_completion(
                 model=cfg.strategic_llm_model,
                 messages=[{"role": "user", "content": gen_queries_prompt}],
-<<<<<<< HEAD
                 max_tokens=cfg.strategic_token_limit,
                 llm_provider=cfg.strategic_llm_provider,
                 llm_kwargs=cfg.llm_kwargs,
                 cost_callback=cost_callback,
+                cfg=cfg,
                 **kwargs
-=======
-                max_tokens=cfg.strategic_token_limit,  # pyright: ignore[reportAttributeAccessIssue]
-                llm_provider=cfg.strategic_llm_provider,
-                llm_kwargs=cfg.llm_kwargs,
-                cost_callback=cost_callback,
-                cfg=cfg,
->>>>>>> 48f599a3
             )
             logger.warning(f"Retrying with max_tokens={cfg.strategic_token_limit} successful.")  # pyright: ignore[reportAttributeAccessIssue]
         except Exception as e:
@@ -256,11 +214,8 @@
                 llm_provider=cfg.smart_llm_provider,
                 llm_kwargs=cfg.llm_kwargs,
                 cost_callback=cost_callback,
-<<<<<<< HEAD
+                cfg=cfg,
                 **kwargs
-=======
-                cfg=cfg,
->>>>>>> 48f599a3
             )
 
     result: str | list[str] | dict[str, str] | int | float | bool = json_repair.loads(response)
@@ -282,28 +237,11 @@
     cfg: Config,
     parent_query: str,
     report_type: str,
-<<<<<<< HEAD
-    cost_callback: callable = None,
-    retriever_names: List[str] = None,
-    **kwargs
-) -> List[str]:
-    """
-    Plan the research outline by generating sub-queries.
-
-    Args:
-        query: Original query
-        search_results: Initial search results
-        agent_role_prompt: Agent role prompt
-        cfg: Configuration object
-        parent_query: Parent query
-        report_type: Report type
-        cost_callback: Callback for cost calculation
-        retriever_names: Names of the retrievers being used
-=======
     cost_callback: Callable[[float], None] | None = None,
     retriever_names: list[str] | None = None,
+    **kwargs,
 ) -> list[str]:
-    """Plan the research outline by generating sub-queries.
+    """Plan tee research outline by generating sub-queries.
 
     Args:
         query (str): Original query
@@ -314,34 +252,11 @@
         report_type (str): Report type
         cost_callback (Callable[[float], None] | None): Callback for cost calculation
         retriever_names (list[str] | None): Names of the retrievers being used
->>>>>>> 48f599a3
 
     Returns:
         A list of sub-queries
     """
-<<<<<<< HEAD
     # Handle the case where retriever_names is not provided
-    if retriever_names is None:
-        retriever_names = []
-    
-    # For MCP retrievers, we may want to skip sub-query generation
-    # Check if MCP is the only retriever or one of multiple retrievers
-    if retriever_names and ("mcp" in retriever_names or "MCPRetriever" in retriever_names):
-        mcp_only = (len(retriever_names) == 1 and 
-                   ("mcp" in retriever_names or "MCPRetriever" in retriever_names))
-        
-        if mcp_only:
-            # If MCP is the only retriever, skip sub-query generation
-            logger.info("Using MCP retriever only - skipping sub-query generation")
-            # Return the original query to prevent additional search iterations
-            return [query]
-        else:
-            # If MCP is one of multiple retrievers, generate sub-queries for the others
-            logger.info("Using MCP with other retrievers - generating sub-queries for non-MCP retrievers")
-
-    # Generate sub-queries for research outline
-    sub_queries = await generate_sub_queries(
-=======
     retriever_names = [] if retriever_names is None else retriever_names
 
     # For MCP retrievers, we may want to skip sub-query generation
@@ -359,23 +274,23 @@
         )
 
         if mcp_only:
+            # If MCP is the only retriever, skip sub-query generation
             logger.info("Using MCP retriever only - skipping sub-query generation")
+            # Return the original query to prevent additional search iterations
             return [query]
         else:
+            # If MCP is one of multiple retrievers, generate sub-queries for the others
             logger.info("Using MCP with other retrievers - generating sub-queries for non-MCP retrievers")
 
+    # Generate sub-queries for research outline
     sub_queries: list[str] = await generate_sub_queries(
->>>>>>> 48f599a3
         query,
         parent_query,
         report_type,
         search_results,
         cfg,
         cost_callback,
-<<<<<<< HEAD
         **kwargs
-=======
->>>>>>> 48f599a3
     )
 
     return sub_queries