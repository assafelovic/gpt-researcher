<<<<<<< HEAD
from __future__ import annotations

from typing import TYPE_CHECKING, Any, Callable, Coroutine

from litellm.cost_calculator import cost_per_token

from gpt_researcher.utils.logger import get_formatted_logger

if TYPE_CHECKING:
    import logging

    from backend.server.server_utils import CustomLogsHandler, HTTPStreamAdapter
    from fastapi.websockets import WebSocket

logger: logging.Logger = get_formatted_logger()


async def stream_output(
    type: str,
    content: str,
    output: str,
    websocket: WebSocket | CustomLogsHandler | HTTPStreamAdapter | None = None,
    output_log: bool = True,
    metadata: dict[str, Any] | None = None,
) -> None:
    """Streams output to the websocket.

    Args:
        type (str): The type of output to stream.
        content (str): The content to stream.
        output (str): The output to stream.
        websocket (WebSocket | CustomLogsHandler | None): The websocket to stream to.
        output_log (bool): Whether to log the output.
        metadata (dict[str, Any] | None): The metadata to stream.
    """
    if (not websocket or output_log) and type != "images":
        try:
            logger.info(str(output))
        except UnicodeEncodeError:
            logger.exception(output.encode("cp1252", errors="replace").decode("cp1252"))

    await safe_send_json(
        websocket,
        {
            "type": type,
            "content": content,
            "output": output,
            "metadata": metadata,
        },
    )


async def safe_send_json(
    websocket: WebSocket | CustomLogsHandler | HTTPStreamAdapter | None,
    data: dict[str, Any],
) -> None:
    """Safely send JSON data through a WebSocket connection.

    Args:
        websocket (WebSocket): The WebSocket connection to send data through.
        data (Dict[str, Any]): The data to send as JSON.
    """
    if websocket is None:
        logger.warning("WebSocket is None, skipping send_json")
        return

    try:
        await websocket.send_json(data)
    except Exception as e:
        logger.exception(f"Error sending JSON through WebSocket: {e.__class__.__name__}: {e}")


def format_token_count(
    count: int,
) -> str:
    """Format the token count with commas for better readability.

    Args:
        count (int): The token count to format.

    Returns:
        str: The formatted token count.
    """
    return f"{count:,}"


async def update_cost(
    prompt_tokens: int,
    completion_tokens: int,
    model: str,
    websocket: WebSocket | CustomLogsHandler | None,
):
    """Update and send the cost information through the WebSocket.

    Args:
        prompt_tokens (int): Number of tokens in the prompt.
        completion_tokens (int): Number of tokens in the completion.
        model (str): The model used for the API call.
        websocket (WebSocket): The WebSocket connection to send data through.
    """
    prompt_tokens_cost, completion_tokens_cost = cost_per_token(
        model=model,
        prompt_tokens=prompt_tokens,
        completion_tokens=completion_tokens,
    )
    combined_costs: float = prompt_tokens_cost + completion_tokens_cost
    total_tokens: int = prompt_tokens + completion_tokens

    await safe_send_json(
        websocket,
        {
            "type": "cost",
            "data": {
                "total_tokens": format_token_count(total_tokens),
                "prompt_tokens": format_token_count(prompt_tokens),
                "completion_tokens": format_token_count(completion_tokens),
                "prompt_tokens_cost": f"${prompt_tokens_cost:.4f}",
                "completion_tokens_cost": f"${completion_tokens_cost:.4f}",
                "total_cost": f"${combined_costs:.4f}",
            },
        },
    )


def create_cost_callback(
    websocket: WebSocket | CustomLogsHandler | None,
) -> Callable[[int, int, str], Coroutine[Any, Any, None]]:
    """Create a callback function for updating costs.

    Args:
        websocket (WebSocket | CustomLogsHandler | None): The WebSocket connection to send data through.

    Returns:
        Callable[[int, int, str], Coroutine[Any, Any, None]]: A callback function that can be used to update costs.
    """

    async def cost_callback(prompt_tokens: int, completion_tokens: int, model: str) -> None:
        await update_cost(prompt_tokens, completion_tokens, model, websocket)

    return cost_callback
=======
from typing import Dict, Any, Callable
from ..utils.logger import get_formatted_logger

logger = get_formatted_logger()


async def stream_output(
    type, content, output, websocket=None, output_log=True, metadata=None
):
    """
    Streams output to the websocket
    Args:
        type:
        content:
        output:

    Returns:
        None
    """
    if (not websocket or output_log) and type != "images":
        try:
            logger.info(f"{output}")
        except UnicodeEncodeError:
            # Option 1: Replace problematic characters with a placeholder
            logger.error(output.encode(
                'cp1252', errors='replace').decode('cp1252'))

    if websocket:
        await websocket.send_json(
            {"type": type, "content": content,
                "output": output, "metadata": metadata}
        )


async def safe_send_json(websocket: Any, data: Dict[str, Any]) -> None:
    """
    Safely send JSON data through a WebSocket connection.

    Args:
        websocket (WebSocket): The WebSocket connection to send data through.
        data (Dict[str, Any]): The data to send as JSON.

    Returns:
        None
    """
    try:
        await websocket.send_json(data)
    except Exception as e:
        logger.error(f"Error sending JSON through WebSocket: {e}")


def calculate_cost(
    prompt_tokens: int,
    completion_tokens: int,
    model: str
) -> float:
    """
    Calculate the cost of API usage based on the number of tokens and the model used.

    Args:
        prompt_tokens (int): Number of tokens in the prompt.
        completion_tokens (int): Number of tokens in the completion.
        model (str): The model used for the API call.

    Returns:
        float: The calculated cost in USD.
    """
    # Define cost per 1k tokens for different models
    costs = {
        "gpt-3.5-turbo": 0.002,
        "gpt-4": 0.03,
        "gpt-4-32k": 0.06,
        "gpt-4o": 0.00001,
        "gpt-4o-mini": 0.000001,
        "o3-mini": 0.0000005,
        # Add more models and their costs as needed
    }

    model = model.lower()
    if model not in costs:
        logger.warning(
            f"Unknown model: {model}. Cost calculation may be inaccurate.")
        return 0.0001 # Default avg cost if model is unknown

    cost_per_1k = costs[model]
    total_tokens = prompt_tokens + completion_tokens
    return (total_tokens / 1000) * cost_per_1k


def format_token_count(count: int) -> str:
    """
    Format the token count with commas for better readability.

    Args:
        count (int): The token count to format.

    Returns:
        str: The formatted token count.
    """
    return f"{count:,}"


async def update_cost(
    prompt_tokens: int,
    completion_tokens: int,
    model: str,
    websocket: Any
) -> None:
    """
    Update and send the cost information through the WebSocket.

    Args:
        prompt_tokens (int): Number of tokens in the prompt.
        completion_tokens (int): Number of tokens in the completion.
        model (str): The model used for the API call.
        websocket (WebSocket): The WebSocket connection to send data through.

    Returns:
        None
    """
    cost = calculate_cost(prompt_tokens, completion_tokens, model)
    total_tokens = prompt_tokens + completion_tokens

    await safe_send_json(websocket, {
        "type": "cost",
        "data": {
            "total_tokens": format_token_count(total_tokens),
            "prompt_tokens": format_token_count(prompt_tokens),
            "completion_tokens": format_token_count(completion_tokens),
            "total_cost": f"${cost:.4f}"
        }
    })


def create_cost_callback(websocket: Any) -> Callable:
    """
    Create a callback function for updating costs.

    Args:
        websocket (WebSocket): The WebSocket connection to send data through.

    Returns:
        Callable: A callback function that can be used to update costs.
    """
    async def cost_callback(
        prompt_tokens: int,
        completion_tokens: int,
        model: str
    ) -> None:
        await update_cost(prompt_tokens, completion_tokens, model, websocket)

    return cost_callback
>>>>>>> 1770d7f7
<|MERGE_RESOLUTION|>--- conflicted
+++ resolved
@@ -1,4 +1,3 @@
-<<<<<<< HEAD
 from __future__ import annotations
 
 from typing import TYPE_CHECKING, Any, Callable, Coroutine
@@ -30,7 +29,7 @@
         type (str): The type of output to stream.
         content (str): The content to stream.
         output (str): The output to stream.
-        websocket (WebSocket | CustomLogsHandler | None): The websocket to stream to.
+        websocket (WebSocket | CustomLogsHandler | HTTPStreamAdapter | None): The websocket to stream to.
         output_log (bool): Whether to log the output.
         metadata (dict[str, Any] | None): The metadata to stream.
     """
@@ -58,8 +57,8 @@
     """Safely send JSON data through a WebSocket connection.
 
     Args:
-        websocket (WebSocket): The WebSocket connection to send data through.
-        data (Dict[str, Any]): The data to send as JSON.
+        websocket (WebSocket | CustomLogsHandler | HTTPStreamAdapter | None): The WebSocket connection to send data through.
+        data (dict[str, Any]): The data to send as JSON.
     """
     if websocket is None:
         logger.warning("WebSocket is None, skipping send_json")
@@ -97,7 +96,7 @@
         prompt_tokens (int): Number of tokens in the prompt.
         completion_tokens (int): Number of tokens in the completion.
         model (str): The model used for the API call.
-        websocket (WebSocket): The WebSocket connection to send data through.
+        websocket (WebSocket | CustomLogsHandler | HTTPStreamAdapter | None): The WebSocket connection to send data through.
     """
     prompt_tokens_cost, completion_tokens_cost = cost_per_token(
         model=model,
@@ -129,7 +128,7 @@
     """Create a callback function for updating costs.
 
     Args:
-        websocket (WebSocket | CustomLogsHandler | None): The WebSocket connection to send data through.
+        websocket (WebSocket | CustomLogsHandler | HTTPStreamAdapter | None): The WebSocket connection to send data through.
 
     Returns:
         Callable[[int, int, str], Coroutine[Any, Any, None]]: A callback function that can be used to update costs.
@@ -138,158 +137,4 @@
     async def cost_callback(prompt_tokens: int, completion_tokens: int, model: str) -> None:
         await update_cost(prompt_tokens, completion_tokens, model, websocket)
 
-    return cost_callback
-=======
-from typing import Dict, Any, Callable
-from ..utils.logger import get_formatted_logger
-
-logger = get_formatted_logger()
-
-
-async def stream_output(
-    type, content, output, websocket=None, output_log=True, metadata=None
-):
-    """
-    Streams output to the websocket
-    Args:
-        type:
-        content:
-        output:
-
-    Returns:
-        None
-    """
-    if (not websocket or output_log) and type != "images":
-        try:
-            logger.info(f"{output}")
-        except UnicodeEncodeError:
-            # Option 1: Replace problematic characters with a placeholder
-            logger.error(output.encode(
-                'cp1252', errors='replace').decode('cp1252'))
-
-    if websocket:
-        await websocket.send_json(
-            {"type": type, "content": content,
-                "output": output, "metadata": metadata}
-        )
-
-
-async def safe_send_json(websocket: Any, data: Dict[str, Any]) -> None:
-    """
-    Safely send JSON data through a WebSocket connection.
-
-    Args:
-        websocket (WebSocket): The WebSocket connection to send data through.
-        data (Dict[str, Any]): The data to send as JSON.
-
-    Returns:
-        None
-    """
-    try:
-        await websocket.send_json(data)
-    except Exception as e:
-        logger.error(f"Error sending JSON through WebSocket: {e}")
-
-
-def calculate_cost(
-    prompt_tokens: int,
-    completion_tokens: int,
-    model: str
-) -> float:
-    """
-    Calculate the cost of API usage based on the number of tokens and the model used.
-
-    Args:
-        prompt_tokens (int): Number of tokens in the prompt.
-        completion_tokens (int): Number of tokens in the completion.
-        model (str): The model used for the API call.
-
-    Returns:
-        float: The calculated cost in USD.
-    """
-    # Define cost per 1k tokens for different models
-    costs = {
-        "gpt-3.5-turbo": 0.002,
-        "gpt-4": 0.03,
-        "gpt-4-32k": 0.06,
-        "gpt-4o": 0.00001,
-        "gpt-4o-mini": 0.000001,
-        "o3-mini": 0.0000005,
-        # Add more models and their costs as needed
-    }
-
-    model = model.lower()
-    if model not in costs:
-        logger.warning(
-            f"Unknown model: {model}. Cost calculation may be inaccurate.")
-        return 0.0001 # Default avg cost if model is unknown
-
-    cost_per_1k = costs[model]
-    total_tokens = prompt_tokens + completion_tokens
-    return (total_tokens / 1000) * cost_per_1k
-
-
-def format_token_count(count: int) -> str:
-    """
-    Format the token count with commas for better readability.
-
-    Args:
-        count (int): The token count to format.
-
-    Returns:
-        str: The formatted token count.
-    """
-    return f"{count:,}"
-
-
-async def update_cost(
-    prompt_tokens: int,
-    completion_tokens: int,
-    model: str,
-    websocket: Any
-) -> None:
-    """
-    Update and send the cost information through the WebSocket.
-
-    Args:
-        prompt_tokens (int): Number of tokens in the prompt.
-        completion_tokens (int): Number of tokens in the completion.
-        model (str): The model used for the API call.
-        websocket (WebSocket): The WebSocket connection to send data through.
-
-    Returns:
-        None
-    """
-    cost = calculate_cost(prompt_tokens, completion_tokens, model)
-    total_tokens = prompt_tokens + completion_tokens
-
-    await safe_send_json(websocket, {
-        "type": "cost",
-        "data": {
-            "total_tokens": format_token_count(total_tokens),
-            "prompt_tokens": format_token_count(prompt_tokens),
-            "completion_tokens": format_token_count(completion_tokens),
-            "total_cost": f"${cost:.4f}"
-        }
-    })
-
-
-def create_cost_callback(websocket: Any) -> Callable:
-    """
-    Create a callback function for updating costs.
-
-    Args:
-        websocket (WebSocket): The WebSocket connection to send data through.
-
-    Returns:
-        Callable: A callback function that can be used to update costs.
-    """
-    async def cost_callback(
-        prompt_tokens: int,
-        completion_tokens: int,
-        model: str
-    ) -> None:
-        await update_cost(prompt_tokens, completion_tokens, model, websocket)
-
-    return cost_callback
->>>>>>> 1770d7f7
+    return cost_callback