--- conflicted
+++ resolved
@@ -1,185 +1,110 @@
-<<<<<<< HEAD
-from __future__ import annotations
-
-import json
-import logging
-import re
-from typing import TYPE_CHECKING, Any, Callable
-
-import json_repair
-from json_repair.json_parser import JSONReturnType
-
-from gpt_researcher.prompts import auto_agent_instructions
-from gpt_researcher.utils.llm import create_chat_completion
-
-if TYPE_CHECKING:
-    from gpt_researcher.config import Config
-
-logger = logging.getLogger(__name__)
-
-
-async def choose_agent(
-    query: str,
-    cfg: Config,
-    parent_query: str | None = None,
-    cost_callback: Callable[[float], None] | None = None,
-):
-    """Chooses the agent automatically.
-
-    Args:
-        parent_query: In some cases the research is conducted on a subtopic from the main query.
-        The parent query allows the agent to know the main context for better reasoning.
-        query: original query
-        cfg: Config
-        cost_callback: callback for calculating llm costs.
-
-    Returns:
-        agent: Agent name
-        agent_role_prompt: Agent role prompt
-    """
-    query = f"{parent_query} - {query}" if parent_query else f"{query}"
-    response: str | None = None
-
-    try:
-        response = await create_chat_completion(
-            model=cfg.SMART_LLM_MODEL,
-            messages=[
-                {
-                    "role": "system",
-                    "content": f"{auto_agent_instructions()}",
-                },
-                {
-                    "role": "user",
-                    "content": f"task: {query}",
-                },
-            ],
-            temperature=0.15,
-            llm_provider=cfg.SMART_LLM_PROVIDER,
-            llm_kwargs=cfg.llm_kwargs,
-            cost_callback=cost_callback,
-        )
-
-        if response is None:
-            raise ValueError("Response is None")
-
-        agent_dict = json.loads(response)
-        return agent_dict["server"], agent_dict["agent_role_prompt"]
-
-    except Exception as e:
-        logger.exception(
-            f"⚠️ Error in reading JSON: {e.__class__.__name__}: {e}. attempting to repair JSON"
-        )
-        return await handle_json_error(response or "")
-
-
-async def handle_json_error(
-    response: str,
-) -> tuple[str, str]:
-    try:
-        agent_dict: JSONReturnType | tuple[JSONReturnType, list[dict[str, str]]] = (
-            json_repair.loads(response)
-        )
-        if not isinstance(agent_dict, dict):
-            raise TypeError("Agent dict is not a valid JSON")
-        if agent_dict.get("server") and agent_dict.get("agent_role_prompt"):
-            return agent_dict["server"], agent_dict["agent_role_prompt"]
-    except Exception as e:
-        logger.exception(f"Error using json_repair: {e}")
-
-    json_string: str | None = extract_json_with_regex(response)
-    if json_string and json_string.strip():
-        try:
-            json_data: dict[str, Any] = json.loads(json_string)
-            return json_data["server"], json_data["agent_role_prompt"]
-        except json.JSONDecodeError as e:
-            logger.exception(f"Error decoding JSON: {e.__class__.__name__}: {e}")
-
-    logger.warning("No JSON found in the string. Falling back to Default Agent.")
-    return "Default Agent", (
-        "You are an AI critical thinker research assistant. Your sole purpose is to write well written, critically acclaimed, objective and structured reports on given text."
-    )
-
-
-def extract_json_with_regex(
-    response: str,
-) -> str | None:
-    json_match = re.search(r"{.*?}", response, re.DOTALL)
-    if json_match:
-        return json_match.group(0)
-    return None
-=======
-import json
-import re
-import json_repair
-from ..utils.llm import create_chat_completion
-from ..prompts import auto_agent_instructions
-
-async def choose_agent(
-    query, cfg, parent_query=None, cost_callback: callable = None, headers=None
-):
-    """
-    Chooses the agent automatically
-    Args:
-        parent_query: In some cases the research is conducted on a subtopic from the main query.
-        The parent query allows the agent to know the main context for better reasoning.
-        query: original query
-        cfg: Config
-        cost_callback: callback for calculating llm costs
-
-    Returns:
-        agent: Agent name
-        agent_role_prompt: Agent role prompt
-    """
-    query = f"{parent_query} - {query}" if parent_query else f"{query}"
-    response = None  # Initialize response to ensure it's defined
-
-    try:
-        response = await create_chat_completion(
-            model=cfg.smart_llm_model,
-            messages=[
-                {"role": "system", "content": f"{auto_agent_instructions()}"},
-                {"role": "user", "content": f"task: {query}"},
-            ],
-            temperature=0.15,
-            llm_provider=cfg.smart_llm_provider,
-            llm_kwargs=cfg.llm_kwargs,
-            cost_callback=cost_callback,
-        )
-
-        agent_dict = json.loads(response)
-        return agent_dict["server"], agent_dict["agent_role_prompt"]
-
-    except Exception as e:
-        return await handle_json_error(response)
-
-
-async def handle_json_error(response):
-    try:
-        agent_dict = json_repair.loads(response)
-        if agent_dict.get("server") and agent_dict.get("agent_role_prompt"):
-            return agent_dict["server"], agent_dict["agent_role_prompt"]
-    except Exception as e:
-        print(f"⚠️ Error in reading JSON and failed to repair with json_repair: {e}")
-        print(f"⚠️ LLM Response: `{response}`")
-
-    json_string = extract_json_with_regex(response)
-    if json_string:
-        try:
-            json_data = json.loads(json_string)
-            return json_data["server"], json_data["agent_role_prompt"]
-        except json.JSONDecodeError as e:
-            print(f"Error decoding JSON: {e}")
-
-    print("No JSON found in the string. Falling back to Default Agent.")
-    return "Default Agent", (
-        "You are an AI critical thinker research assistant. Your sole purpose is to write well written, "
-        "critically acclaimed, objective and structured reports on given text."
-    )
-
-
-def extract_json_with_regex(response):
-    json_match = re.search(r"{.*?}", response, re.DOTALL)
-    if json_match:
-        return json_match.group(0)
-    return None
->>>>>>> c36835d7
+from __future__ import annotations
+
+import json
+import logging
+import re
+from typing import TYPE_CHECKING, Any, Callable
+
+import json_repair
+from json_repair.json_parser import JSONReturnType
+
+from gpt_researcher.prompts import auto_agent_instructions
+from gpt_researcher.utils.llm import create_chat_completion
+
+if TYPE_CHECKING:
+    from gpt_researcher.config import Config
+
+logger: logging.Logger = logging.getLogger(__name__)
+
+
+async def choose_agent(
+    query: str,
+    cfg: Config,
+    parent_query: str | None = None,
+    cost_callback: Callable[[float], None] | None = None,
+    headers: dict[str, str] | None = None,
+) -> tuple[Any, Any] | tuple[str, str]:
+    """Chooses the agent automatically.
+
+    Args:
+        parent_query: In some cases the research is conducted on a subtopic from the main query.
+        The parent query allows the agent to know the main context for better reasoning.
+        query: original query
+        cfg: Config
+        cost_callback: callback for calculating llm costs.
+
+    Returns:
+        agent: Agent name
+        agent_role_prompt: Agent role prompt
+    """
+    query = f"{parent_query} - {query}" if parent_query else f"{query}"
+    response: str | None = None
+
+    try:
+        response = await create_chat_completion(
+            model=cfg.SMART_LLM_MODEL,
+            messages=[
+                {
+                    "role": "system",
+                    "content": f"{auto_agent_instructions()}",
+                },
+                {
+                    "role": "user",
+                    "content": f"task: {query}",
+                },
+            ],
+            temperature=0.15,
+            llm_provider=cfg.SMART_LLM_PROVIDER,
+            llm_kwargs=cfg.llm_kwargs,
+            cost_callback=cost_callback,
+            headers=headers,
+        )
+
+        if response is None:
+            raise ValueError("Response is None")
+
+        agent_dict: dict[str, Any] = json.loads(response)
+        return agent_dict["server"], agent_dict["agent_role_prompt"]
+
+    except Exception as e:
+        logger.exception(
+            f"⚠️ Error in reading JSON: {e.__class__.__name__}: {e}. attempting to repair JSON"
+        )
+        return await handle_json_error(response or "")
+
+
+async def handle_json_error(
+    response: str,
+) -> tuple[str, str]:
+    try:
+        agent_dict: JSONReturnType | tuple[JSONReturnType, list[dict[str, str]]] = (
+            json_repair.loads(response)
+        )
+        if not isinstance(agent_dict, dict):
+            raise TypeError("Agent dict is not a valid JSON")
+        if agent_dict.get("server") and agent_dict.get("agent_role_prompt"):
+            return agent_dict["server"], agent_dict["agent_role_prompt"]
+    except Exception as e:
+        logger.exception(f"Error using json_repair: {e}")
+
+    json_string: str | None = extract_json_with_regex(response)
+    if json_string and json_string.strip():
+        try:
+            json_data: dict[str, Any] = json.loads(json_string)
+            return json_data["server"], json_data["agent_role_prompt"]
+        except json.JSONDecodeError as e:
+            logger.exception(f"Error decoding JSON: {e.__class__.__name__}: {e}")
+
+    logger.warning("No JSON found in the string. Falling back to Default Agent.")
+    return "Default Agent", (
+        "You are an AI critical thinker research assistant. Your sole purpose is to write well written, critically acclaimed, objective and structured reports on given text."
+    )
+
+
+def extract_json_with_regex(
+    response: str,
+) -> str | None:
+    json_match: re.Match[str] | None = re.search(r"{.*?}", response, re.DOTALL)
+    if json_match:
+        return json_match.group(0)
+    return None