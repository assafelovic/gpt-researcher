<<<<<<< HEAD
from __future__ import annotations

import json
import logging
import os

import httpx
import requests

from langchain_core.callbacks import CallbackManagerForRetrieverRun
from langchain_core.documents import Document
from langchain_core.retrievers import BaseRetriever

logger = logging.getLogger(__name__)


class GoogleSearch(BaseRetriever):
    """Google API Retriever that implements LangChain's BaseRetriever interface."""

    def __init__(
        self,
        headers: dict[str, str] | None = None,
    ) -> None:
        """Initialize the GoogleSearch retriever.

        Args:
            headers: Optional dictionary containing API keys. If not provided,
                    will attempt to load from environment variables.
        """
        super().__init__()
        self.headers: dict[str, str] = headers or {}
        self.api_key: str = self.headers.get("google_api_key") or self.get_api_key()
        self.cx_key: str = self.headers.get("google_cx_key") or self.get_cx_key()

    def get_api_key(self) -> str:
        """Gets the Google API key from environment variables.

        Returns:
            str: The Google API key.

        Raises:
            Exception: If API key is not found in environment variables.
        """
        try:
            api_key = os.environ["GOOGLE_API_KEY"]
        except KeyError:
            raise Exception(
                "Google API key not found. Please set the GOOGLE_API_KEY environment variable. You can get a key at https://developers.google.com/custom-search/v1/overview"
            )
        return api_key

    def get_cx_key(self) -> str:
        """Gets the Google CX key from environment variables.

        Returns:
            str: The Google CX key.

        Raises:
            Exception: If CX key is not found in environment variables.
        """
        try:
            api_key = os.environ["GOOGLE_CX_KEY"]
        except KeyError:
            raise Exception(
                "Google CX key not found. Please set the GOOGLE_CX_KEY environment variable. You can get a key at https://developers.google.com/custom-search/v1/overview"
            )
        return api_key

    def _get_relevant_documents(
        self,
        query: str,
        *,
        run_manager: CallbackManagerForRetrieverRun,
        max_results: int = 7,
    ) -> list[Document]:
        """Get documents relevant to a query using Google Custom Search API.

        Args:
            query: The search query string.
            run_manager: Callback manager for the retriever run.
            max_results: Maximum number of results to return. Defaults to 7.

        Returns:
            List of relevant documents.
        """
        logger.info(f"Searching with query {query}...")
        url = f"https://www.googleapis.com/customsearch/v1?key={self.api_key}&cx={self.cx_key}&q={query}&start=1"
        resp = requests.get(url)

        if resp.status_code < 200 or resp.status_code >= 300:
            logger.warning("Google search: unexpected response status: ", resp.status_code)
            return []

        try:
            search_results = json.loads(resp.text)
        except Exception:
            return []

        if search_results is None:
            return []

        results: list[dict[str, str]] = search_results.get("items", [])
        documents: list[Document] = []

        # Convert search results to Document objects
        for result in results:
            # Skip YouTube results
            if "youtube.com" in result["link"]:
                continue

            try:
                # Create Document object with metadata
                doc = Document(
                    page_content=result["snippet"],
                    metadata={
                        "title": result["title"],
                        "source": result["link"],
                    },
                )
                documents.append(doc)
            except KeyError:
                continue

        return documents[:max_results]

    async def _aget_relevant_documents(
        self,
        query: str,
        *,
        run_manager: CallbackManagerForRetrieverRun,
        max_results: int = 7,
    ) -> list[Document]:
        """Asynchronously get documents relevant to a query.

        This implementation uses async HTTP calls for better performance.
        """
        logger.info(f"Searching with query {query}...")
        url = f"https://www.googleapis.com/customsearch/v1?key={self.api_key}&cx={self.cx_key}&q={query}&start=1"

        async with httpx.AsyncClient() as client:
            resp = await client.get(url)

        if resp.status_code < 200 or resp.status_code >= 300:
            logger.warning("Google search: unexpected response status: ", resp.status_code)
            return []

        try:
            search_results = resp.json()
        except Exception:
            return []

        if search_results is None:
            return []

        results = search_results.get("items", [])
        documents: list[Document] = []

        # Convert search results to Document objects
        for result in results:
            # Skip YouTube results
            if "youtube.com" in result["link"]:
                continue

            try:
                # Create Document object with metadata
                doc = Document(
                    page_content=result["snippet"],
                    metadata={
                        "title": result["title"],
                        "source": result["link"],
                    },
                )
                documents.append(doc)
            except KeyError:
                continue

        return documents[:max_results]
=======
# Tavily API Retriever

# libraries
import os
import requests
import json


class GoogleSearch:
    """
    Google API Retriever
    """
    def __init__(self, query, headers=None, query_domains=None):
        """
        Initializes the GoogleSearch object
        Args:
            query:
        """
        self.query = query
        self.headers = headers or {}
        self.query_domains = query_domains or None
        self.api_key = self.headers.get("google_api_key") or self.get_api_key()  # Use the passed api_key or fallback to environment variable
        self.cx_key = self.headers.get("google_cx_key") or self.get_cx_key()  # Use the passed cx_key or fallback to environment variable

    def get_api_key(self):
        """
        Gets the Google API key
        Returns:

        """
        # Get the API key
        try:
            api_key = os.environ["GOOGLE_API_KEY"]
        except:
            raise Exception("Google API key not found. Please set the GOOGLE_API_KEY environment variable. "
                            "You can get a key at https://developers.google.com/custom-search/v1/overview")
        return api_key

    def get_cx_key(self):
        """
        Gets the Google CX key
        Returns:

        """
        # Get the API key
        try:
            api_key = os.environ["GOOGLE_CX_KEY"]
        except:
            raise Exception("Google CX key not found. Please set the GOOGLE_CX_KEY environment variable. "
                            "You can get a key at https://developers.google.com/custom-search/v1/overview")
        return api_key

    def search(self, max_results=7):
        """
        Searches the query using Google Custom Search API, optionally restricting to specific domains
        Returns:
            list: List of search results with title, href and body
        """
        # Build query with domain restrictions if specified
        search_query = self.query
        if self.query_domains and len(self.query_domains) > 0:
            domain_query = " OR ".join([f"site:{domain}" for domain in self.query_domains])
            search_query = f"({domain_query}) {self.query}"

        print("Searching with query {0}...".format(search_query))

        url = f"https://www.googleapis.com/customsearch/v1?key={self.api_key}&cx={self.cx_key}&q={search_query}&start=1"
        resp = requests.get(url)

        if resp.status_code < 200 or resp.status_code >= 300:
            print("Google search: unexpected response status: ", resp.status_code)

        if resp is None:
            return
        try:
            search_results = json.loads(resp.text)
        except Exception:
            return
        if search_results is None:
            return

        results = search_results.get("items", [])
        search_results = []

        # Normalizing results to match the format of the other search APIs
        for result in results:
            # skip youtube results
            if "youtube.com" in result["link"]:
                continue
            try:
                search_result = {
                    "title": result["title"],
                    "href": result["link"],
                    "body": result["snippet"],
                }
            except:
                continue
            search_results.append(search_result)

        return search_results[:max_results]
>>>>>>> c36835d7
<|MERGE_RESOLUTION|>--- conflicted
+++ resolved
@@ -1,280 +1,260 @@
-<<<<<<< HEAD
-from __future__ import annotations
-
-import json
-import logging
-import os
-
-import httpx
-import requests
-
-from langchain_core.callbacks import CallbackManagerForRetrieverRun
-from langchain_core.documents import Document
-from langchain_core.retrievers import BaseRetriever
-
-logger = logging.getLogger(__name__)
-
-
-class GoogleSearch(BaseRetriever):
-    """Google API Retriever that implements LangChain's BaseRetriever interface."""
-
-    def __init__(
-        self,
-        headers: dict[str, str] | None = None,
-    ) -> None:
-        """Initialize the GoogleSearch retriever.
-
-        Args:
-            headers: Optional dictionary containing API keys. If not provided,
-                    will attempt to load from environment variables.
-        """
-        super().__init__()
-        self.headers: dict[str, str] = headers or {}
-        self.api_key: str = self.headers.get("google_api_key") or self.get_api_key()
-        self.cx_key: str = self.headers.get("google_cx_key") or self.get_cx_key()
-
-    def get_api_key(self) -> str:
-        """Gets the Google API key from environment variables.
-
-        Returns:
-            str: The Google API key.
-
-        Raises:
-            Exception: If API key is not found in environment variables.
-        """
-        try:
-            api_key = os.environ["GOOGLE_API_KEY"]
-        except KeyError:
-            raise Exception(
-                "Google API key not found. Please set the GOOGLE_API_KEY environment variable. You can get a key at https://developers.google.com/custom-search/v1/overview"
-            )
-        return api_key
-
-    def get_cx_key(self) -> str:
-        """Gets the Google CX key from environment variables.
-
-        Returns:
-            str: The Google CX key.
-
-        Raises:
-            Exception: If CX key is not found in environment variables.
-        """
-        try:
-            api_key = os.environ["GOOGLE_CX_KEY"]
-        except KeyError:
-            raise Exception(
-                "Google CX key not found. Please set the GOOGLE_CX_KEY environment variable. You can get a key at https://developers.google.com/custom-search/v1/overview"
-            )
-        return api_key
-
-    def _get_relevant_documents(
-        self,
-        query: str,
-        *,
-        run_manager: CallbackManagerForRetrieverRun,
-        max_results: int = 7,
-    ) -> list[Document]:
-        """Get documents relevant to a query using Google Custom Search API.
-
-        Args:
-            query: The search query string.
-            run_manager: Callback manager for the retriever run.
-            max_results: Maximum number of results to return. Defaults to 7.
-
-        Returns:
-            List of relevant documents.
-        """
-        logger.info(f"Searching with query {query}...")
-        url = f"https://www.googleapis.com/customsearch/v1?key={self.api_key}&cx={self.cx_key}&q={query}&start=1"
-        resp = requests.get(url)
-
-        if resp.status_code < 200 or resp.status_code >= 300:
-            logger.warning("Google search: unexpected response status: ", resp.status_code)
-            return []
-
-        try:
-            search_results = json.loads(resp.text)
-        except Exception:
-            return []
-
-        if search_results is None:
-            return []
-
-        results: list[dict[str, str]] = search_results.get("items", [])
-        documents: list[Document] = []
-
-        # Convert search results to Document objects
-        for result in results:
-            # Skip YouTube results
-            if "youtube.com" in result["link"]:
-                continue
-
-            try:
-                # Create Document object with metadata
-                doc = Document(
-                    page_content=result["snippet"],
-                    metadata={
-                        "title": result["title"],
-                        "source": result["link"],
-                    },
-                )
-                documents.append(doc)
-            except KeyError:
-                continue
-
-        return documents[:max_results]
-
-    async def _aget_relevant_documents(
-        self,
-        query: str,
-        *,
-        run_manager: CallbackManagerForRetrieverRun,
-        max_results: int = 7,
-    ) -> list[Document]:
-        """Asynchronously get documents relevant to a query.
-
-        This implementation uses async HTTP calls for better performance.
-        """
-        logger.info(f"Searching with query {query}...")
-        url = f"https://www.googleapis.com/customsearch/v1?key={self.api_key}&cx={self.cx_key}&q={query}&start=1"
-
-        async with httpx.AsyncClient() as client:
-            resp = await client.get(url)
-
-        if resp.status_code < 200 or resp.status_code >= 300:
-            logger.warning("Google search: unexpected response status: ", resp.status_code)
-            return []
-
-        try:
-            search_results = resp.json()
-        except Exception:
-            return []
-
-        if search_results is None:
-            return []
-
-        results = search_results.get("items", [])
-        documents: list[Document] = []
-
-        # Convert search results to Document objects
-        for result in results:
-            # Skip YouTube results
-            if "youtube.com" in result["link"]:
-                continue
-
-            try:
-                # Create Document object with metadata
-                doc = Document(
-                    page_content=result["snippet"],
-                    metadata={
-                        "title": result["title"],
-                        "source": result["link"],
-                    },
-                )
-                documents.append(doc)
-            except KeyError:
-                continue
-
-        return documents[:max_results]
-=======
-# Tavily API Retriever
-
-# libraries
-import os
-import requests
-import json
-
-
-class GoogleSearch:
-    """
-    Google API Retriever
-    """
-    def __init__(self, query, headers=None, query_domains=None):
-        """
-        Initializes the GoogleSearch object
-        Args:
-            query:
-        """
-        self.query = query
-        self.headers = headers or {}
-        self.query_domains = query_domains or None
-        self.api_key = self.headers.get("google_api_key") or self.get_api_key()  # Use the passed api_key or fallback to environment variable
-        self.cx_key = self.headers.get("google_cx_key") or self.get_cx_key()  # Use the passed cx_key or fallback to environment variable
-
-    def get_api_key(self):
-        """
-        Gets the Google API key
-        Returns:
-
-        """
-        # Get the API key
-        try:
-            api_key = os.environ["GOOGLE_API_KEY"]
-        except:
-            raise Exception("Google API key not found. Please set the GOOGLE_API_KEY environment variable. "
-                            "You can get a key at https://developers.google.com/custom-search/v1/overview")
-        return api_key
-
-    def get_cx_key(self):
-        """
-        Gets the Google CX key
-        Returns:
-
-        """
-        # Get the API key
-        try:
-            api_key = os.environ["GOOGLE_CX_KEY"]
-        except:
-            raise Exception("Google CX key not found. Please set the GOOGLE_CX_KEY environment variable. "
-                            "You can get a key at https://developers.google.com/custom-search/v1/overview")
-        return api_key
-
-    def search(self, max_results=7):
-        """
-        Searches the query using Google Custom Search API, optionally restricting to specific domains
-        Returns:
-            list: List of search results with title, href and body
-        """
-        # Build query with domain restrictions if specified
-        search_query = self.query
-        if self.query_domains and len(self.query_domains) > 0:
-            domain_query = " OR ".join([f"site:{domain}" for domain in self.query_domains])
-            search_query = f"({domain_query}) {self.query}"
-
-        print("Searching with query {0}...".format(search_query))
-
-        url = f"https://www.googleapis.com/customsearch/v1?key={self.api_key}&cx={self.cx_key}&q={search_query}&start=1"
-        resp = requests.get(url)
-
-        if resp.status_code < 200 or resp.status_code >= 300:
-            print("Google search: unexpected response status: ", resp.status_code)
-
-        if resp is None:
-            return
-        try:
-            search_results = json.loads(resp.text)
-        except Exception:
-            return
-        if search_results is None:
-            return
-
-        results = search_results.get("items", [])
-        search_results = []
-
-        # Normalizing results to match the format of the other search APIs
-        for result in results:
-            # skip youtube results
-            if "youtube.com" in result["link"]:
-                continue
-            try:
-                search_result = {
-                    "title": result["title"],
-                    "href": result["link"],
-                    "body": result["snippet"],
-                }
-            except:
-                continue
-            search_results.append(search_result)
-
-        return search_results[:max_results]
->>>>>>> c36835d7
+# Tavily API Retriever
+from __future__ import annotations
+
+import json
+import logging
+import os
+
+from typing import Any
+
+import requests
+
+logger: logging.Logger = logging.getLogger(__name__)
+
+
+# class GoogleSearch(BaseRetriever):
+#    """Google API Retriever that implements LangChain's BaseRetriever interface."""
+
+#    def __init__(
+#        self,
+#        headers: dict[str, str] | None = None,
+#    ) -> None:
+#        """Initialize the GoogleSearch retriever.
+
+#        Args:
+#            headers: Optional dictionary containing API keys. If not provided,
+#                    will attempt to load from environment variables.
+#        """
+#        super().__init__()
+
+#    def _get_relevant_documents(
+#        self,
+#        query: str,
+#        *,
+#        run_manager: CallbackManagerForRetrieverRun,
+#        max_results: int = 7,
+#    ) -> list[Document]:
+#        """Get documents relevant to a query using google Custom Search API.
+
+#        Args:
+#            query: The search query string.
+#            run_manager: Callback manager for the retriever run.
+#            max_results: Maximum number of results to return. Defaults to 7.
+
+#        Returns:
+#            List of relevant documents.
+#        """
+#        logger.info(f"Searching with query {query}...")
+#        url = f"https://www.googleapis.com/customsearch/v1?key={self.api_key}&cx={self.cx_key}&q={query}&start=1"
+#        resp = requests.get(url)
+
+#        if resp.status_code < 200 or resp.status_code >= 300:
+#            logger.warning("Google search: unexpected response status: ", resp.status_code)
+#            return []
+
+#        try:
+#            search_results = json.loads(resp.text)
+#        except Exception:
+#            return []
+
+#        if search_results is None:
+#            return []
+
+#        results: list[dict[str, str]] = search_results.get("items", [])
+#        documents: list[Document] = []
+
+# Convert search results to Document objects
+#        for result in results:
+#            # Skip YouTube results
+#            if "youtube.com" in result["link"]:
+#                continue
+
+#            try:
+#                # Create Document object with metadata
+#                doc = Document(
+#                    page_content=result["snippet"],
+#                    metadata={
+#                        "title": result["title"],
+#                        "source": result["link"],
+#                    },
+#                )
+#                documents.append(doc)
+#            except KeyError:
+#                continue
+
+#        return documents[:max_results]
+
+#    async def _aget_relevant_documents(
+#        self,
+#        query: str,
+#        *,
+#        run_manager: CallbackManagerForRetrieverRun,
+#        max_results: int = 7,
+#    ) -> list[Document]:
+#        """Asynchronously get documents relevant to a query.
+
+#        This implementation uses async HTTP calls for better performance.
+#        """
+#        logger.info(f"Searching with query {query}...")
+#        url = f"https://www.googleapis.com/customsearch/v1?key={self.api_key}&cx={self.cx_key}&q={query}&start=1"
+
+#        async with httpx.AsyncClient() as client:
+#            resp = await client.get(url)
+
+#        if resp.status_code < 200 or resp.status_code >= 300:
+#            logger.warning("Google search: unexpected response status: ", resp.status_code)
+#            return []
+
+#        try:
+#            search_results = resp.json()
+#        except Exception:
+#            return []
+
+#        if search_results is None:
+#            return []
+
+#        results = search_results.get("items", [])
+#        documents: list[Document] = []
+
+# Convert search results to Document objects
+#        for result in results:
+# Skip YouTube results
+#            if "youtube.com" in result["link"]:
+#                continue
+
+#            try:
+#                # Create Document object with metadata
+#                doc = Document(
+#                    page_content=result["snippet"],
+#                    metadata={
+#                        "title": result["title"],
+#                        "source": result["link"],
+#                    },
+#                )
+#                documents.append(doc)
+#            except KeyError:
+#                continue
+
+#        return documents[:max_results]
+
+
+class GoogleSearch:
+    """Google API Retriever."""
+
+    def __init__(
+        self,
+        query: str,
+        headers: dict[str, str] | None = None,
+        query_domains: list[str] | None = None,
+    ) -> None:
+        """Initializes the GoogleSearch object.
+
+        Args:
+            query: The search query
+            headers: The headers to use for the request
+            query_domains: The domains to filter the search by
+        """
+        self.query: str = query
+        self.headers: dict[str, str] = headers or {}
+        self.api_key: str = self.headers.get("google_api_key") or self.get_api_key()
+        self.cx_key: str = self.headers.get("google_cx_key") or self.get_cx_key()
+        self.query_domains: list[str] | None = query_domains or None
+
+    def get_api_key(self) -> str:
+        """Gets the Google API key from environment variables.
+
+        Returns:
+            str: The Google API key.
+
+        Raises:
+            Exception: If API key is not found in environment variables.
+        """
+        try:
+            api_key: str = os.environ["GOOGLE_API_KEY"]
+        except KeyError:
+            raise Exception(
+                "Google API key not found. Please set the GOOGLE_API_KEY environment variable. You can get a key at https://developers.google.com/custom-search/v1/overview"
+            )
+        else:
+            return api_key
+
+    def get_cx_key(self) -> str:
+        """Gets the Google CX key from environment variables.
+
+        Returns:
+            str: The Google CX key.
+
+        Raises:
+            Exception: If CX key is not found in environment variables.
+        """
+        try:
+            api_key = os.environ["GOOGLE_CX_KEY"]
+        except KeyError:
+            raise Exception(
+                "Google CX key not found. Please set the GOOGLE_CX_KEY environment variable. You can get a key at https://developers.google.com/custom-search/v1/overview"
+            )
+        else:
+            return api_key
+
+    def search(
+        self,
+        max_results: int = 7,
+    ) -> list[dict[str, str]] | None:
+        """Searches the query using Google Custom Search API, optionally restricting to specific domains.
+
+        Returns:
+            list: List of search results with title, href and body
+        """
+        # Build query with domain restrictions if specified
+        search_query: str = self.query
+        if self.query_domains and len(self.query_domains) > 0:
+            domain_query: str = " OR ".join([f"site:{domain}" for domain in self.query_domains])
+            search_query: str = f"({domain_query}) {self.query}"
+
+        logger.info(f"Searching with query {search_query}...")
+
+        url: str = f"https://www.googleapis.com/customsearch/v1?key={self.api_key}&cx={self.cx_key}&q={search_query}&start=1"
+        resp: requests.Response = requests.get(url)
+
+        if resp.status_code < 200 or resp.status_code >= 300:
+            logger.warning(f"Google search: unexpected response status: {resp.status_code}")
+
+        if resp is None:
+            return None
+        try:
+            search_results: dict[str, Any] = json.loads(resp.text)
+        except Exception as e:
+            logger.warning("Google search: unexpected response text: ", resp.text)
+            logger.exception(f"{e.__class__.__name__}: {e}")
+            return None
+        else:
+            if search_results is None:
+                logger.debug("Google search: no results found")
+                return None
+
+        results: list[dict[str, str]] | None = search_results.get("items")
+        if not results:
+            logger.debug("Google search: no results found")
+            return None
+
+        # Normalizing results to match the format of the other search APIs
+        search_results_list: list[dict[str, str]] = []
+        for result in results:
+            # skip youtube results
+            if "youtube.com" in str(result["link"]).casefold():
+                logger.debug("Google search: skipping youtube result")
+                continue
+            try:
+                search_result: dict[str, str] = {
+                    "title": result["title"],
+                    "href": result["link"],
+                    "body": result["snippet"],
+                }
+            except Exception as e:
+                logger.warning("Google search: unexpected result: ", result)
+                logger.exception(f"{e.__class__.__name__}: {e}")
+                continue
+            else:
+                search_results_list.append(search_result)
+
+        return search_results_list[:max_results]