--- conflicted
+++ resolved
@@ -1,93 +1,55 @@
-<<<<<<< HEAD
-from __future__ import annotations
-
-import arxiv
-
-
-class ArxivSearch:
-    """Arxiv API Retriever."""
-
-    def __init__(
-        self,
-        query: str,
-        sort: str = "Relevance",
-    ):
-        self.arxiv: arxiv.Client = arxiv.Client()
-        self.query: str = query
-        assert sort in ["Relevance", "SubmittedDate"], "Invalid sort criterion"
-        self.sort: arxiv.SortCriterion = (
-            arxiv.SortCriterion.SubmittedDate
-            if sort == "SubmittedDate"
-            else arxiv.SortCriterion.Relevance
-        )
-
-    def search(
-        self,
-        max_results: int = 5,
-    ) -> list[dict[str, str]]:
-        """Performs the search."""
-
-        arxiv_gen = list(
-            arxiv.Client().results(
-                arxiv.Search(
-                    query=self.query,  # +
-                    max_results=max_results,
-                    sort_by=self.sort,
-                )
-            )
-        )
-
-        search_result_list: list[dict[str, str]] = []
-
-        for result in arxiv_gen:
-            search_result_list.append(
-                {
-                    "title": result.title,
-                    "href": result.pdf_url or "",
-                    "body": result.summary,
-                }
-            )
-
-        return search_result_list
-=======
-import arxiv
-
-
-class ArxivSearch:
-    """
-    Arxiv API Retriever
-    """
-    def __init__(self, query, sort='Relevance', query_domains=None):
-        self.arxiv = arxiv
-        self.query = query
-        assert sort in ['Relevance', 'SubmittedDate'], "Invalid sort criterion"
-        self.sort = arxiv.SortCriterion.SubmittedDate if sort == 'SubmittedDate' else arxiv.SortCriterion.Relevance
-        
-
-    def search(self, max_results=5):
-        """
-        Performs the search
-        :param query:
-        :param max_results:
-        :return:
-        """
-
-        arxiv_gen = list(arxiv.Client().results(
-        self.arxiv.Search(
-            query= self.query, #+
-            max_results=max_results,
-            sort_by=self.sort,
-        )))
-
-        search_result = []
-
-        for result in arxiv_gen:
-
-            search_result.append({
-                "title": result.title,
-                "href": result.pdf_url,
-                "body": result.summary,
-            })
-        
-        return search_result
->>>>>>> c36835d7
+from __future__ import annotations
+
+from typing import Any
+
+import arxiv
+
+
+class ArxivSearch:
+    """Arxiv API Retriever."""
+
+    def __init__(
+        self,
+        query: str,
+        sort: str = "Relevance",
+        query_domains: list[str] | None = None,
+    ):
+        self.arxiv: arxiv.Client = arxiv.Client()
+        self.query: str = query
+        assert sort in ["Relevance", "SubmittedDate"], "Invalid sort criterion"
+        self.sort: arxiv.SortCriterion | arxiv.SortCriterion = arxiv.SortCriterion.SubmittedDate if sort == "SubmittedDate" else arxiv.SortCriterion.Relevance
+
+    def search(
+        self,
+        max_results: int = 5,
+    ) -> list[dict[str, Any]]:
+        """Performs the search
+
+        Args:
+            query: The query to search for.
+            max_results: The maximum number of results to return.
+
+        Returns:
+            A list of dictionaries containing the search results.
+        """
+
+        arxiv_gen: list[arxiv.Result] = list(
+            self.arxiv.Search(
+                query=self.query,  # +
+                max_results=max_results,
+                sort_by=self.sort,
+            )
+        )
+
+        search_result: list[dict[str, Any]] = []
+
+        for result in arxiv_gen:
+            search_result.append(
+                {
+                    "title": result.title,
+                    "href": result.pdf_url,
+                    "body": result.summary,
+                }
+            )
+
+        return search_result