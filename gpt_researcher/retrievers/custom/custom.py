<<<<<<< HEAD
from __future__ import annotations

import logging
import os
from typing import Any

import requests

logger = logging.getLogger(__name__)


class CustomRetriever:
    """Custom API Retriever."""

    def __init__(self, query: str):
        self.endpoint = os.getenv("RETRIEVER_ENDPOINT")
        if not self.endpoint:
            raise ValueError("RETRIEVER_ENDPOINT environment variable not set")

        self.params: dict[str, Any] = self._populate_params()
        self.query: str = query

    def _populate_params(self) -> dict[str, Any]:
        """Populates parameters from environment variables prefixed with 'RETRIEVER_ARG_'."""
        return {
            key[len("RETRIEVER_ARG_") :].lower(): value
            for key, value in os.environ.items()
            if key.startswith("RETRIEVER_ARG_")
        }

    def search(
        self,
        max_results: int = 5,
    ) -> list[dict[str, Any]] | None:
        """Performs the search using the custom retriever endpoint.

        Args:
            max_results: Maximum number of results to return (not currently used)

        Returns:
            JSON response in the format:
            [
              {
                "url": "http://example.com/page1",
                "raw_content": "Content of page 1"
              },
              {
                "url": "http://example.com/page2",
                "raw_content": "Content of page 2"
              }
            ]
        """
        assert self.endpoint is not None
        try:
            response = requests.get(
                self.endpoint,
                params={**self.params, "query": self.query},
            )
            response.raise_for_status()
        except requests.RequestException as e:
            logger.exception(f"Failed to retrieve search results: {e.__class__.__name__}: {e}")
            return None
        else:
            return list(response.json())[:max_results]
=======
from typing import Any, Dict, List, Optional
import requests
import os


class CustomRetriever:
    """
    Custom API Retriever
    """

    def __init__(self, query: str, query_domains=None):
        self.endpoint = os.getenv('RETRIEVER_ENDPOINT')
        if not self.endpoint:
            raise ValueError("RETRIEVER_ENDPOINT environment variable not set")

        self.params = self._populate_params()
        self.query = query

    def _populate_params(self) -> Dict[str, Any]:
        """
        Populates parameters from environment variables prefixed with 'RETRIEVER_ARG_'
        """
        return {
            key[len('RETRIEVER_ARG_'):].lower(): value
            for key, value in os.environ.items()
            if key.startswith('RETRIEVER_ARG_')
        }

    def search(self, max_results: int = 5) -> Optional[List[Dict[str, Any]]]:
        """
        Performs the search using the custom retriever endpoint.

        :param max_results: Maximum number of results to return (not currently used)
        :return: JSON response in the format:
            [
              {
                "url": "http://example.com/page1",
                "raw_content": "Content of page 1"
              },
              {
                "url": "http://example.com/page2",
                "raw_content": "Content of page 2"
              }
            ]
        """
        try:
            response = requests.get(self.endpoint, params={**self.params, 'query': self.query})
            response.raise_for_status()
            return response.json()
        except requests.RequestException as e:
            print(f"Failed to retrieve search results: {e}")
            return None
>>>>>>> c36835d7
<|MERGE_RESOLUTION|>--- conflicted
+++ resolved
@@ -1,119 +1,66 @@
-<<<<<<< HEAD
-from __future__ import annotations
-
-import logging
-import os
-from typing import Any
-
-import requests
-
-logger = logging.getLogger(__name__)
-
-
-class CustomRetriever:
-    """Custom API Retriever."""
-
-    def __init__(self, query: str):
-        self.endpoint = os.getenv("RETRIEVER_ENDPOINT")
-        if not self.endpoint:
-            raise ValueError("RETRIEVER_ENDPOINT environment variable not set")
-
-        self.params: dict[str, Any] = self._populate_params()
-        self.query: str = query
-
-    def _populate_params(self) -> dict[str, Any]:
-        """Populates parameters from environment variables prefixed with 'RETRIEVER_ARG_'."""
-        return {
-            key[len("RETRIEVER_ARG_") :].lower(): value
-            for key, value in os.environ.items()
-            if key.startswith("RETRIEVER_ARG_")
-        }
-
-    def search(
-        self,
-        max_results: int = 5,
-    ) -> list[dict[str, Any]] | None:
-        """Performs the search using the custom retriever endpoint.
-
-        Args:
-            max_results: Maximum number of results to return (not currently used)
-
-        Returns:
-            JSON response in the format:
-            [
-              {
-                "url": "http://example.com/page1",
-                "raw_content": "Content of page 1"
-              },
-              {
-                "url": "http://example.com/page2",
-                "raw_content": "Content of page 2"
-              }
-            ]
-        """
-        assert self.endpoint is not None
-        try:
-            response = requests.get(
-                self.endpoint,
-                params={**self.params, "query": self.query},
-            )
-            response.raise_for_status()
-        except requests.RequestException as e:
-            logger.exception(f"Failed to retrieve search results: {e.__class__.__name__}: {e}")
-            return None
-        else:
-            return list(response.json())[:max_results]
-=======
-from typing import Any, Dict, List, Optional
-import requests
-import os
-
-
-class CustomRetriever:
-    """
-    Custom API Retriever
-    """
-
-    def __init__(self, query: str, query_domains=None):
-        self.endpoint = os.getenv('RETRIEVER_ENDPOINT')
-        if not self.endpoint:
-            raise ValueError("RETRIEVER_ENDPOINT environment variable not set")
-
-        self.params = self._populate_params()
-        self.query = query
-
-    def _populate_params(self) -> Dict[str, Any]:
-        """
-        Populates parameters from environment variables prefixed with 'RETRIEVER_ARG_'
-        """
-        return {
-            key[len('RETRIEVER_ARG_'):].lower(): value
-            for key, value in os.environ.items()
-            if key.startswith('RETRIEVER_ARG_')
-        }
-
-    def search(self, max_results: int = 5) -> Optional[List[Dict[str, Any]]]:
-        """
-        Performs the search using the custom retriever endpoint.
-
-        :param max_results: Maximum number of results to return (not currently used)
-        :return: JSON response in the format:
-            [
-              {
-                "url": "http://example.com/page1",
-                "raw_content": "Content of page 1"
-              },
-              {
-                "url": "http://example.com/page2",
-                "raw_content": "Content of page 2"
-              }
-            ]
-        """
-        try:
-            response = requests.get(self.endpoint, params={**self.params, 'query': self.query})
-            response.raise_for_status()
-            return response.json()
-        except requests.RequestException as e:
-            print(f"Failed to retrieve search results: {e}")
-            return None
->>>>>>> c36835d7
+from __future__ import annotations
+
+import logging
+import os
+
+from typing import Any
+
+import requests
+
+logger: logging.Logger = logging.getLogger(__name__)
+
+
+class CustomRetriever:
+    """Custom API Retriever."""
+
+    def __init__(
+        self,
+        query: str,
+        query_domains: list[str] | None = None,
+    ):
+        self.endpoint: str | None = os.getenv("RETRIEVER_ENDPOINT")
+        if not self.endpoint:
+            raise ValueError("RETRIEVER_ENDPOINT environment variable not set")
+
+        self.params: dict[str, Any] = self._populate_params()
+        self.query: str = query
+        self.query_domains: list[str] | None = query_domains
+
+    def _populate_params(self) -> dict[str, Any]:
+        """Populates parameters from environment variables prefixed with 'RETRIEVER_ARG_'."""
+        return {key[len("RETRIEVER_ARG_") :].lower(): value for key, value in os.environ.items() if key.startswith("RETRIEVER_ARG_")}
+
+    def search(
+        self,
+        max_results: int = 5,
+    ) -> list[dict[str, Any]] | None:
+        """Performs the search using the custom retriever endpoint.
+
+        Args:
+            max_results: Maximum number of results to return (not currently used)
+
+        Returns:
+            JSON response in the format:
+            [
+              {
+                "url": "http://example.com/page1",
+                "raw_content": "Content of page 1"
+              },
+              {
+                "url": "http://example.com/page2",
+                "raw_content": "Content of page 2"
+              }
+            ]
+        """
+        assert self.endpoint is not None
+        try:
+            response: requests.Response = requests.get(
+                self.endpoint,
+                params={**self.params, "query": self.query},
+            )
+            response.raise_for_status()
+        except requests.RequestException as e:
+            logger.exception(f"Failed to retrieve search results: {e.__class__.__name__}: {e}")
+            return None
+        else:
+            return list(response.json())[:max_results]