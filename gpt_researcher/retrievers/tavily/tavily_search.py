# Tavily API Retriever

# libraries
import os
from typing import Literal, Sequence, Optional
import requests
import json


class TavilySearch:
    """
    Tavily API Retriever
    """

    def __init__(self, query, headers=None, topic="general", query_domains=None):
        """
        Initializes the TavilySearch object.

        Args:
            query (str): The search query string.
            headers (dict, optional): Additional headers to include in the request. Defaults to None.
            topic (str, optional): The topic for the search. Defaults to "general".
            query_domains (list, optional): List of domains to include in the search. Defaults to None.
        """
        self.query = query
        self.headers = headers or {}
        self.topic = topic
        self.base_url = "https://api.tavily.com/search"
        self.api_key = self.get_api_key()
        self.headers = {
            "Content-Type": "application/json",
        }
        self.query_domains = query_domains or None

    def get_api_key(self):
        """
        Gets the Tavily API key
        Returns:

        """
        api_key = self.headers.get("tavily_api_key")
        if not api_key:
            try:
                api_key = os.environ["TAVILY_API_KEY"]
            except KeyError:
                print(
                    "Tavily API key not found, set to blank. If you need a retriver, please set the TAVILY_API_KEY environment variable."
                )
                return ""
        return api_key

<<<<<<< HEAD
    def _search(
        self,
        query: str,
        search_depth: Literal["basic", "advanced"] = "basic",
        topic: str = "general",
        days: int = 2,
        max_results: int = 5,
        include_domains: Sequence[str] = None,
        exclude_domains: Sequence[str] = None,
        include_answer: bool = False,
        include_raw_content: bool = False,
        include_images: bool = False,
        use_cache: bool = True,
    ) -> dict:
=======
    def _search(self,
                query: str,
                search_depth: Literal["basic", "advanced"] = "basic",
                topic: str = "general",
                days: int = 2,
                max_results: int = 10,
                include_domains: Sequence[str] = None,
                exclude_domains: Sequence[str] = None,
                include_answer: bool = False,
                include_raw_content: bool = False,
                include_images: bool = False,
                use_cache: bool = True,
                ) -> dict:
>>>>>>> 3f11ffa9
        """
        Internal search method to send the request to the API.
        """

        data = {
            "query": query,
            "search_depth": search_depth,
            "topic": topic,
            "days": days,
            "include_answer": include_answer,
            "include_raw_content": include_raw_content,
            "max_results": max_results,
            "include_domains": include_domains,
            "exclude_domains": exclude_domains,
            "include_images": include_images,
            "api_key": self.api_key,
            "use_cache": use_cache,
        }

        response = requests.post(
            self.base_url, data=json.dumps(data), headers=self.headers, timeout=100
        )

        if response.status_code == 200:
            return response.json()
        else:
            # Raises a HTTPError if the HTTP request returned an unsuccessful status code
            response.raise_for_status()

    def search(self, max_results=10):
        """
        Searches the query
        Returns:

        """
        try:
            # Search the query
            results = self._search(
                self.query,
                search_depth="basic",
                max_results=max_results,
                topic=self.topic,
                include_domains=self.query_domains,
            )
            sources = results.get("results", [])
            if not sources:
                raise Exception("No results found with Tavily API search.")
            # Return the results
            search_response = [
                {"href": obj["url"], "body": obj["content"]} for obj in sources
            ]
        except Exception as e:
            print(f"Error: {e}. Failed fetching sources. Resulting in empty response.")
            search_response = []
        return search_response<|MERGE_RESOLUTION|>--- conflicted
+++ resolved
@@ -49,8 +49,8 @@
                 return ""
         return api_key
 
-<<<<<<< HEAD
     def _search(
+      
         self,
         query: str,
         search_depth: Literal["basic", "advanced"] = "basic",
@@ -64,21 +64,6 @@
         include_images: bool = False,
         use_cache: bool = True,
     ) -> dict:
-=======
-    def _search(self,
-                query: str,
-                search_depth: Literal["basic", "advanced"] = "basic",
-                topic: str = "general",
-                days: int = 2,
-                max_results: int = 10,
-                include_domains: Sequence[str] = None,
-                exclude_domains: Sequence[str] = None,
-                include_answer: bool = False,
-                include_raw_content: bool = False,
-                include_images: bool = False,
-                use_cache: bool = True,
-                ) -> dict:
->>>>>>> 3f11ffa9
         """
         Internal search method to send the request to the API.
         """
