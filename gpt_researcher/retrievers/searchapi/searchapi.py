<<<<<<< HEAD
# SearchApi Retriever

# libraries
from __future__ import annotations

import logging
import os
import urllib.parse

import requests


class SearchApiSearch:
    """SearchApi Retriever."""

    def __init__(
        self,
        query: str,
    ):
        """
        Initializes the SearchApiSearch object.

        Args:
            query: The query to search for.
        """
        self.query: str = query
        self.api_key: str = self.get_api_key()

    def get_api_key(self) -> str:
        """
        Gets the SearchApi API key.

        Returns:
            str: The SearchApi API key.
        """
        try:
            api_key: str = os.environ["SEARCHAPI_API_KEY"]
        except KeyError:
            raise Exception(
                "SearchApi key not found. Please set the SEARCHAPI_API_KEY environment variable. You can get a key at https://www.searchapi.io/"
            )
        return api_key

    def search(
        self,
        max_results: int = 7,
    ) -> list[dict[str, str]]:
        """
        Searches the query.

        Useful for general internet search queries using SearchApi.

        Returns:
            list[dict[str, str]]: The search results.
        """
        logging.info(f"SearchApiSearch: Searching with query {self.query}...")

        url = "https://www.searchapi.io/api/v1/search"
        params: dict[str, str] = {
            "q": self.query,
            "engine": "google",
        }

        headers: dict[str, str] = {
            "Content-Type": "application/json",
            "Authorization": f"Bearer {self.api_key}",
            "X-SearchApi-Source": "gpt-researcher",
        }

        encoded_url: str = url + "?" + urllib.parse.urlencode(params)
        search_response: list[dict[str, str]] = []

        try:
            response = requests.get(encoded_url, headers=headers, timeout=20)
            if response.status_code != 200:
                return []
            search_results: dict[str, list[dict[str, str]]] = response.json()
            if not search_results:
                return []
            results: list[dict[str, str]] = search_results["organic_results"]
            results_processed: int = 0
            for result in results:
                # skip youtube results
                if "youtube.com" in result["link"]:
                    continue
                if results_processed >= max_results:
                    break
                search_result: dict[str, str] = {
                    "title": result["title"],
                    "href": result["link"],
                    "body": result["snippet"],
                }
                search_response.append(search_result)
                results_processed += 1

        except Exception as e:
            logging.exception(
                f"Failed fetching sources. Resulting in empty response.  {e.__class__.__name__}: {e}"
            )
            search_response = []

        return search_response
=======
# SearchApi Retriever

# libraries
import os
import requests
import urllib.parse


class SearchApiSearch():
    """
    SearchApi Retriever
    """
    def __init__(self, query, query_domains=None):
        """
        Initializes the SearchApiSearch object
        Args:
            query:
        """
        self.query = query
        self.api_key = self.get_api_key()

    def get_api_key(self):
        """
        Gets the SearchApi API key
        Returns:

        """
        try:
            api_key = os.environ["SEARCHAPI_API_KEY"]
        except:
            raise Exception("SearchApi key not found. Please set the SEARCHAPI_API_KEY environment variable. "
                            "You can get a key at https://www.searchapi.io/")
        return api_key

    def search(self, max_results=7):
        """
        Searches the query
        Returns:

        """
        print("SearchApiSearch: Searching with query {0}...".format(self.query))
        """Useful for general internet search queries using SearchApi."""


        url = "https://www.searchapi.io/api/v1/search"
        params = {
            "q": self.query,
            "engine": "google",
        }

        headers = {
            'Content-Type': 'application/json',
            'Authorization': f'Bearer {self.api_key}',
            'X-SearchApi-Source': 'gpt-researcher'
        }

        encoded_url = url + "?" + urllib.parse.urlencode(params)
        search_response = []

        try:
            response = requests.get(encoded_url, headers=headers, timeout=20)
            if response.status_code == 200:
                search_results = response.json()
                if search_results:
                    results = search_results["organic_results"]
                    results_processed = 0
                    for result in results:
                        # skip youtube results
                        if "youtube.com" in result["link"]:
                            continue
                        if results_processed >= max_results:
                            break
                        search_result = {
                            "title": result["title"],
                            "href": result["link"],
                            "body": result["snippet"],
                        }
                        search_response.append(search_result)
                        results_processed += 1
        except Exception as e:
            print(f"Error: {e}. Failed fetching sources. Resulting in empty response.")
            search_response = []

        return search_response
>>>>>>> c36835d7
<|MERGE_RESOLUTION|>--- conflicted
+++ resolved
@@ -1,189 +1,99 @@
-<<<<<<< HEAD
-# SearchApi Retriever
-
-# libraries
-from __future__ import annotations
-
-import logging
-import os
-import urllib.parse
-
-import requests
-
-
-class SearchApiSearch:
-    """SearchApi Retriever."""
-
-    def __init__(
-        self,
-        query: str,
-    ):
-        """
-        Initializes the SearchApiSearch object.
-
-        Args:
-            query: The query to search for.
-        """
-        self.query: str = query
-        self.api_key: str = self.get_api_key()
-
-    def get_api_key(self) -> str:
-        """
-        Gets the SearchApi API key.
-
-        Returns:
-            str: The SearchApi API key.
-        """
-        try:
-            api_key: str = os.environ["SEARCHAPI_API_KEY"]
-        except KeyError:
-            raise Exception(
-                "SearchApi key not found. Please set the SEARCHAPI_API_KEY environment variable. You can get a key at https://www.searchapi.io/"
-            )
-        return api_key
-
-    def search(
-        self,
-        max_results: int = 7,
-    ) -> list[dict[str, str]]:
-        """
-        Searches the query.
-
-        Useful for general internet search queries using SearchApi.
-
-        Returns:
-            list[dict[str, str]]: The search results.
-        """
-        logging.info(f"SearchApiSearch: Searching with query {self.query}...")
-
-        url = "https://www.searchapi.io/api/v1/search"
-        params: dict[str, str] = {
-            "q": self.query,
-            "engine": "google",
-        }
-
-        headers: dict[str, str] = {
-            "Content-Type": "application/json",
-            "Authorization": f"Bearer {self.api_key}",
-            "X-SearchApi-Source": "gpt-researcher",
-        }
-
-        encoded_url: str = url + "?" + urllib.parse.urlencode(params)
-        search_response: list[dict[str, str]] = []
-
-        try:
-            response = requests.get(encoded_url, headers=headers, timeout=20)
-            if response.status_code != 200:
-                return []
-            search_results: dict[str, list[dict[str, str]]] = response.json()
-            if not search_results:
-                return []
-            results: list[dict[str, str]] = search_results["organic_results"]
-            results_processed: int = 0
-            for result in results:
-                # skip youtube results
-                if "youtube.com" in result["link"]:
-                    continue
-                if results_processed >= max_results:
-                    break
-                search_result: dict[str, str] = {
-                    "title": result["title"],
-                    "href": result["link"],
-                    "body": result["snippet"],
-                }
-                search_response.append(search_result)
-                results_processed += 1
-
-        except Exception as e:
-            logging.exception(
-                f"Failed fetching sources. Resulting in empty response.  {e.__class__.__name__}: {e}"
-            )
-            search_response = []
-
-        return search_response
-=======
-# SearchApi Retriever
-
-# libraries
-import os
-import requests
-import urllib.parse
-
-
-class SearchApiSearch():
-    """
-    SearchApi Retriever
-    """
-    def __init__(self, query, query_domains=None):
-        """
-        Initializes the SearchApiSearch object
-        Args:
-            query:
-        """
-        self.query = query
-        self.api_key = self.get_api_key()
-
-    def get_api_key(self):
-        """
-        Gets the SearchApi API key
-        Returns:
-
-        """
-        try:
-            api_key = os.environ["SEARCHAPI_API_KEY"]
-        except:
-            raise Exception("SearchApi key not found. Please set the SEARCHAPI_API_KEY environment variable. "
-                            "You can get a key at https://www.searchapi.io/")
-        return api_key
-
-    def search(self, max_results=7):
-        """
-        Searches the query
-        Returns:
-
-        """
-        print("SearchApiSearch: Searching with query {0}...".format(self.query))
-        """Useful for general internet search queries using SearchApi."""
-
-
-        url = "https://www.searchapi.io/api/v1/search"
-        params = {
-            "q": self.query,
-            "engine": "google",
-        }
-
-        headers = {
-            'Content-Type': 'application/json',
-            'Authorization': f'Bearer {self.api_key}',
-            'X-SearchApi-Source': 'gpt-researcher'
-        }
-
-        encoded_url = url + "?" + urllib.parse.urlencode(params)
-        search_response = []
-
-        try:
-            response = requests.get(encoded_url, headers=headers, timeout=20)
-            if response.status_code == 200:
-                search_results = response.json()
-                if search_results:
-                    results = search_results["organic_results"]
-                    results_processed = 0
-                    for result in results:
-                        # skip youtube results
-                        if "youtube.com" in result["link"]:
-                            continue
-                        if results_processed >= max_results:
-                            break
-                        search_result = {
-                            "title": result["title"],
-                            "href": result["link"],
-                            "body": result["snippet"],
-                        }
-                        search_response.append(search_result)
-                        results_processed += 1
-        except Exception as e:
-            print(f"Error: {e}. Failed fetching sources. Resulting in empty response.")
-            search_response = []
-
-        return search_response
->>>>>>> c36835d7
+from __future__ import annotations
+
+import logging
+import os
+import urllib.parse
+
+import requests
+
+
+class SearchApiSearch:
+    """SearchApi Retriever."""
+
+    def __init__(
+        self,
+        query: str,
+        query_domains: list[str] | None = None,
+    ):
+        """Initializes the SearchApiSearch object.
+
+        Args:
+            query (str): The query to search for.
+            query_domains (list[str] | None): The domains to search for.
+        """
+        self.query: str = query
+        self.query_domains: list[str] = [] if query_domains is None else query_domains
+        self.api_key: str = self.get_api_key()
+
+    def get_api_key(self) -> str:
+        """Gets the SearchApi API key.
+
+        Returns:
+            str: The SearchApi API key.
+        """
+        try:
+            api_key: str = os.environ["SEARCHAPI_API_KEY"]
+        except KeyError:
+            raise Exception(
+                "SearchApi key not found. Please set the SEARCHAPI_API_KEY environment variable. You can get a key at https://www.searchapi.io/"
+            )
+        return api_key
+
+    def search(
+        self,
+        max_results: int = 7,
+    ) -> list[dict[str, str]]:
+        """Searches the query.
+
+        Useful for general internet search queries using SearchApi.
+
+        Returns:
+            list[dict[str, str]]: The search results.
+        """
+        logging.info(f"SearchApiSearch: Searching with query {self.query}...")
+
+        url: str = "https://www.searchapi.io/api/v1/search"
+        params: dict[str, str] = {
+            "q": self.query,
+            "engine": "google",
+        }
+
+        headers: dict[str, str] = {
+            "Content-Type": "application/json",
+            "Authorization": f"Bearer {self.api_key}",
+            "X-SearchApi-Source": "gpt-researcher",
+        }
+
+        encoded_url: str = url + "?" + urllib.parse.urlencode(params)
+        search_response: list[dict[str, str]] = []
+
+        try:
+            response = requests.get(encoded_url, headers=headers, timeout=20)
+            if response.status_code != 200:
+                return []
+            search_results: dict[str, list[dict[str, str]]] = response.json()
+            if not search_results:
+                return []
+            results: list[dict[str, str]] = search_results["organic_results"]
+            results_processed: int = 0
+            for result in results:
+                # skip youtube results
+                if "youtube.com" in result["link"]:
+                    continue
+                if results_processed >= max_results:
+                    break
+                search_result: dict[str, str] = {
+                    "title": result["title"],
+                    "href": result["link"],
+                    "body": result["snippet"],
+                }
+                search_response.append(search_result)
+                results_processed += 1
+
+        except Exception as e:
+            logging.exception(
+                f"Failed fetching sources. Resulting in empty response.  {e.__class__.__name__}: {e}"
+            )
+            search_response = []
+
+        return search_response