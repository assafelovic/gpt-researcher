--- conflicted
+++ resolved
@@ -25,13 +25,6 @@
         # This validation is necessary since exa_py is optional
         check_pkg("exa_py")
         from exa_py import Exa
-<<<<<<< HEAD
-=======
-        self.query = query
-        self.api_key = self._retrieve_api_key()
-        self.client = Exa(api_key=self.api_key)
-        self.query_domains = query_domains or None
->>>>>>> f57ac883
 
         self.query: str = query
         self.query_domains: list[str] | None = query_domains
@@ -80,12 +73,8 @@
             type=search_type,
             use_autoprompt=use_autoprompt,
             num_results=max_results,
-<<<<<<< HEAD
-            **filters,
-=======
             include_domains=self.query_domains,
             **filters
->>>>>>> f57ac883
         )
 
         search_response: list[dict[str, Any]] = [{"href": result.url, "body": result.text or ""} for result in results.results]
