<<<<<<< HEAD
from __future__ import annotations

import logging
import os

from typing import TYPE_CHECKING, Any

from langchain_core.callbacks import CallbackManagerForRetrieverRun
from langchain_core.documents import Document
from langchain_core.retrievers import BaseRetriever

from gpt_researcher.utils import check_pkg

if TYPE_CHECKING:
    from exa_py import Exa
    from exa_py.api import ResultWithText, SearchResponse

logger = logging.getLogger(__name__)


class ExaSearch(BaseRetriever):
    """Exa Search Retriever that implements LangChain's BaseRetriever interface."""

    def __init__(
        self,
        headers: dict[str, str] | None = None,
    ) -> None:
        """Initialize the Exa retriever.

        Args:
            headers: Optional dictionary containing API keys. If not provided,
                    will attempt to load from environment variables.

        Raises:
            ImportError: If exa_py package is not installed.
        """
        super().__init__()
        self.headers: dict[str, str] = headers or {}

        # This validation is necessary since exa_py is optional
        check_pkg("exa_py")
        from exa_py import Exa

        self.api_key: str = self.headers.get("exa_api_key") or self._retrieve_api_key()
        self.client: Exa = Exa(api_key=self.api_key)

    def _retrieve_api_key(self) -> str:
        """Gets the Exa API key from environment variables.

        Returns:
            str: The Exa API key.

        Raises:
            Exception: If API key is not found in environment variables.
        """
        try:
            api_key = os.environ["EXA_API_KEY"]
        except KeyError:
            raise Exception("Exa API key not found. Please set the EXA_API_KEY environment variable. You can obtain your key from https://exa.ai/")
        return api_key

    def _get_relevant_documents(
        self,
        query: str,
        *,
        run_manager: CallbackManagerForRetrieverRun,
        max_results: int = 10,
        use_autoprompt: bool = False,
        search_type: str = "neural",
        **filters: Any,
    ) -> list[Document]:
        """Get documents relevant to a query using Exa Search API.

        Args:
            query: The search query string.
            run_manager: Callback manager for the retriever run.
            max_results: Maximum number of results to return. Defaults to 10.
            use_autoprompt: Whether to use autoprompting. Defaults to False.
            search_type: The type of search (e.g., "neural", "keyword"). Defaults to "neural".
            **filters: Additional filters (e.g., date range, domains).

        Returns:
            List of relevant documents.
        """
        logger.info(f"Searching with query {query}...")

        try:
            results: SearchResponse = self.client.search(
                query,
                type=search_type,
                use_autoprompt=use_autoprompt,
                num_results=max_results,
                **filters,
            )
        except Exception as e:
            logger.exception(f"Failed fetching sources. Resulting in empty response. {e.__class__.__name__}: {e}")
            return []

        documents: list[Document] = []

        # Convert search results to Document objects
        for result in results.results:
            # Create Document object with metadata
            doc = Document(
                page_content=result.text,
                metadata={
                    "title": result.title if hasattr(result, "title") else "",
                    "source": result.url,
                    "body": result.text,
                    "score": result.score if hasattr(result, "score") else None,
                    "published_date": result.published_date if hasattr(result, "published_date") else None,
                },
            )
            documents.append(doc)

        return documents

    async def _aget_relevant_documents(
        self,
        query: str,
        *,
        run_manager: CallbackManagerForRetrieverRun,
        max_results: int = 10,
        use_autoprompt: bool = False,
        search_type: str = "neural",
        **filters: Any,
    ) -> list[Document]:
        """Asynchronously get documents relevant to a query using Exa Search API.

        Note: Currently uses the synchronous implementation since exa_py doesn't provide
        async support. For better async performance, consider implementing direct async
        HTTP calls or using a different retriever.

        Args:
            query: The search query string.
            run_manager: Callback manager for the retriever run.
            max_results: Maximum number of results to return. Defaults to 10.
            use_autoprompt: Whether to use autoprompting. Defaults to False.
            search_type: The type of search (e.g., "neural", "keyword"). Defaults to "neural".
            **filters: Additional filters (e.g., date range, domains).

        Returns:
            List of relevant documents.
        """
        return self._get_relevant_documents(
            query,
            run_manager=run_manager,
            max_results=max_results,
            use_autoprompt=use_autoprompt,
            search_type=search_type,
            **filters,
        )

    def find_similar(
        self,
        url: str,
        max_results: int = 10,
        exclude_source_domain: bool = False,
        **filters: Any,
    ) -> list[Document]:
        """Find similar documents to the provided URL.

        Args:
            url: The URL to find similar documents for.
            max_results: Maximum number of results to return. Defaults to 10.
            exclude_source_domain: Whether to exclude the source domain. Defaults to False.
            **filters: Additional filters.

        Returns:
            List of similar documents.
        """
        try:
            results: SearchResponse = self.client.find_similar(
                url,
                exclude_source_domain=exclude_source_domain,
                num_results=max_results,
                **filters,
            )
        except Exception as e:
            logger.exception(f"Failed finding similar documents. {e.__class__.__name__}: {e}")
            return []

        documents: list[Document] = []

        # Convert search results to Document objects
        for result in results.results:
            doc = Document(
                page_content=result.text,
                metadata={
                    "title": result.title if hasattr(result, "title") else "",
                    "source": result.url,
                    "body": result.text,
                    "score": result.score if hasattr(result, "score") else None,
                    "published_date": result.published_date if hasattr(result, "published_date") else None,
                },
            )
            documents.append(doc)

        return documents

    def get_contents(
        self,
        ids: list[str],
        **options: Any,
    ) -> list[Document]:
        """Retrieve contents of specific documents by their IDs.

        Args:
            ids: List of document IDs to retrieve.
            **options: Additional options for content retrieval.

        Returns:
            List of documents.
        """
        try:
            results: SearchResponse[ResultWithText] = self.client.get_contents(ids, **options)
        except Exception as e:
            logger.exception(f"Failed retrieving document contents. {e.__class__.__name__}: {e}")
            return []

        documents: list[Document] = []

        # Convert results to Document objects
        for result in results.results:
            doc = Document(
                page_content=result.text,
                metadata={
                    "id": result.id,
                    "source": result.url if hasattr(result, "url") else None,
                    "body": result.text,
                },
            )
            documents.append(doc)

        return documents
=======
import os
from ..utils import check_pkg


class ExaSearch:
    """
    Exa API Retriever
    """

    def __init__(self, query, query_domains=None):
        """
        Initializes the ExaSearch object.
        Args:
            query: The search query.
        """
        # This validation is necessary since exa_py is optional
        check_pkg("exa_py")
        from exa_py import Exa
        self.query = query
        self.api_key = self._retrieve_api_key()
        self.client = Exa(api_key=self.api_key)

    def _retrieve_api_key(self):
        """
        Retrieves the Exa API key from environment variables.
        Returns:
            The API key.
        Raises:
            Exception: If the API key is not found.
        """
        try:
            api_key = os.environ["EXA_API_KEY"]
        except KeyError:
            raise Exception(
                "Exa API key not found. Please set the EXA_API_KEY environment variable. "
                "You can obtain your key from https://exa.ai/"
            )
        return api_key

    def search(
        self, max_results=10, use_autoprompt=False, search_type="neural", **filters
    ):
        """
        Searches the query using the Exa API.
        Args:
            max_results: The maximum number of results to return.
            use_autoprompt: Whether to use autoprompting.
            search_type: The type of search (e.g., "neural", "keyword").
            **filters: Additional filters (e.g., date range, domains).
        Returns:
            A list of search results.
        """
        results = self.client.search(
            self.query,
            type=search_type,
            use_autoprompt=use_autoprompt,
            num_results=max_results,
            **filters
        )

        search_response = [
            {"href": result.url, "body": result.text} for result in results.results
        ]
        return search_response

    def find_similar(self, url, exclude_source_domain=False, **filters):
        """
        Finds similar documents to the provided URL using the Exa API.
        Args:
            url: The URL to find similar documents for.
            exclude_source_domain: Whether to exclude the source domain in the results.
            **filters: Additional filters.
        Returns:
            A list of similar documents.
        """
        results = self.client.find_similar(
            url, exclude_source_domain=exclude_source_domain, **filters
        )

        similar_response = [
            {"href": result.url, "body": result.text} for result in results.results
        ]
        return similar_response

    def get_contents(self, ids, **options):
        """
        Retrieves the contents of the specified IDs using the Exa API.
        Args:
            ids: The IDs of the documents to retrieve.
            **options: Additional options for content retrieval.
        Returns:
            A list of document contents.
        """
        results = self.client.get_contents(ids, **options)

        contents_response = [
            {"id": result.id, "content": result.text} for result in results.results
        ]
        return contents_response
>>>>>>> c36835d7
<|MERGE_RESOLUTION|>--- conflicted
+++ resolved
@@ -1,337 +1,279 @@
-<<<<<<< HEAD
-from __future__ import annotations
-
-import logging
-import os
-
-from typing import TYPE_CHECKING, Any
-
-from langchain_core.callbacks import CallbackManagerForRetrieverRun
-from langchain_core.documents import Document
-from langchain_core.retrievers import BaseRetriever
-
-from gpt_researcher.utils import check_pkg
-
-if TYPE_CHECKING:
-    from exa_py import Exa
-    from exa_py.api import ResultWithText, SearchResponse
-
-logger = logging.getLogger(__name__)
-
-
-class ExaSearch(BaseRetriever):
-    """Exa Search Retriever that implements LangChain's BaseRetriever interface."""
-
-    def __init__(
-        self,
-        headers: dict[str, str] | None = None,
-    ) -> None:
-        """Initialize the Exa retriever.
-
-        Args:
-            headers: Optional dictionary containing API keys. If not provided,
-                    will attempt to load from environment variables.
-
-        Raises:
-            ImportError: If exa_py package is not installed.
-        """
-        super().__init__()
-        self.headers: dict[str, str] = headers or {}
-
-        # This validation is necessary since exa_py is optional
-        check_pkg("exa_py")
-        from exa_py import Exa
-
-        self.api_key: str = self.headers.get("exa_api_key") or self._retrieve_api_key()
-        self.client: Exa = Exa(api_key=self.api_key)
-
-    def _retrieve_api_key(self) -> str:
-        """Gets the Exa API key from environment variables.
-
-        Returns:
-            str: The Exa API key.
-
-        Raises:
-            Exception: If API key is not found in environment variables.
-        """
-        try:
-            api_key = os.environ["EXA_API_KEY"]
-        except KeyError:
-            raise Exception("Exa API key not found. Please set the EXA_API_KEY environment variable. You can obtain your key from https://exa.ai/")
-        return api_key
-
-    def _get_relevant_documents(
-        self,
-        query: str,
-        *,
-        run_manager: CallbackManagerForRetrieverRun,
-        max_results: int = 10,
-        use_autoprompt: bool = False,
-        search_type: str = "neural",
-        **filters: Any,
-    ) -> list[Document]:
-        """Get documents relevant to a query using Exa Search API.
-
-        Args:
-            query: The search query string.
-            run_manager: Callback manager for the retriever run.
-            max_results: Maximum number of results to return. Defaults to 10.
-            use_autoprompt: Whether to use autoprompting. Defaults to False.
-            search_type: The type of search (e.g., "neural", "keyword"). Defaults to "neural".
-            **filters: Additional filters (e.g., date range, domains).
-
-        Returns:
-            List of relevant documents.
-        """
-        logger.info(f"Searching with query {query}...")
-
-        try:
-            results: SearchResponse = self.client.search(
-                query,
-                type=search_type,
-                use_autoprompt=use_autoprompt,
-                num_results=max_results,
-                **filters,
-            )
-        except Exception as e:
-            logger.exception(f"Failed fetching sources. Resulting in empty response. {e.__class__.__name__}: {e}")
-            return []
-
-        documents: list[Document] = []
-
-        # Convert search results to Document objects
-        for result in results.results:
-            # Create Document object with metadata
-            doc = Document(
-                page_content=result.text,
-                metadata={
-                    "title": result.title if hasattr(result, "title") else "",
-                    "source": result.url,
-                    "body": result.text,
-                    "score": result.score if hasattr(result, "score") else None,
-                    "published_date": result.published_date if hasattr(result, "published_date") else None,
-                },
-            )
-            documents.append(doc)
-
-        return documents
-
-    async def _aget_relevant_documents(
-        self,
-        query: str,
-        *,
-        run_manager: CallbackManagerForRetrieverRun,
-        max_results: int = 10,
-        use_autoprompt: bool = False,
-        search_type: str = "neural",
-        **filters: Any,
-    ) -> list[Document]:
-        """Asynchronously get documents relevant to a query using Exa Search API.
-
-        Note: Currently uses the synchronous implementation since exa_py doesn't provide
-        async support. For better async performance, consider implementing direct async
-        HTTP calls or using a different retriever.
-
-        Args:
-            query: The search query string.
-            run_manager: Callback manager for the retriever run.
-            max_results: Maximum number of results to return. Defaults to 10.
-            use_autoprompt: Whether to use autoprompting. Defaults to False.
-            search_type: The type of search (e.g., "neural", "keyword"). Defaults to "neural".
-            **filters: Additional filters (e.g., date range, domains).
-
-        Returns:
-            List of relevant documents.
-        """
-        return self._get_relevant_documents(
-            query,
-            run_manager=run_manager,
-            max_results=max_results,
-            use_autoprompt=use_autoprompt,
-            search_type=search_type,
-            **filters,
-        )
-
-    def find_similar(
-        self,
-        url: str,
-        max_results: int = 10,
-        exclude_source_domain: bool = False,
-        **filters: Any,
-    ) -> list[Document]:
-        """Find similar documents to the provided URL.
-
-        Args:
-            url: The URL to find similar documents for.
-            max_results: Maximum number of results to return. Defaults to 10.
-            exclude_source_domain: Whether to exclude the source domain. Defaults to False.
-            **filters: Additional filters.
-
-        Returns:
-            List of similar documents.
-        """
-        try:
-            results: SearchResponse = self.client.find_similar(
-                url,
-                exclude_source_domain=exclude_source_domain,
-                num_results=max_results,
-                **filters,
-            )
-        except Exception as e:
-            logger.exception(f"Failed finding similar documents. {e.__class__.__name__}: {e}")
-            return []
-
-        documents: list[Document] = []
-
-        # Convert search results to Document objects
-        for result in results.results:
-            doc = Document(
-                page_content=result.text,
-                metadata={
-                    "title": result.title if hasattr(result, "title") else "",
-                    "source": result.url,
-                    "body": result.text,
-                    "score": result.score if hasattr(result, "score") else None,
-                    "published_date": result.published_date if hasattr(result, "published_date") else None,
-                },
-            )
-            documents.append(doc)
-
-        return documents
-
-    def get_contents(
-        self,
-        ids: list[str],
-        **options: Any,
-    ) -> list[Document]:
-        """Retrieve contents of specific documents by their IDs.
-
-        Args:
-            ids: List of document IDs to retrieve.
-            **options: Additional options for content retrieval.
-
-        Returns:
-            List of documents.
-        """
-        try:
-            results: SearchResponse[ResultWithText] = self.client.get_contents(ids, **options)
-        except Exception as e:
-            logger.exception(f"Failed retrieving document contents. {e.__class__.__name__}: {e}")
-            return []
-
-        documents: list[Document] = []
-
-        # Convert results to Document objects
-        for result in results.results:
-            doc = Document(
-                page_content=result.text,
-                metadata={
-                    "id": result.id,
-                    "source": result.url if hasattr(result, "url") else None,
-                    "body": result.text,
-                },
-            )
-            documents.append(doc)
-
-        return documents
-=======
-import os
-from ..utils import check_pkg
-
-
-class ExaSearch:
-    """
-    Exa API Retriever
-    """
-
-    def __init__(self, query, query_domains=None):
-        """
-        Initializes the ExaSearch object.
-        Args:
-            query: The search query.
-        """
-        # This validation is necessary since exa_py is optional
-        check_pkg("exa_py")
-        from exa_py import Exa
-        self.query = query
-        self.api_key = self._retrieve_api_key()
-        self.client = Exa(api_key=self.api_key)
-
-    def _retrieve_api_key(self):
-        """
-        Retrieves the Exa API key from environment variables.
-        Returns:
-            The API key.
-        Raises:
-            Exception: If the API key is not found.
-        """
-        try:
-            api_key = os.environ["EXA_API_KEY"]
-        except KeyError:
-            raise Exception(
-                "Exa API key not found. Please set the EXA_API_KEY environment variable. "
-                "You can obtain your key from https://exa.ai/"
-            )
-        return api_key
-
-    def search(
-        self, max_results=10, use_autoprompt=False, search_type="neural", **filters
-    ):
-        """
-        Searches the query using the Exa API.
-        Args:
-            max_results: The maximum number of results to return.
-            use_autoprompt: Whether to use autoprompting.
-            search_type: The type of search (e.g., "neural", "keyword").
-            **filters: Additional filters (e.g., date range, domains).
-        Returns:
-            A list of search results.
-        """
-        results = self.client.search(
-            self.query,
-            type=search_type,
-            use_autoprompt=use_autoprompt,
-            num_results=max_results,
-            **filters
-        )
-
-        search_response = [
-            {"href": result.url, "body": result.text} for result in results.results
-        ]
-        return search_response
-
-    def find_similar(self, url, exclude_source_domain=False, **filters):
-        """
-        Finds similar documents to the provided URL using the Exa API.
-        Args:
-            url: The URL to find similar documents for.
-            exclude_source_domain: Whether to exclude the source domain in the results.
-            **filters: Additional filters.
-        Returns:
-            A list of similar documents.
-        """
-        results = self.client.find_similar(
-            url, exclude_source_domain=exclude_source_domain, **filters
-        )
-
-        similar_response = [
-            {"href": result.url, "body": result.text} for result in results.results
-        ]
-        return similar_response
-
-    def get_contents(self, ids, **options):
-        """
-        Retrieves the contents of the specified IDs using the Exa API.
-        Args:
-            ids: The IDs of the documents to retrieve.
-            **options: Additional options for content retrieval.
-        Returns:
-            A list of document contents.
-        """
-        results = self.client.get_contents(ids, **options)
-
-        contents_response = [
-            {"id": result.id, "content": result.text} for result in results.results
-        ]
-        return contents_response
->>>>>>> c36835d7
+from __future__ import annotations
+
+import logging
+import os
+
+from typing import TYPE_CHECKING, Any
+
+from exa_py.api import SearchResponse, _Result
+from langchain_core.documents import Document
+
+from gpt_researcher.utils import check_pkg
+
+if TYPE_CHECKING:
+    from exa_py import Exa
+    from exa_py.api import ResultWithText, SearchResponse
+
+logger: logging.Logger = logging.getLogger(__name__)
+
+
+# class ExaSearch(BaseRetriever):
+#    """Exa Search Retriever that implements LangChain's BaseRetriever interface."""
+
+#    def __init__(
+#        self,
+#        headers: dict[str, str] | None = None,
+#    ) -> None:
+#        """Initialize the Exa retriever.
+
+#        Args:
+#            headers: Optional dictionary containing API keys. If not provided,
+#                    will attempt to load from environment variables.
+
+#        Raises:
+#            ImportError: If exa_py package is not installed.
+#        """
+#        super().__init__()
+#        self.headers: dict[str, str] = headers or {}
+
+# This validation is necessary since exa_py is optional
+#        check_pkg("exa_py")
+#        from exa_py import Exa
+
+#        self.api_key: str = self.headers.get("exa_api_key") or self._retrieve_api_key()
+#        self.client: Exa = Exa(api_key=self.api_key)
+
+#    def _get_relevant_documents(
+#        self,
+#        query: str,
+#        *,
+#        run_manager: CallbackManagerForRetrieverRun,
+#        max_results: int = 10,
+#        use_autoprompt: bool = False,
+#        search_type: str = "neural",
+#        **filters: Any,
+#    ) -> list[Document]:
+#        """Get documents relevant to a query using Exa Search API.
+
+#        Args:
+#            query: The search query string.
+#            run_manager: Callback manager for the retriever run.
+#            max_results: Maximum number of results to return. Defaults to 10.
+#            use_autoprompt: Whether to use autoprompting. Defaults to False.
+#            search_type: The type of search (e.g., "neural", "keyword"). Defaults to "neural".
+#            **filters: Additional filters (e.g., date range, domains).
+
+#        Returns:
+#            List of relevant documents.
+#        """
+#        logger.info(f"Searching with query {query}...")
+
+#        try:
+#            results: SearchResponse = self.client.search(
+#                query,
+#                type=search_type,
+#                use_autoprompt=use_autoprompt,
+#                num_results=max_results,
+#                **filters,
+#            )
+#        except Exception as e:
+#            logger.exception(f"Failed fetching sources. Resulting in empty response. {e.__class__.__name__}: {e}")
+#            return []
+
+#        documents: list[Document] = []
+
+# Convert search results to Document objects
+#        for result in results.results:
+# Create Document object with metadata
+#        doc = Document(
+#            page_content=result.text,
+#            metadata={
+#                "title": result.title if hasattr(result, "title") else "",
+#                "source": result.url,
+#                "body": result.text,
+#                "score": result.score if hasattr(result, "score") else None,
+#                "published_date": result.published_date if hasattr(result, "published_date") else None,
+#                },
+#            )
+#        documents.append(doc)
+
+#        return documents
+
+#    async def _aget_relevant_documents(
+#        self,
+#        query: str,
+#        *,
+#        run_manager: CallbackManagerForRetrieverRun,
+#        max_results: int = 10,
+#        use_autoprompt: bool = False,
+#        search_type: str = "neural",
+#        **filters: Any,
+#    ) -> list[Document]:
+#        """Asynchronously get documents relevant to a query using Exa Search API.
+
+#        Note: currency uses the synchronous implementation since exa_py doesn't provide
+#        async support. For better async performance, consider implementing direct async
+#        HTTP calls or using a different retriever.
+
+#        Args:
+#            query: The search query string.
+#            run_manager: Callback manager for the retriever run.
+#            max_results: Maximum number of results to return. Defaults to 10.
+#            use_autoprompt: Whether to use autoprompting. Defaults to False.
+#            search_type: The type of search (e.g., "neural", "keyword"). Defaults to "neural".
+#            **filters: Additional filters (e.g., date range, domains).
+
+#        Returns:
+#            List of relevant documents.
+#        """
+#        return self._get_relevant_documents(
+#            query,
+#            run_manager=run_manager,
+#            max_results=max_results,
+#            use_autoprompt=use_autoprompt,
+#            search_type=search_type,
+#            **filters,
+#        )
+
+
+class ExaSearch:
+    """Exa API Retriever"""
+
+    def __init__(
+        self,
+        query: str,
+        query_domains: list[str] | None = None,
+    ) -> None:
+        """Initializes the ExaSearch object.
+
+        Args:
+            query: The search query.
+            query_domains: The domains to search.
+        """
+        # This validation is necessary since exa_py is optional
+        check_pkg("exa_py")
+        from exa_py import Exa
+
+        self.query: str = query
+        self.query_domains: list[str] | None = query_domains
+        self.api_key: str = self._retrieve_api_key()
+        self.client: Exa = Exa(api_key=self.api_key)
+
+    def _retrieve_api_key(self) -> str:
+        """Gets the Exa API key from environment variables.
+
+        Returns:
+            str: The Exa API key.
+
+        Raises:
+            Exception: If API key is not found in environment variables.
+        """
+        try:
+            api_key = os.environ["EXA_API_KEY"]
+        except KeyError:
+            raise Exception("Exa API key not found. Please set the EXA_API_KEY environment variable. You can obtain your key from https://exa.ai/")
+        return api_key
+
+    def find_similar(
+        self,
+        url: str,
+        max_results: int = 10,
+        exclude_source_domain: bool = False,
+        **filters: Any,
+    ) -> list[Document]:
+        """Find similar documents to the provided URL.
+
+        Args:
+            url: The URL to find similar documents for.
+            max_results: Maximum number of results to return. Defaults to 10.
+            exclude_source_domain: Whether to exclude the source domain. Defaults to False.
+            **filters: Additional filters.
+
+        Returns:
+            List of similar documents.
+        """
+        try:
+            results: SearchResponse = self.client.find_similar(
+                url,
+                exclude_source_domain=exclude_source_domain,
+                num_results=max_results,
+                **filters,
+            )
+        except Exception as e:
+            logger.exception(f"Failed finding similar documents. {e.__class__.__name__}: {e}")
+            return []
+
+        documents: list[Document] = []
+
+        # Convert search results to Document objects
+        for result in results.results:
+            doc = Document(
+                page_content=result.text,
+                metadata={
+                    "title": result.title if hasattr(result, "title") else "",
+                    "body": result.text,
+                    "published_date": result.published_date if hasattr(result, "published_date") else None,
+                    "score": result.score if hasattr(result, "score") else None,
+                    "source": result.url,
+                },
+            )
+            documents.append(doc)
+
+        return documents
+
+    def get_contents(
+        self,
+        ids: list[str],
+        **options: Any,
+    ) -> list[dict[str, Any]]:
+        """Retrieves the contents of the specified IDs using the Exa API.
+
+        Args:
+            ids: The IDs of the documents to retrieve.
+            **options: Additional options for content retrieval.
+
+        Returns:
+            A list of document contents.
+        """
+        results: SearchResponse[ResultWithText] = self.client.get_contents(ids, **options)
+
+        contents_response: list[dict[str, Any]] = [{"id": result.id, "content": result.text} for result in results.results]
+        return contents_response
+
+    def search(
+        self,
+        max_results: int = 10,
+        use_autoprompt: bool = False,
+        search_type: str = "neural",
+        **filters: Any,
+    ) -> list[dict[str, Any]]:
+        """Searches the query using the Exa API.
+
+        Args:
+            max_results: The maximum number of results to return.
+            use_autoprompt: Whether to use autoprompting.
+            search_type: The type of search (e.g., "neural", "keyword").
+            **filters: Additional filters (e.g., date range, domains).
+
+        Returns:
+            A list of search results.
+        """
+        results: SearchResponse[_Result] = self.client.search(
+            self.query,
+            type=search_type,
+            use_autoprompt=use_autoprompt,
+            num_results=max_results,
+            **filters,
+        )
+
+        search_response: list[dict[str, Any]] = [
+            {
+                "href": result.url,
+                "body": getattr(result, "text", ""),
+                #   "title": result.title if hasattr(result, "title") else "",
+                #   "published_date": result.published_date if hasattr(result, "published_date") else None,
+                #   "score": result.score if hasattr(result, "score") else None,
+            }
+            for result in results.results
+        ]
+        return search_response