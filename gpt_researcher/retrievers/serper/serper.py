from __future__ import annotations

import json
import os

from typing import Any

import requests

from gpt_researcher.retrievers.retriever_abc import RetrieverABC
class SerperSearch(RetrieverABC):
    """Google Serper Retriever."""

    def __init__(
        self,
        query: str,
        query_domains: list[str] | None = None,
    ):
        """Initializes the SerperSearch object.

<<<<<<< HEAD
        Args:
            query (str): The query to search for.
        """
        self.query: str = query
        self.query_domains: list[str] | None = query_domains or None
        self.api_key: str = self.get_api_key()

    def get_api_key(self) -> str:
        """Gets the Serper API key.
=======
class SerperSearch():
    """
    Google Serper Retriever with support for country, language, and date filtering
    """
    def __init__(self, query, query_domains=None, country=None, language=None, time_range=None, exclude_sites=None):
        """
        Initializes the SerperSearch object
        Args:
            query (str): The search query string.
            query_domains (list, optional): List of domains to include in the search. Defaults to None.
            country (str, optional): Country code for search results (e.g., 'us', 'kr', 'jp'). Defaults to None.
            language (str, optional): Language code for search results (e.g., 'en', 'ko', 'ja'). Defaults to None.
            time_range (str, optional): Time range filter (e.g., 'qdr:h', 'qdr:d', 'qdr:w', 'qdr:m', 'qdr:y'). Defaults to None.
            exclude_sites (list, optional): List of sites to exclude from search results. Defaults to None.
        """
        self.query = query
        self.query_domains = query_domains or None
        self.country = country or os.getenv("SERPER_REGION")
        self.language = language or os.getenv("SERPER_LANGUAGE")
        self.time_range = time_range or os.getenv("SERPER_TIME_RANGE")
        self.exclude_sites = exclude_sites or self._get_exclude_sites_from_env()
        self.api_key = self.get_api_key()

    def _get_exclude_sites_from_env(self):
        """
        Gets the list of sites to exclude from environment variables
        Returns:
            list: List of sites to exclude
        """
        exclude_sites_env = os.getenv("SERPER_EXCLUDE_SITES", "")
        if exclude_sites_env:
            # Split by comma and strip whitespace
            return [site.strip() for site in exclude_sites_env.split(",") if site.strip()]
        return []

    def get_api_key(self):
        """
        Gets the Serper API key
        Returns:
>>>>>>> f57ac883

        Returns:
            str: The Serper API key.
        """
        api_key: str | None = os.environ.get("SERPER_API_KEY")
        if not api_key or not api_key.strip():
            raise Exception("Serper API key not found. Please set the SERPER_API_KEY environment variable. You can get a key at https://serper.dev/")
        return api_key

<<<<<<< HEAD
    def search(
        self,
        max_results: int = 7,
    ) -> list[dict[str, Any]]:
        """Searches the query.

        Args:
            max_results (int, optional): The maximum number of results to return.

        Returns:
            list[dict[str, Any]]: The search results.
        """
        print(f"Searching with query {self.query}...")
        """Useful for general internet search queries using the Serp API."""
=======
    def search(self, max_results=7):
        """
        Searches the query with optional country, language, and time filtering
        Returns:
            list: List of search results with title, href, and body
        """
        print("Searching with query {0}...".format(self.query))
        """Useful for general internet search queries using the Serper API."""
>>>>>>> f57ac883

        # Search the query (see https://serper.dev/playground for the format)
        url: str = "https://google.serper.dev/search"

<<<<<<< HEAD
        headers: dict[str, Any] = {"X-API-KEY": self.api_key, "Content-Type": "application/json"}
        data: str = json.dumps({"q": self.query, "num": max_results})
=======
        # Build search parameters
        query_with_filters = self.query

        # Exclude sites using Google search syntax
        if self.exclude_sites:
            for site in self.exclude_sites:
                query_with_filters += f" -site:{site}"

        # Add domain filtering if specified
        if self.query_domains:
            # Add site:domain1 OR site:domain2 OR ... to the search query
            domain_query = " site:" + " OR site:".join(self.query_domains)
            query_with_filters += domain_query

        search_params = {
            "q": query_with_filters,
            "num": max_results
        }

        # Add optional parameters if they exist
        if self.country:
            search_params["gl"] = self.country  # Geographic location (country)

        if self.language:
            search_params["hl"] = self.language  # Host language

        if self.time_range:
            search_params["tbs"] = self.time_range  # Time-based search

        data = json.dumps(search_params)
>>>>>>> f57ac883

        resp: requests.Response = requests.request("POST", url, timeout=10, headers=headers, data=data)

        # Preprocess the results
        if resp.status_code != 200:
            raise Exception(f"Error: {resp.status_code} {resp.text}")
        try:
            search_results: dict[str, Any] = json.loads(resp.text)
        except Exception as e:
            print(f"Error: {e.__class__.__name__}: {e}. Failed fetching sources. Resulting in empty response.")
            raise Exception(f"Error: {resp.text}")

        results: list[dict[str, Any]] = search_results.get("organic", [])

        # Normalize the results to match the format of the other search APIs
<<<<<<< HEAD
        search_results_list: list[dict[str, Any]] = []
        for result in results:
            # skip youtube results
            if "youtube.com" in str(result.get("link", "")).casefold():
                continue
            search_result: dict[str, Any] = {
                "title": result.get("title", "No Title"),
                "href": result.get("link", "No Link"),
                "body": result.get("snippet", "No Snippet"),
=======
        # Excluded sites should already be filtered out by the query parameters
        for result in results:
            search_result = {
                "title": result["title"],
                "href": result["link"],
                "body": result["snippet"],
>>>>>>> f57ac883
            }
            search_results_list.append(search_result)

        return search_results_list<|MERGE_RESOLUTION|>--- conflicted
+++ resolved
@@ -2,180 +2,146 @@
 
 import json
 import os
-
 from typing import Any
-
 import requests
 
 from gpt_researcher.retrievers.retriever_abc import RetrieverABC
+
+
 class SerperSearch(RetrieverABC):
-    """Google Serper Retriever."""
+    """
+    Google Serper Retriever with support for domain, country, language, and time filtering.
+    """
 
     def __init__(
         self,
         query: str,
         query_domains: list[str] | None = None,
+        country: str | None = None,
+        language: str | None = None,
+        time_range: str | None = None,
+        exclude_sites: list[str] | None = None,
     ):
-        """Initializes the SerperSearch object.
+        """
+        Initializes the SerperSearch object.
 
-<<<<<<< HEAD
         Args:
-            query (str): The query to search for.
+            query (str): The search query string.
+            query_domains (list[str], optional): List of domains to include in the search.
+            country (str, optional): Country code for search results (e.g., 'us', 'kr', 'jp').
+            language (str, optional): Language code for search results (e.g., 'en', 'ko', 'ja').
+            time_range (str, optional): Time range filter (e.g., 'qdr:h', 'qdr:d', 'qdr:w', 'qdr:m', 'qdr:y').
+            exclude_sites (list[str], optional): List of sites to exclude from search results.
         """
         self.query: str = query
         self.query_domains: list[str] | None = query_domains or None
+        self.country: str | None = country or os.getenv("SERPER_REGION")
+        self.language: str | None = language or os.getenv("SERPER_LANGUAGE")
+        self.time_range: str | None = time_range or os.getenv("SERPER_TIME_RANGE")
+        self.exclude_sites: list[str] = exclude_sites or self._get_exclude_sites_from_env()
         self.api_key: str = self.get_api_key()
 
-    def get_api_key(self) -> str:
-        """Gets the Serper API key.
-=======
-class SerperSearch():
-    """
-    Google Serper Retriever with support for country, language, and date filtering
-    """
-    def __init__(self, query, query_domains=None, country=None, language=None, time_range=None, exclude_sites=None):
+    def _get_exclude_sites_from_env(self) -> list[str]:
         """
-        Initializes the SerperSearch object
-        Args:
-            query (str): The search query string.
-            query_domains (list, optional): List of domains to include in the search. Defaults to None.
-            country (str, optional): Country code for search results (e.g., 'us', 'kr', 'jp'). Defaults to None.
-            language (str, optional): Language code for search results (e.g., 'en', 'ko', 'ja'). Defaults to None.
-            time_range (str, optional): Time range filter (e.g., 'qdr:h', 'qdr:d', 'qdr:w', 'qdr:m', 'qdr:y'). Defaults to None.
-            exclude_sites (list, optional): List of sites to exclude from search results. Defaults to None.
-        """
-        self.query = query
-        self.query_domains = query_domains or None
-        self.country = country or os.getenv("SERPER_REGION")
-        self.language = language or os.getenv("SERPER_LANGUAGE")
-        self.time_range = time_range or os.getenv("SERPER_TIME_RANGE")
-        self.exclude_sites = exclude_sites or self._get_exclude_sites_from_env()
-        self.api_key = self.get_api_key()
-
-    def _get_exclude_sites_from_env(self):
-        """
-        Gets the list of sites to exclude from environment variables
+        Gets the list of sites to exclude from environment variables.
         Returns:
-            list: List of sites to exclude
+            list[str]: List of sites to exclude.
         """
         exclude_sites_env = os.getenv("SERPER_EXCLUDE_SITES", "")
         if exclude_sites_env:
-            # Split by comma and strip whitespace
             return [site.strip() for site in exclude_sites_env.split(",") if site.strip()]
         return []
 
-    def get_api_key(self):
+    def get_api_key(self) -> str:
         """
-        Gets the Serper API key
-        Returns:
->>>>>>> f57ac883
+        Gets the Serper API key.
 
         Returns:
             str: The Serper API key.
         """
         api_key: str | None = os.environ.get("SERPER_API_KEY")
         if not api_key or not api_key.strip():
-            raise Exception("Serper API key not found. Please set the SERPER_API_KEY environment variable. You can get a key at https://serper.dev/")
+            raise Exception(
+                "Serper API key not found. Please set the SERPER_API_KEY environment variable. "
+                "You can get a key at https://serper.dev/"
+            )
         return api_key
 
-<<<<<<< HEAD
-    def search(
-        self,
-        max_results: int = 7,
-    ) -> list[dict[str, Any]]:
-        """Searches the query.
 
-        Args:
-            max_results (int, optional): The maximum number of results to return.
+def search(
+    self,
+    max_results: int = 7,
+) -> list[dict[str, Any]]:
+    """Searches the query.
 
-        Returns:
-            list[dict[str, Any]]: The search results.
-        """
-        print(f"Searching with query {self.query}...")
-        """Useful for general internet search queries using the Serp API."""
-=======
-    def search(self, max_results=7):
-        """
-        Searches the query with optional country, language, and time filtering
-        Returns:
-            list: List of search results with title, href, and body
-        """
-        print("Searching with query {0}...".format(self.query))
-        """Useful for general internet search queries using the Serper API."""
->>>>>>> f57ac883
+    Args:
+        max_results (int, optional): The maximum number of results to return.
 
-        # Search the query (see https://serper.dev/playground for the format)
-        url: str = "https://google.serper.dev/search"
+    Returns:
+        list[dict[str, Any]]: The search results.
+    """
+    print(f"Searching with query {self.query}...")
+    """Useful for general internet search queries using the Serp API."""
 
-<<<<<<< HEAD
-        headers: dict[str, Any] = {"X-API-KEY": self.api_key, "Content-Type": "application/json"}
-        data: str = json.dumps({"q": self.query, "num": max_results})
-=======
-        # Build search parameters
-        query_with_filters = self.query
+    # Search the query (see https://serper.dev/playground for the format)
+    url: str = "https://google.serper.dev/search"
 
-        # Exclude sites using Google search syntax
-        if self.exclude_sites:
-            for site in self.exclude_sites:
-                query_with_filters += f" -site:{site}"
+    # Build search parameters
+    query_with_filters = self.query
 
-        # Add domain filtering if specified
-        if self.query_domains:
-            # Add site:domain1 OR site:domain2 OR ... to the search query
-            domain_query = " site:" + " OR site:".join(self.query_domains)
-            query_with_filters += domain_query
+    # Exclude sites using Google search syntax
+    if self.exclude_sites:
+        for site in self.exclude_sites:
+            query_with_filters += f" -site:{site}"
 
-        search_params = {
-            "q": query_with_filters,
-            "num": max_results
+    # Add domain filtering if specified
+    if self.query_domains:
+        # Add site:domain1 OR site:domain2 OR ... to the search query
+        domain_query = " site:" + " OR site:".join(self.query_domains)
+        query_with_filters += domain_query
+
+    search_params = {
+        "q": query_with_filters,
+        "num": max_results
+    }
+
+    # Add optional parameters if they exist
+    if self.country:
+        search_params["gl"] = self.country  # Geographic location (country)
+
+    if self.language:
+        search_params["hl"] = self.language  # Host language
+
+    if self.time_range:
+        search_params["tbs"] = self.time_range  # Time-based search
+
+    headers: dict[str, Any] = {"X-API-KEY": self.api_key, "Content-Type": "application/json"}
+    data: str = json.dumps(search_params)
+
+    resp: requests.Response = requests.request("POST", url, timeout=10, headers=headers, data=data)
+
+    # Preprocess the results
+    if resp.status_code != 200:
+        raise Exception(f"Error: {resp.status_code} {resp.text}")
+    try:
+        search_results: dict[str, Any] = json.loads(resp.text)
+    except Exception as e:
+        print(f"Error: {e.__class__.__name__}: {e}. Failed fetching sources. Resulting in empty response.")
+        raise Exception(f"Error: {resp.text}")
+
+    results: list[dict[str, Any]] = search_results.get("organic", [])
+
+    # Normalize the results to match the format of the other search APIs
+    search_results_list: list[dict[str, Any]] = []
+    for result in results:
+        # Skip YouTube results
+        if "youtube.com" in str(result.get("link", "")).casefold():
+            continue
+        search_result: dict[str, Any] = {
+            "title": result.get("title", "No Title"),
+            "href": result.get("link", "No Link"),
+            "body": result.get("snippet", "No Snippet"),
         }
+        search_results_list.append(search_result)
 
-        # Add optional parameters if they exist
-        if self.country:
-            search_params["gl"] = self.country  # Geographic location (country)
-
-        if self.language:
-            search_params["hl"] = self.language  # Host language
-
-        if self.time_range:
-            search_params["tbs"] = self.time_range  # Time-based search
-
-        data = json.dumps(search_params)
->>>>>>> f57ac883
-
-        resp: requests.Response = requests.request("POST", url, timeout=10, headers=headers, data=data)
-
-        # Preprocess the results
-        if resp.status_code != 200:
-            raise Exception(f"Error: {resp.status_code} {resp.text}")
-        try:
-            search_results: dict[str, Any] = json.loads(resp.text)
-        except Exception as e:
-            print(f"Error: {e.__class__.__name__}: {e}. Failed fetching sources. Resulting in empty response.")
-            raise Exception(f"Error: {resp.text}")
-
-        results: list[dict[str, Any]] = search_results.get("organic", [])
-
-        # Normalize the results to match the format of the other search APIs
-<<<<<<< HEAD
-        search_results_list: list[dict[str, Any]] = []
-        for result in results:
-            # skip youtube results
-            if "youtube.com" in str(result.get("link", "")).casefold():
-                continue
-            search_result: dict[str, Any] = {
-                "title": result.get("title", "No Title"),
-                "href": result.get("link", "No Link"),
-                "body": result.get("snippet", "No Snippet"),
-=======
-        # Excluded sites should already be filtered out by the query parameters
-        for result in results:
-            search_result = {
-                "title": result["title"],
-                "href": result["link"],
-                "body": result["snippet"],
->>>>>>> f57ac883
-            }
-            search_results_list.append(search_result)
-
-        return search_results_list+    return search_results_list
