--- conflicted
+++ resolved
@@ -1,254 +1,261 @@
-<<<<<<< HEAD
-from __future__ import annotations
-
-import logging
-import os
-
-import httpx
-import requests
-from langchain_core.callbacks import CallbackManagerForRetrieverRun
-from langchain_core.documents import Document
-from langchain_core.retrievers import BaseRetriever
-
-logger = logging.getLogger(__name__)
-
-
-class SerperSearch(BaseRetriever):
-    """Google Serper Search Retriever that implements LangChain's BaseRetriever interface."""
-
-    def __init__(
-        self,
-        headers: dict[str, str] | None = None,
-    ) -> None:
-        """Initialize the Serper retriever.
-
-        Args:
-            headers: Optional dictionary containing API keys. If not provided,
-                    will attempt to load from environment variables.
-        """
-        super().__init__()
-        self.headers: dict[str, str] = headers or {}
-        self.api_key: str = self.headers.get("serper_api_key") or self.get_api_key()
-
-    def get_api_key(self) -> str:
-        """Gets the Serper API key from environment variables.
-
-        Returns:
-            str: The Serper API key.
-
-        Raises:
-            Exception: If API key is not found in environment variables.
-        """
-        try:
-            api_key = os.environ["SERPER_API_KEY"]
-        except KeyError:
-            raise Exception("Serper API key not found. Please set the SERPER_API_KEY environment variable. You can get a key at https://serper.dev/")
-        return api_key
-
-    def _get_relevant_documents(
-        self,
-        query: str,
-        *,
-        run_manager: CallbackManagerForRetrieverRun,
-        max_results: int = 7,
-    ) -> list[Document]:
-        """Get documents relevant to a query using Serper Search API.
-
-        Args:
-            query: The search query string.
-            run_manager: Callback manager for the retriever run.
-            max_results: Maximum number of results to return. Defaults to 7.
-
-        Returns:
-            List of relevant documents.
-        """
-        logger.info(f"Searching with query {query}...")
-
-        url = "https://google.serper.dev/search"
-        headers = {
-            "X-API-KEY": self.api_key,
-            "Content-Type": "application/json",
-        }
-        data = {
-            "q": query,
-            "num": max_results,
-        }
-
-        try:
-            response = requests.post(url, headers=headers, json=data, timeout=10)
-            response.raise_for_status()
-            search_results = response.json()
-        except Exception as e:
-            logger.exception(f"Failed fetching sources. Resulting in empty response. {e.__class__.__name__}: {e}")
-            return []
-
-        if not search_results or "organic" not in search_results:
-            return []
-
-        documents: list[Document] = []
-
-        # Convert search results to Document objects
-        for result in search_results["organic"]:
-            # Skip YouTube results
-            if "youtube.com" in result["link"]:
-                continue
-
-            # Create Document object with metadata
-            doc = Document(
-                page_content=result["snippet"],
-                metadata={
-                    "title": result["title"],
-                    "source": result["link"],
-                },
-            )
-            documents.append(doc)
-
-        return documents[:max_results]
-
-    async def _aget_relevant_documents(
-        self,
-        query: str,
-        *,
-        run_manager: CallbackManagerForRetrieverRun,
-        max_results: int = 7,
-    ) -> list[Document]:
-        """Asynchronously get documents relevant to a query using Serper Search API.
-
-        Args:
-            query: The search query string.
-            run_manager: Callback manager for the retriever run.
-            max_results: Maximum number of results to return. Defaults to 7.
-
-        Returns:
-            List of relevant documents.
-        """
-        logger.info(f"Searching with query {query}...")
-
-        url = "https://google.serper.dev/search"
-        headers = {
-            "X-API-KEY": self.api_key,
-            "Content-Type": "application/json",
-        }
-        data = {
-            "q": query,
-            "num": max_results,
-        }
-
-        try:
-            async with httpx.AsyncClient() as client:
-                response = await client.post(url, headers=headers, json=data, timeout=10.0)
-                response.raise_for_status()
-                search_results = response.json()
-        except Exception as e:
-            logger.exception(f"Failed fetching sources. Resulting in empty response. {e.__class__.__name__}: {e}")
-            return []
-
-        if not search_results or "organic" not in search_results:
-            return []
-
-        documents: list[Document] = []
-
-        # Convert search results to Document objects
-        for result in search_results["organic"]:
-            # Skip YouTube results
-            if "youtube.com" in result["link"]:
-                continue
-
-            # Create Document object with metadata
-            doc = Document(
-                page_content=result["snippet"],
-                metadata={
-                    "title": result["title"],
-                    "source": result["link"],
-                    "body": result["snippet"],
-                },
-            )
-            documents.append(doc)
-
-        return documents[:max_results]
-=======
-# Google Serper Retriever
-
-# libraries
-import os
-import requests
-import json
-
-
-class SerperSearch():
-    """
-    Google Serper Retriever
-    """
-    def __init__(self, query, query_domains=None):
-        """
-        Initializes the SerperSearch object
-        Args:
-            query (str): The search query string.
-            query_domains (list, optional): List of domains to include in the search. Defaults to None.
-        """
-        self.query = query
-        self.query_domains = query_domains or None
-        self.api_key = self.get_api_key()
-
-    def get_api_key(self):
-        """
-        Gets the Serper API key
-        Returns:
-
-        """
-        try:
-            api_key = os.environ["SERPER_API_KEY"]
-        except:
-            raise Exception("Serper API key not found. Please set the SERPER_API_KEY environment variable. "
-                            "You can get a key at https://serper.dev/")
-        return api_key
-
-    def search(self, max_results=7):
-        """
-        Searches the query
-        Returns:
-
-        """
-        print("Searching with query {0}...".format(self.query))
-        """Useful for general internet search queries using the Serp API."""
-
-        # Search the query (see https://serper.dev/playground for the format)
-        url = "https://google.serper.dev/search"
-
-        headers = {
-            'X-API-KEY': self.api_key,
-            'Content-Type': 'application/json'
-        }
-
-        # TODO: Add support for query domains
-        data = json.dumps({"q": self.query, "num": max_results})
-
-        resp = requests.request("POST", url, timeout=10, headers=headers, data=data)
-
-        # Preprocess the results
-        if resp is None:
-            return
-        try:
-            search_results = json.loads(resp.text)
-        except Exception:
-            return
-        if search_results is None:
-            return
-
-        results = search_results["organic"]
-        search_results = []
-
-        # Normalize the results to match the format of the other search APIs
-        for result in results:
-            # skip youtube results
-            if "youtube.com" in result["link"]:
-                continue
-            search_result = {
-                "title": result["title"],
-                "href": result["link"],
-                "body": result["snippet"],
-            }
-            search_results.append(search_result)
-
-        return search_results
->>>>>>> c36835d7
+from __future__ import annotations
+
+import logging
+import os
+
+from typing import Any
+
+import requests
+
+logger: logging.Logger = logging.getLogger(__name__)
+
+
+# class SerperSearch(BaseRetriever):
+#    """Google Serper Search Retriever that implements LangChain's BaseRetriever interface."""
+
+#    def __init__(
+#        self,
+#        headers: dict[str, str] | None = None,
+#    ) -> None:
+#        """Initialize the Serper retriever.
+
+#        Args:
+#            headers: Optional dictionary containing API keys. If not provided,
+#                    will attempt to load from environment variables.
+#        """
+#        super().__init__()
+#        self.headers: dict[str, str] = headers or {}
+#        self.api_key: str = self.headers.get("serper_api_key") or self.get_api_key()
+
+#    def get_api_key(self) -> str:
+#        """Gets the Serper API key from environment variables.
+
+#        Returns:
+#            str: The Serper API key.
+
+#        Raises:
+#            Exception: If API key is not found in environment variables.
+#        """
+#        try:
+#            api_key = os.environ["SERPER_API_KEY"]
+#        except KeyError:
+#            raise Exception("Serper API key not found. Please set the SERPER_API_KEY environment variable. You can get a key at https://serper.dev/")
+#        return api_key
+
+#    def _get_relevant_documents(
+#        self,
+#        query: str,
+#        *,
+#        run_manager: CallbackManagerForRetrieverRun,
+#        max_results: int = 7,
+#    ) -> list[Document]:
+#        """Get documents relevant to a query using Serper Search API.
+
+#        Args:
+#            query: The search query string.
+#            run_manager: Callback manager for the retriever run.
+#            max_results: Maximum number of results to return. Defaults to 7.
+
+#        Returns:
+#            List of relevant documents.
+#        """
+#        logger.info(f"Searching with query {query}...")
+
+#        url = "https://google.serper.dev/search"
+#        headers = {
+#            "X-API-KEY": self.api_key,
+#            "Content-Type": "application/json",
+#        }
+#        data = {
+#            "q": query,
+#            "num": max_results,
+#        }
+
+#        try:
+#            response = requests.post(url, headers=headers, json=data, timeout=10)
+#            response.raise_for_status()
+#            search_results = response.json()
+#        except Exception as e:
+#            logger.exception(f"Failed fetching sources. Resulting in empty response. {e.__class__.__name__}: {e}")
+#            return []
+
+#        if not search_results or "organic" not in search_results:
+#            return []
+
+#        documents: list[Document] = []
+
+#        # Convert search results to Document objects
+#        for result in search_results["organic"]:
+# Skip YouTube results
+#            if "youtube.com" in result["link"]:
+#                continue
+
+# Create Document object with metadata
+#            doc = Document(
+#                page_content=result["snippet"],
+#                metadata={
+#                    "title": result["title"],
+#                    "source": result["link"],
+#                },
+#            )
+#            documents.append(doc)
+
+#        return documents[:max_results]
+
+#    async def _aget_relevant_documents(
+#        self,
+#        query: str,
+#        *,
+#        run_manager: CallbackManagerForRetrieverRun,
+#        max_results: int = 7,
+#    ) -> list[Document]:
+#        """Asynchronously get documents relevant to a query using Serper Search API.
+
+#        Args:
+#            query: The search query string.
+#            run_manager: Callback manager for the retriever run.
+#            max_results: Maximum number of results to return. Defaults to 7.
+
+#        Returns:
+#            List of relevant documents.
+#        """
+#        logger.info(f"Searching with query {query}...")
+
+#        url = "https://google.serper.dev/search"
+#        headers = {
+#            "X-API-KEY": self.api_key,
+#            "Content-Type": "application/json",
+#        }
+#        data = {
+#            "q": query,
+#            "num": max_results,
+#        }
+
+#        try:
+#            async with httpx.AsyncClient() as client:
+#                response = await client.post(url, headers=headers, json=data, timeout=10.0)
+#                response.raise_for_status()
+#                search_results = response.json()
+#        except Exception as e:
+#            logger.exception(f"Failed fetching sources. Resulting in empty response. {e.__class__.__name__}: {e}")
+#            return []
+
+#        if not search_results or "organic" not in search_results:
+#            return []
+
+#        documents: list[Document] = []
+
+#        # Convert search results to Document objects
+#        for result in search_results["organic"]:
+# Skip YouTube results
+#            if "youtube.com" in result["link"]:
+#                continue
+
+# Create Document object with metadata
+#            doc = Document(
+#                page_content=result["snippet"],
+#                metadata={
+#                    "title": result["title"],
+#                    "source": result["link"],
+#                    "body": result["snippet"],
+#                },
+#            )
+#            documents.append(doc)
+
+#        return documents[:max_results]
+# =======
+
+
+class SerperSearch:
+    """Google Serper Retriever."""
+
+    def __init__(
+        self,
+        query: str,
+        query_domains: list[str] | None = None,
+    ) -> None:
+        """Initializes the SerperSearch object.
+
+        Args:
+            query (str): The search query string.
+            query_domains (list, optional): List of domains to include in the search. Defaults to None.
+        """
+        self.query: str = query
+        self.query_domains: list[str] | None = query_domains
+        self.api_key: str = self.get_api_key()
+
+    def get_api_key(self) -> str:
+        """Gets the Serper API key.
+
+        Returns:
+            str: The Serper API key.
+
+        Raises:
+            Exception: If the Serper API key is not found in the environment variables.
+        """
+        try:
+            api_key: str = os.environ["SERPER_API_KEY"]
+        except KeyError:
+            raise KeyError("Serper API key not found. Please set the SERPER_API_KEY environment variable. You can get a key at https://serper.dev/")
+        return api_key
+
+    def search(
+        self,
+        max_results: int = 7,
+    ) -> list[dict[str, str]]:
+        """Searches the query.
+
+        Useful for general internet search queries using the Serp API.
+
+        Returns:
+            list[dict[str, str]]: A list of dictionaries containing the search results.
+        """
+        print("Searching with query {0}...".format(self.query))
+
+        # Search the query (see https://serper.dev/playground for the format)
+        url: str = "https://google.serper.dev/search"
+
+        headers: dict[str, str] = {"X-API-KEY": self.api_key, "Content-Type": "application/json"}
+
+        # TODO: Add support for query domains
+        data: str = json.dumps(
+            {
+                "q": self.query,
+                "num": max_results,
+            }
+        )
+
+        resp: requests.Response = requests.request(
+            "POST",
+            url,
+            timeout=10,
+            headers=headers,
+            data=data,
+        )
+
+        # Preprocess the results
+        if resp is None:
+            return []
+        try:
+            search_results: dict[str, Any] = json.loads(resp.text)
+        except Exception:
+            return []
+        if search_results is None:
+            return []
+
+        results: list[dict[str, Any]] = search_results["organic"]
+        search_results_list: list[dict[str, str]] = []
+
+        # Normalize the results to match the format of the other search APIs
+        for result in results:
+            # skip youtube results
+            if "youtube.com" in str(result["link"]).casefold():
+                continue
+            result_dict: dict[str, Any] = {
+                "title": result["title"],
+                "href": result["link"],
+                "body": result["snippet"],
+            }
+            search_results_list.append(result_dict)
+
+        return search_results_list