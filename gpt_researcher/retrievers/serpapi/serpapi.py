--- conflicted
+++ resolved
@@ -1,250 +1,254 @@
-<<<<<<< HEAD
-from __future__ import annotations
-
-import logging
-import os
-import urllib.parse
-
-import httpx
-import requests
-
-from langchain_core.callbacks import CallbackManagerForRetrieverRun
-from langchain_core.documents import Document
-from langchain_core.retrievers import BaseRetriever
-
-logger = logging.getLogger(__name__)
-
-
-class SerpApiSearch(BaseRetriever):
-    """SerpAPI Search Retriever that implements LangChain's BaseRetriever interface."""
-
-    def __init__(
-        self,
-        headers: dict[str, str] | None = None,
-    ) -> None:
-        """Initialize the SerpAPI retriever.
-
-        Args:
-            headers: Optional dictionary containing API keys. If not provided,
-                    will attempt to load from environment variables.
-        """
-        super().__init__()
-        self.headers: dict[str, str] = headers or {}
-        self.api_key: str = self.headers.get("serpapi_api_key") or self.get_api_key()
-
-    def get_api_key(self) -> str:
-        """Gets the SerpAPI key from environment variables.
-
-        Returns:
-            str: The SerpAPI key.
-
-        Raises:
-            Exception: If API key is not found in environment variables.
-        """
-        try:
-            api_key = os.environ["SERPAPI_API_KEY"]
-        except KeyError:
-            raise Exception("SerpAPI key not found. Please set the SERPAPI_API_KEY environment variable. You can get a key at https://serpapi.com/")
-        return api_key
-
-    def _get_relevant_documents(
-        self,
-        query: str,
-        *,
-        run_manager: CallbackManagerForRetrieverRun,
-        max_results: int = 7,
-    ) -> list[Document]:
-        """Get documents relevant to a query using SerpAPI Search.
-
-        Args:
-            query: The search query string.
-            run_manager: Callback manager for the retriever run.
-            max_results: Maximum number of results to return. Defaults to 7.
-
-        Returns:
-            List of relevant documents.
-        """
-        logger.info(f"Searching with query {query}...")
-
-        url = "https://serpapi.com/search.json"
-        params: dict[str, str] = {"q": query, "api_key": self.api_key}
-        encoded_url = url + "?" + urllib.parse.urlencode(params)
-
-        try:
-            response = requests.get(encoded_url, timeout=10)
-            response.raise_for_status()
-            search_results = response.json()
-        except Exception as e:
-            logger.exception(f"Failed fetching sources. Resulting in empty response. {e.__class__.__name__}: {e}")
-            return []
-
-        if not search_results or "organic_results" not in search_results:
-            return []
-
-        documents: list[Document] = []
-        results_processed = 0
-
-        # Convert search results to Document objects
-        for result in search_results["organic_results"]:
-            # Skip YouTube results
-            if "youtube.com" in result["link"]:
-                continue
-
-            if results_processed >= max_results:
-                break
-
-            # Create Document object with metadata
-            doc = Document(
-                page_content=result["snippet"],
-                metadata={
-                    "title": result["title"],
-                    "source": result["link"],
-                },
-            )
-            documents.append(doc)
-            results_processed += 1
-
-        return documents
-
-    async def _aget_relevant_documents(
-        self,
-        query: str,
-        *,
-        run_manager: CallbackManagerForRetrieverRun,
-        max_results: int = 7,
-    ) -> list[Document]:
-        """Asynchronously get documents relevant to a query using SerpAPI Search.
-
-        Args:
-            query: The search query string.
-            run_manager: Callback manager for the retriever run.
-            max_results: Maximum number of results to return. Defaults to 7.
-
-        Returns:
-            List of relevant documents.
-        """
-        logger.info(f"Searching with query {query}...")
-
-        url = "https://serpapi.com/search.json"
-        params: dict[str, str] = {"q": query, "api_key": self.api_key}
-
-        try:
-            async with httpx.AsyncClient() as client:
-                response = await client.get(url, params=params, timeout=10.0)
-                response.raise_for_status()
-                search_results = response.json()
-        except Exception as e:
-            logger.exception(f"Failed fetching sources. Resulting in empty response. {e.__class__.__name__}: {e}")
-            return []
-
-        if not search_results or "organic_results" not in search_results:
-            return []
-
-        documents: list[Document] = []
-        results_processed = 0
-
-        # Convert search results to Document objects
-        for result in search_results["organic_results"]:
-            # Skip YouTube results
-            if "youtube.com" in result["link"]:
-                continue
-
-            if results_processed >= max_results:
-                break
-
-            # Create Document object with metadata
-            doc = Document(
-                page_content=result["snippet"],
-                metadata={
-                    "title": result["title"],
-                    "source": result["link"],
-                },
-            )
-            documents.append(doc)
-            results_processed += 1
-
-        return documents
-=======
-# SerpApi Retriever
-
-# libraries
-import os
-import requests
-import urllib.parse
-
-
-class SerpApiSearch():
-    """
-    SerpApi Retriever
-    """
-    def __init__(self, query, query_domains=None):
-        """
-        Initializes the SerpApiSearch object
-        Args:
-            query:
-        """
-        self.query = query
-        self.query_domains = query_domains or None
-        self.api_key = self.get_api_key()
-
-    def get_api_key(self):
-        """
-        Gets the SerpApi API key
-        Returns:
-
-        """
-        try:
-            api_key = os.environ["SERPAPI_API_KEY"]
-        except:
-            raise Exception("SerpApi API key not found. Please set the SERPAPI_API_KEY environment variable. "
-                            "You can get a key at https://serpapi.com/")
-        return api_key
-
-    def search(self, max_results=7):
-        """
-        Searches the query
-        Returns:
-
-        """
-        print("SerpApiSearch: Searching with query {0}...".format(self.query))
-        """Useful for general internet search queries using SerpApi."""
-
-        url = "https://serpapi.com/search.json"
-
-        search_query = self.query
-        if self.query_domains:
-            # Add site:domain1 OR site:domain2 OR ... to the search query
-            search_query += " site:" + " OR site:".join(self.query_domains)
-
-        params = {
-            "q": search_query,
-            "api_key": self.api_key
-        }
-        encoded_url = url + "?" + urllib.parse.urlencode(params)
-        search_response = []
-        try:
-            response = requests.get(encoded_url, timeout=10)
-            if response.status_code == 200:
-                search_results = response.json()
-                if search_results:
-                    results = search_results["organic_results"]
-                    results_processed = 0
-                    for result in results:
-                        # skip youtube results
-                        if "youtube.com" in result["link"]:
-                            continue
-                        if results_processed >= max_results:
-                            break
-                        search_result = {
-                            "title": result["title"],
-                            "href": result["link"],
-                            "body": result["snippet"],
-                        }
-                        search_response.append(search_result)
-                        results_processed += 1
-        except Exception as e:
-            print(f"Error: {e}. Failed fetching sources. Resulting in empty response.")
-            search_response = []
-
-        return search_response
->>>>>>> c36835d7
+# SerpApi Retriever
+
+from __future__ import annotations
+
+import logging
+import os
+import urllib.parse
+
+from typing import Any
+
+# import httpx
+import requests
+
+# from langchain_core.callbacks import CallbackManagerForRetrieverRun
+# from langchain_core.documents import Document
+# from langchain_core.retrievers import BaseRetriever
+
+logger: logging.Logger = logging.getLogger(__name__)
+
+
+# class SerpApiSearch(BaseRetriever):
+#    """SerpAPI Search Retriever that implements LangChain's BaseRetriever interface."""
+
+#    def __init__(
+#        self,
+#        headers: dict[str, str] | None = None,
+#    ) -> None:
+#        """Initialize the SerpAPI retriever.
+
+#        Args:
+#            headers: Optional dictionary containing API keys. If not provided,
+#                    will attempt to load from environment variables.
+#        """
+#        super().__init__()
+#        self.headers: dict[str, str] = headers or {}
+#        self.api_key: str = self.headers.get("serpapi_api_key") or self.get_api_key()
+
+#    def get_api_key(self) -> str:
+#        """Gets the SerpAPI key from environment variables.
+
+#        Returns:
+#            str: The SerpAPI key.
+
+#        Raises:
+#            Exception: If API key is not found in environment variables.
+#        """
+#        try:
+#            api_key = os.environ["SERPAPI_API_KEY"]
+#        except KeyError:
+#            raise Exception("SerpAPI key not found. Please set the SERPAPI_API_KEY environment variable. You can get a key at https://serpapi.com/")
+#        return api_key
+
+#    def _get_relevant_documents(
+#        self,
+#        query: str,
+#        *,
+#        run_manager: CallbackManagerForRetrieverRun,
+#        max_results: int = 7,
+#    ) -> list[Document]:
+#        """Get documents relevant to a query using SerpAPI Search.
+
+#        Args:
+#            query: The search query string.
+#            run_manager: Callback manager for the retriever run.
+#            max_results: Maximum number of results to return. Defaults to 7.
+
+#        Returns:
+#            List of relevant documents.
+#        """
+#        logger.info(f"Searching with query {query}...")
+
+#        url = "https://serpapi.com/search.json"
+#        params: dict[str, str] = {"q": query, "api_key": self.api_key}
+#        encoded_url = url + "?" + urllib.parse.urlencode(params)
+
+#        try:
+#            response = requests.get(encoded_url, timeout=10)
+#            response.raise_for_status()
+#            search_results = response.json()
+#        except Exception as e:
+#            logger.exception(f"Failed fetching sources. Resulting in empty response. {e.__class__.__name__}: {e}")
+#            return []
+
+#        if not search_results or "organic_results" not in search_results:
+#            return []
+
+#        documents: list[Document] = []
+#        results_processed = 0
+
+# Convert search results to Document objects
+#        for result in search_results["organic_results"]:
+# Skip YouTube results
+#            if "youtube.com" in result["link"]:
+#                continue
+
+#            if results_processed >= max_results:
+#                break
+
+# Create Document object with metadata
+#            doc = Document(
+#                page_content=result["snippet"],
+#                metadata={
+#                    "title": result["title"],
+#                    "source": result["link"],
+#                },
+#            )
+#            documents.append(doc)
+#            results_processed += 1
+
+#        return documents
+
+#    async def _aget_relevant_documents(
+#        self,
+#        query: str,
+#        *,
+#        run_manager: CallbackManagerForRetrieverRun,
+#        max_results: int = 7,
+#    ) -> list[Document]:
+#        """Asynchronously get documents relevant to a query using SerpAPI Search.
+
+#        Args:
+#            query: The search query string.
+#            run_manager: Callback manager for the retriever run.
+#            max_results: Maximum number of results to return. Defaults to 7.
+
+#        Returns:
+#            List of relevant documents.
+#        """
+#        logger.info(f"Searching with query {query}...")
+
+#        url = "https://serpapi.com/search.json"
+#        params: dict[str, str] = {"q": query, "api_key": self.api_key}
+
+#        try:
+#            async with httpx.AsyncClient() as client:
+#                response = await client.get(url, params=params, timeout=10.0)
+#                response.raise_for_status()
+#                search_results = response.json()
+#        except Exception as e:
+#            logger.exception(f"Failed fetching sources. Resulting in empty response. {e.__class__.__name__}: {e}")
+#            return []
+
+#        if not search_results or "organic_results" not in search_results:
+#            return []
+
+#        documents: list[Document] = []
+#        results_processed = 0
+
+# Convert search results to Document objects
+#        for result in search_results["organic_results"]:
+# Skip YouTube results
+#            if "youtube.com" in result["link"]:
+#                continue
+
+#            if results_processed >= max_results:
+#                break
+
+# Create Document object with metadata
+#            doc = Document(
+#                page_content=result["snippet"],
+#                metadata={
+#                    "title": result["title"],
+#                    "source": result["link"],
+#                },
+#            )
+#            documents.append(doc)
+#            results_processed += 1
+
+#        return documents
+# =======
+
+
+class SerpApiSearch:
+    """SerpApi Retriever."""
+
+    def __init__(
+        self,
+        query: str,
+        query_domains: list[str] | None = None,
+    ) -> None:
+        """
+        Initializes the SerpApiSearch object
+        Args:
+            query:
+        """
+        self.query: str = query
+        self.query_domains: list[str] | None = query_domains
+        self.api_key: str = self.get_api_key()
+
+    def get_api_key(self) -> str:
+        """Gets the SerpApi API key.
+
+        Returns:
+            str: The SerpApi API key.
+
+        Raises:
+            KeyError: If the SerpApi API key is not found in the environment variables.
+        """
+        try:
+            api_key: str = os.environ["SERPAPI_API_KEY"]
+        except KeyError:
+            raise KeyError("SerpApi API key not found. Please set the SERPAPI_API_KEY environment variable. You can get a key at https://serpapi.com/")
+        return api_key
+
+    def search(
+        self,
+        max_results: int = 7,
+    ) -> list[dict[str, str]]:
+        """Searches the query.
+        
+        Useful for general internet search queries using SerpApi.
+
+        Returns:
+            List of dictionaries containing title, href, and body of each paper.
+        """
+        logger.info(f"SerpApiSearch: Searching with query:{os.linesep*2}```{self.query}{os.linesep}```")
+        url: str = "https://serpapi.com/search.json"
+
+        search_query: str = self.query
+        if self.query_domains:
+            # Add site:domain1 OR site:domain2 OR ... to the search query
+            search_query += " site:" + " OR site:".join(self.query_domains)
+
+        params: dict[str, str] = {
+            "q": search_query,
+            "api_key": self.api_key,
+        }
+        encoded_url: str = url + "?" + urllib.parse.urlencode(params)
+        search_response: list[dict[str, str]] = []
+        try:
+            response: requests.Response = requests.get(encoded_url, timeout=10)
+            if response.status_code == 200:
+                search_results: dict[str, Any] = response.json()
+                if search_results:
+                    results: list[dict[str, Any]] = search_results["organic_results"]
+                    results_processed: int = 0
+                    for result in results:
+                        # skip youtube results
+                        if "youtube.com" in result["link"]:
+                            continue
+                        if results_processed >= max_results:
+                            break
+                        search_result: dict[str, str] = {
+                            "title": result["title"],
+                            "href": result["link"],
+                            "body": result["snippet"],
+                        }
+                        search_response.append(search_result)
+                        results_processed += 1
+        except Exception as e:
+            logger.exception(f"Error: {e.__class__.__name__}: {e}. Failed fetching sources. Resulting in empty response.")
+            search_response = []
+
+        return search_response