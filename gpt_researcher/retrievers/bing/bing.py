--- conflicted
+++ resolved
@@ -1,282 +1,250 @@
-<<<<<<< HEAD
-from __future__ import annotations
-
-import json
-import logging
-import os
-
-import httpx
-import requests
-
-from langchain_core.callbacks import CallbackManagerForRetrieverRun
-from langchain_core.documents import Document
-from langchain_core.retrievers import BaseRetriever
-
-logger = logging.getLogger(__name__)
-
-
-class BingSearch(BaseRetriever):
-    """Bing Search Retriever that implements LangChain's BaseRetriever interface."""
-
-    def __init__(
-        self,
-        headers: dict[str, str] | None = None,
-    ) -> None:
-        """Initialize the BingSearch retriever.
-
-        Args:
-            headers: Optional dictionary containing API keys. If not provided,
-                    will attempt to load from environment variables.
-        """
-        super().__init__()
-        self.headers: dict[str, str] = headers or {}
-        self.api_key: str = self.headers.get("bing_api_key") or self.get_api_key()
-
-    def get_api_key(self) -> str:
-        """Gets the Bing API key from environment variables.
-
-        Returns:
-            str: The Bing API key.
-
-        Raises:
-            Exception: If API key is not found in environment variables.
-        """
-        try:
-            api_key = os.environ["BING_API_KEY"]
-        except KeyError:
-            raise Exception("Bing API key not found. Please set the BING_API_KEY environment variable.")
-        return api_key
-
-    def _get_relevant_documents(
-        self,
-        query: str,
-        *,
-        run_manager: CallbackManagerForRetrieverRun,
-        max_results: int = 7,
-    ) -> list[Document]:
-        """Get documents relevant to a query using Bing Search API.
-
-        Args:
-            query: The search query string.
-            run_manager: Callback manager for the retriever run.
-            max_results: Maximum number of results to return. Defaults to 7.
-
-        Returns:
-            List of relevant documents.
-        """
-        logger.info(f"Searching with query {query}...")
-
-        url = "https://api.bing.microsoft.com/v7.0/search"
-        headers = {
-            "Ocp-Apim-Subscription-Key": self.api_key,
-            "Content-Type": "application/json",
-        }
-        params = {
-            "responseFilter": "Webpages",
-            "q": query,
-            "count": max_results,
-            "setLang": "en-GB",
-            "textDecorations": False,
-            "textFormat": "HTML",
-            "safeSearch": "Strict",
-        }
-
-        resp = requests.get(url, headers=headers, params=params)
-
-        if resp.status_code < 200 or resp.status_code >= 300:
-            logger.warning("Bing search: unexpected response status: ", resp.status_code)
-            return []
-
-        try:
-            search_results = json.loads(resp.text)
-            results = search_results["webPages"]["value"]
-        except Exception as e:
-            logger.exception(f"Error parsing Bing search results: {e}. Resulting in empty response.")
-            return []
-
-        if not results:
-            logger.warning(f"No search results found for query: {query}")
-            return []
-
-        documents: list[Document] = []
-
-        # Convert search results to Document objects
-        for result in results:
-            # Skip YouTube results
-            if "youtube.com" in result["url"]:
-                continue
-
-            # Create Document object with metadata
-            doc = Document(
-                page_content=result["snippet"],
-                metadata={
-                    "title": result["name"],
-                    "source": result["url"],
-                },
-            )
-            documents.append(doc)
-
-        return documents[:max_results]
-
-    async def _aget_relevant_documents(
-        self,
-        query: str,
-        *,
-        run_manager: CallbackManagerForRetrieverRun,
-        max_results: int = 7,
-    ) -> list[Document]:
-        """Asynchronously get documents relevant to a query.
-
-        This implementation uses async HTTP calls for better performance.
-        """
-        logger.info(f"Searching with query {query}...")
-
-        url = "https://api.bing.microsoft.com/v7.0/search"
-        headers = {
-            "Ocp-Apim-Subscription-Key": self.api_key,
-            "Content-Type": "application/json",
-        }
-        params = {
-            "responseFilter": "Webpages",
-            "q": query,
-            "count": max_results,
-            "setLang": "en-GB",
-            "textDecorations": False,
-            "textFormat": "HTML",
-            "safeSearch": "Strict",
-        }
-
-        async with httpx.AsyncClient() as client:
-            resp = await client.get(url, headers=headers, params=params)
-
-        if resp.status_code < 200 or resp.status_code >= 300:
-            logger.warning("Bing search: unexpected response status: ", resp.status_code)
-            return []
-
-        try:
-            search_results = resp.json()
-            results = search_results["webPages"]["value"]
-        except Exception as e:
-            logger.exception(f"Error parsing Bing search results: {e}. Resulting in empty response.")
-            return []
-
-        if not results:
-            logger.warning(f"No search results found for query: {query}")
-            return []
-
-        documents: list[Document] = []
-
-        # Convert search results to Document objects
-        for result in results:
-            # Skip YouTube results
-            if "youtube.com" in result["url"]:
-                continue
-
-            # Create Document object with metadata
-            doc = Document(
-                page_content=result["snippet"],
-                metadata={
-                    "title": result["name"],
-                    "source": result["url"],
-                },
-            )
-            documents.append(doc)
-
-        return documents[:max_results]
-=======
-# Bing Search Retriever
-
-# libraries
-import os
-import requests
-import json
-import logging
-
-
-class BingSearch():
-    """
-    Bing Search Retriever
-    """
-
-    def __init__(self, query, query_domains=None):
-        """
-        Initializes the BingSearch object
-        Args:
-            query:
-        """
-        self.query = query
-        self.query_domains = query_domains or None
-        self.api_key = self.get_api_key()
-        self.logger = logging.getLogger(__name__)
-
-    def get_api_key(self):
-        """
-        Gets the Bing API key
-        Returns:
-
-        """
-        try:
-            api_key = os.environ["BING_API_KEY"]
-        except:
-            raise Exception(
-                "Bing API key not found. Please set the BING_API_KEY environment variable.")
-        return api_key
-
-    def search(self, max_results=7) -> list[dict[str]]:
-        """
-        Searches the query
-        Returns:
-
-        """
-        print("Searching with query {0}...".format(self.query))
-        """Useful for general internet search queries using the Bing API."""
-
-        # Search the query
-        url = "https://api.bing.microsoft.com/v7.0/search"
-
-        headers = {
-            'Ocp-Apim-Subscription-Key': self.api_key,
-            'Content-Type': 'application/json'
-        }
-        # TODO: Add support for query domains
-        params = {
-            "responseFilter": "Webpages",
-            "q": self.query,
-            "count": max_results,
-            "setLang": "en-GB",
-            "textDecorations": False,
-            "textFormat": "HTML",
-            "safeSearch": "Strict"
-        }
-
-        resp = requests.get(url, headers=headers, params=params)
-
-        # Preprocess the results
-        if resp is None:
-            return []
-        try:
-            search_results = json.loads(resp.text)
-            results = search_results["webPages"]["value"]
-        except Exception as e:
-            self.logger.error(
-                f"Error parsing Bing search results: {e}. Resulting in empty response.")
-            return []
-        if search_results is None:
-            self.logger.warning(f"No search results found for query: {self.query}")
-            return []
-        search_results = []
-
-        # Normalize the results to match the format of the other search APIs
-        for result in results:
-            # skip youtube results
-            if "youtube.com" in result["url"]:
-                continue
-            search_result = {
-                "title": result["name"],
-                "href": result["url"],
-                "body": result["snippet"],
-            }
-            search_results.append(search_result)
-
-        return search_results
->>>>>>> c36835d7
+from __future__ import annotations
+
+import json
+import logging
+
+# Bing Search Retriever
+# libraries
+import os
+
+from typing import Any
+
+import httpx
+import requests
+
+from langchain_core.callbacks import CallbackManagerForRetrieverRun
+from langchain_core.documents import Document
+from langchain_core.retrievers import BaseRetriever
+
+logger = logging.getLogger(__name__)
+
+
+class BingSearch(BaseRetriever):
+    """Bing Search Retriever that implements LangChain's BaseRetriever interface."""
+
+    def __init__(
+        self,
+        query: str,
+        query_domains: list[str] | None = None,
+    ):
+        """Initialize the BingSearch retriever.
+
+        Args:
+            headers: Optional dictionary containing API keys. If not provided,
+                    will attempt to load from environment variables.
+        """
+        super().__init__()
+        self.query: str = query
+        self.query_domains: list[str] | None = query_domains or None
+        self.api_key: str = self.get_api_key()
+        self.logger: logging.Logger = logging.getLogger(__name__)
+
+    def search(
+        self,
+        max_results: int = 7,
+    ) -> list[dict[str, Any]]:
+        """
+        Searches the query
+        Returns:
+            list[dict[str, Any]]: A list of dictionaries containing the search results.
+        """
+        print("Searching with query {0}...".format(self.query))
+        """Useful for general internet search queries using the Bing API."""
+
+        # Search the query
+        url = "https://api.bing.microsoft.com/v7.0/search"
+
+        headers: dict[str, str] = {"Ocp-Apim-Subscription-Key": self.api_key, "Content-Type": "application/json"}
+        # TODO: Add support for query domains
+        params: dict[str, Any] = {
+            "count": max_results,
+            "q": self.query,
+            "responseFilter": "Webpages",
+            "safeSearch": "Strict",
+            "setLang": "en-GB",
+            "textDecorations": False,
+            "textFormat": "HTML",
+        }
+
+        resp: requests.Response = requests.get(url, headers=headers, params=params)
+
+        # Preprocess the results
+        if resp is None:
+            return []
+        try:
+            search_results: dict[str, Any] = json.loads(resp.text)
+            results: list[dict[str, Any]] = search_results["webPages"]["value"]
+        except Exception as e:
+            self.logger.error(f"Error parsing Bing search results: {e}. Resulting in empty response.")
+            return []
+        if search_results is None:
+            self.logger.warning(f"No search results found for query: {self.query}")
+            return []
+        search_results_list: list[dict[str, Any]] = []
+
+        # Normalize the results to match the format of the other search APIs
+        for result in results:
+            # skip youtube results
+            if "youtube.com" in result["url"]:
+                continue
+            search_result: dict[str, Any] = {
+                "title": result["name"],
+                "href": result["url"],
+                "body": result["snippet"],
+            }
+            search_results_list.append(search_result)
+
+        return search_results_list
+
+
+    def get_api_key(self) -> str:
+        """Gets the Bing API key from environment variables.
+
+        Returns:
+            str: The Bing API key.
+
+        Raises:
+            Exception: If API key is not found in environment variables.
+        """
+        try:
+            api_key = os.environ["BING_API_KEY"]
+        except KeyError:
+            raise Exception("Bing API key not found. Please set the BING_API_KEY environment variable.")
+        return api_key
+
+    def _get_relevant_documents(
+        self,
+        query: str,
+        *,
+        run_manager: CallbackManagerForRetrieverRun,
+        max_results: int = 7,
+    ) -> list[Document]:
+        """Get documents relevant to a query using Bing Search API.
+
+        Args:
+            query: The search query string.
+            run_manager: Callback manager for the retriever run.
+            max_results: Maximum number of results to return. Defaults to 7.
+
+        Returns:
+            List of relevant documents.
+        """
+        logger.info(f"Searching with query {query}...")
+
+        url: str = "https://api.bing.microsoft.com/v7.0/search"
+        headers: dict[str, str] = {
+            "Ocp-Apim-Subscription-Key": self.api_key,
+            "Content-Type": "application/json",
+        }
+        params: dict[str, Any] = {
+            "responseFilter": "Webpages",
+            "q": query,
+            "count": max_results,
+            "setLang": "en-GB",
+            "textDecorations": False,
+            "textFormat": "HTML",
+            "safeSearch": "Strict",
+        }
+
+        resp: requests.Response = requests.get(url, headers=headers, params=params)
+
+        if resp.status_code < 200 or resp.status_code >= 300:
+            logger.warning("Bing search: unexpected response status: ", resp.status_code)
+            return []
+
+        try:
+            search_results: dict[str, Any] = json.loads(resp.text)
+            results: list[dict[str, Any]] = search_results["webPages"]["value"]
+        except Exception as e:
+            logger.exception(f"Error parsing Bing search results: {e}. Resulting in empty response.")
+            return []
+
+        if not results:
+            logger.warning(f"No search results found for query: {query}")
+            return []
+
+        documents: list[Document] = []
+
+        # Convert search results to Document objects
+        for result in results:
+            # Skip YouTube results
+            if "youtube.com" in result["url"]:
+                continue
+
+            # Create Document object with metadata
+            doc = Document(
+                page_content=result["snippet"],
+                metadata={
+                    "title": result["name"],
+                    "source": result["url"],
+                },
+            )
+            documents.append(doc)
+
+        return documents[:max_results]
+
+    async def _aget_relevant_documents(
+        self,
+        query: str,
+        *,
+        run_manager: CallbackManagerForRetrieverRun,
+        max_results: int = 7,
+    ) -> list[Document]:
+        """Asynchronously get documents relevant to a query.
+
+        This implementation uses async HTTP calls for better performance.
+        """
+        logger.info(f"Searching with query {query}...")
+
+        url: str = "https://api.bing.microsoft.com/v7.0/search"
+        headers: dict[str, str] = {
+            "Ocp-Apim-Subscription-Key": self.api_key,
+            "Content-Type": "application/json",
+        }
+        params: dict[str, Any] = {
+            "responseFilter": "Webpages",
+            "q": query,
+            "count": max_results,
+            "setLang": "en-GB",
+            "textDecorations": False,
+            "textFormat": "HTML",
+            "safeSearch": "Strict",
+        }
+
+        async with httpx.AsyncClient() as client:
+            resp: httpx.Response = await client.get(url, headers=headers, params=params)
+
+        if resp.status_code < 200 or resp.status_code >= 300:
+            logger.warning("Bing search: unexpected response status: ", resp.status_code)
+            return []
+
+        try:
+            search_results: dict[str, Any] = resp.json()
+            results: list[dict[str, Any]] = search_results["webPages"]["value"]
+        except Exception as e:
+            logger.exception(f"Error parsing Bing search results: {e}. Resulting in empty response.")
+            return []
+
+        if not results:
+            logger.warning(f"No search results found for query: {query}")
+            return []
+
+        documents: list[Document] = []
+
+        # Convert search results to Document objects
+        for result in results:
+            # Skip YouTube results
+            if "youtube.com" in result["url"]:
+                continue
+
+            # Create Document object with metadata
+            doc = Document(
+                page_content=result["snippet"],
+                metadata={
+                    "title": result["name"],
+                    "source": result["url"],
+                },
+            )
+            documents.append(doc)
+
+        return documents[:max_results]