from __future__ import annotations

import importlib
import importlib.util
import logging
import os
import sys
import time
import uuid

from collections import defaultdict
from dataclasses import dataclass
from typing import Any, Callable, Sequence, cast, TYPE_CHECKING

from colorama import Fore, Style, init
from fastapi import WebSocket
from langchain_core.language_models import BaseChatModel
from langchain_core.messages import AIMessage, BaseMessage, HumanMessage, SystemMessage
from llm_fallbacks.config import FREE_MODELS, LiteLLMBaseModelSpec
from pydantic import SecretStr

if TYPE_CHECKING:
    from backend.server.server_utils import HTTPStreamAdapter

logger: logging.Logger = logging.getLogger(__name__)

# Supported LLM providers
_SUPPORTED_PROVIDERS: set[str] = {
    "anthropic",
    "azure_openai",
    "bedrock",
    "cohere",
    "dashscope",
    "deepseek",
    "fireworks",
    "google_genai",
    "google_vertexai",
    "groq",
    "huggingface",
    "litellm",
    "mistralai",
    "ollama",
    "openai",
    "together",
    "xai",
<<<<<<< HEAD
=======
    "deepseek",
    "litellm",
    "gigachat"
>>>>>>> 1770d7f7
}


# New dataclass for model info
@dataclass
class ModelInfo:
    model: BaseChatModel
    model_id: str
    provider: str


# Class for error/failure tracking
class ErrorTracker:
    MAX_MODEL_FAILURES: int = 3
    MAX_PROVIDER_FAILURES: int = 5
    MAX_CONSECUTIVE_PROVIDER_FAILURES: int = 3
    FAILURE_RESET_TIME: int = 3600  # 1 hour in seconds
    MAX_ERROR_MESSAGES: int = 3

    def __init__(self) -> None:
        self.model_failures: dict[str, int] = defaultdict(int)
        self.provider_failures: dict[str, int] = defaultdict(int)
        self.consecutive_provider_failures: dict[str, int] = defaultdict(int)
        self.last_failure_time: dict[str, float] = {}
        self.error_messages: dict[str, list[str]] = defaultdict(list)

    def record_failure(
        self,
        model_id: str,
        provider: str,
        error: Exception,
    ) -> None:
        error_type: str = error.__class__.__name__
        error_msg: str = str(error)
        self.model_failures[model_id] += 1
        self.provider_failures[provider] += 1
        self.consecutive_provider_failures[provider] += 1
        self.last_failure_time[model_id] = time.time()
        if model_id in self.error_messages:
            if len(self.error_messages[model_id]) >= self.MAX_ERROR_MESSAGES:
                self.error_messages[model_id].pop(0)
            self.error_messages[model_id].append(f"{error_type}: {error_msg}")
        else:
            self.error_messages[model_id] = [f"{error_type}: {error_msg}"]
        logger.error(f"Error with model '{model_id}' (provider: {provider}): {error_type}: {error_msg}")

    def should_skip(
        self,
        model_id: str,
        provider: str,
    ) -> bool:
        if self.model_failures.get(model_id, 0) >= self.MAX_MODEL_FAILURES:
            logger.warning(f"Skipping model {model_id} due to excessive failures ({self.model_failures[model_id]})")
            return True
        if self.provider_failures.get(provider, 0) >= self.MAX_PROVIDER_FAILURES:
            logger.warning(f"Skipping provider {provider} due to excessive total failures")
            return True
        if self.consecutive_provider_failures.get(provider, 0) >= self.MAX_CONSECUTIVE_PROVIDER_FAILURES:
            logger.warning(f"Skipping provider {provider} due to excessive consecutive failures")
            return True
        return False

    def reset_expired_failures(self) -> None:
        current_time: float = time.time()
        for model_id, last_failure in list(self.last_failure_time.items()):
            if current_time - last_failure > self.FAILURE_RESET_TIME:
                if model_id in self.model_failures:
                    logger.info(f"Resetting failure count for model {model_id}")
                    del self.model_failures[model_id]
                    if model_id in self.error_messages:
                        del self.error_messages[model_id]
                provider = model_id.split(":", 1)[0] if ":" in model_id else model_id
                if provider in self.provider_failures:
                    logger.info(f"Resetting failure count for provider {provider}")
                    del self.provider_failures[provider]
                    if provider in self.consecutive_provider_failures:
                        del self.consecutive_provider_failures[provider]
                del self.last_failure_time[model_id]

    def reset_all_failures(self) -> None:
        self.model_failures.clear()
        self.provider_failures.clear()
        self.consecutive_provider_failures.clear()
        self.last_failure_time.clear()
        self.error_messages.clear()
        logger.info("Reset all model and provider failure tracking")

    def get_error_info(
        self,
        model_id: str,
    ) -> list[str]:
        return self.error_messages.get(model_id, ["No specific errors recorded"])


# Class for model instance creation
class ModelFactory:
    @staticmethod
    def extract_model_info(
        model_source: BaseChatModel | str,
    ) -> tuple[str, str]:
        if isinstance(model_source, str):
            if ":" in model_source:
                provider = model_source.split(":", 1)[0]
            elif "/" in model_source:
                provider = model_source.split("/", 1)[0]
            else:
                provider = model_source
            return model_source, provider
        else:
            return f"model_{uuid.uuid4().hex[:8]}", "unknown"

    @classmethod
    def create_model(
        cls,
        provider: str | BaseChatModel,
        **kwargs: Any,
    ) -> BaseChatModel:
        if isinstance(provider, BaseChatModel):
            return provider
        provider_name, model = provider.split(":", 1) if ":" in provider else (provider, "")
        model_name = str(kwargs.get("model", "") or model).strip().casefold()
        model_name = model_name.split(":", 1)[1] if ":" in model_name else model_name
        kwargs["model"] = model_name
        try:
            return GenericLLMProvider._create_model_for_provider(provider_name, **kwargs)
        except ImportError as e:
            init(autoreset=True)
            raise ImportError(f"{Fore.RED}Unable to import required package: {e.__class__.__name__}: {e}")  # from e
        except ValueError as e:
            raise ValueError(f"{Fore.RED}Unsupported provider: '{provider_name}'.\nSupported providers: [{', '.join(_SUPPORTED_PROVIDERS)}]") from e


# Class for message conversion
class MessageConverter:
    @staticmethod
    def convert_dicts_to_base(
        messages: list[dict[str, str]],
    ) -> list[BaseMessage]:
        converted: list[BaseMessage] = []
        for msg in messages:
            role: str = msg["role"]
            content: str = msg["content"]
            if role == "system":
                converted.append(SystemMessage(content=content))
            elif role == "assistant":
                converted.append(AIMessage(content=content))
            else:
                converted.append(HumanMessage(content=content))
        return converted

    @classmethod
    def convert_to_str(
        cls,
        msg: BaseMessage | str | dict | list,
    ) -> str:
        if isinstance(msg, str):
            return msg
        elif isinstance(msg, dict):
            return str(msg.get("contents", msg.get("content", msg)))
        elif isinstance(msg, BaseMessage):
            content: str | list[str | dict[str, str]] = msg.content
            if isinstance(content, list):
                return "\n".join(str(item) for item in content if str(item).strip())
            elif isinstance(content, dict):
                return str(content.get("contents", content.get("content", content)))
            else:
                return str(content)
        elif isinstance(msg, list):
            return "\n".join(cls.convert_to_str(item) for item in msg if cls.convert_to_str(item).strip())
        else:
            return str(msg)


class GenericLLMProvider:
    """A generic provider for LLM models with fallback capabilities."""

    _error_tracker: ErrorTracker = ErrorTracker()

    def __init__(
        self,
        llm: BaseChatModel | str,
        fallback_models: Sequence[BaseChatModel | str | tuple[str, LiteLLMBaseModelSpec]] | None = None,
        **llm_kwargs: Any,
    ):
        self.current_model: BaseChatModel = ModelFactory.create_model(llm, **llm_kwargs) if isinstance(llm, str) else llm
        self.fallback_models: list[BaseChatModel] = []
        self.model_info: list[ModelInfo] = []

        model_id, provider = ModelFactory.extract_model_info(llm)
        if isinstance(self.current_model, BaseChatModel):
            self.model_info.append(ModelInfo(model=self.current_model, model_id=model_id, provider=provider))

        self._setup_fallbacks(fallback_models, **llm_kwargs)

        if self.current_model not in self.fallback_models:
            self.fallback_models.insert(0, self.current_model)

        self._filter_failed_models()
        self._log_configuration()

    def _setup_fallbacks(
        self,
        fallback_models: Sequence[BaseChatModel | str | tuple[str, LiteLLMBaseModelSpec]] | None,
        **llm_kwargs: Any,
    ) -> None:
        if not fallback_models:
            self._setup_default_fallbacks(**llm_kwargs)
            return
        for model in fallback_models:
            if isinstance(model, BaseChatModel):
                self._add_preconstructed_fallback(model)
            elif isinstance(model, str):
                self._add_string_fallback(model, **llm_kwargs)
            elif isinstance(model, tuple):
                self._add_tuple_fallback(model, **llm_kwargs)

    def _setup_default_fallbacks(
        self,
        **llm_kwargs: Any,
    ) -> None:
        logger.info("No fallback models provided, using default FREE_MODELS")
        for model_name, model_spec in FREE_MODELS:
            provider = cast(str, model_spec.get("litellm_provider", "")).replace("vertex_ai-language-models", "vertex_ai")
            model_str = f"litellm:{provider}/{model_name}"
            fallback_model: BaseChatModel = ModelFactory.create_model(model_str, **llm_kwargs)
            model_id, _ = ModelFactory.extract_model_info(model_str)
            self.fallback_models.append(fallback_model)
            self.model_info.append(ModelInfo(model=fallback_model, model_id=model_id, provider=provider))

    def _add_preconstructed_fallback(
        self,
        model: BaseChatModel,
    ) -> None:
        model_id = f"model_{uuid.uuid4().hex[:8]}"
        provider = "unknown"
        self.fallback_models.append(model)
        self.model_info.append(ModelInfo(model=model, model_id=model_id, provider=provider))

    def _add_string_fallback(
        self,
        model_str: str,
        **llm_kwargs: Any,
    ) -> None:
        model_str = model_str.replace("vertex_ai-language-models", "vertex_ai")
        fallback_model: BaseChatModel = ModelFactory.create_model(model_str, **llm_kwargs)
        model_id, provider = ModelFactory.extract_model_info(model_str)
        self.fallback_models.append(fallback_model)
        self.model_info.append(ModelInfo(model=fallback_model, model_id=model_id, provider=provider))

    def _add_tuple_fallback(
        self,
        model_tuple: tuple[str, LiteLLMBaseModelSpec],
        **llm_kwargs: Any,
    ) -> None:
        model_name: str
        model_spec: LiteLLMBaseModelSpec
        model_name, model_spec = model_tuple
        provider = cast(str, model_spec.get("litellm_provider", "")).replace("vertex_ai-language-models", "vertex_ai")
        model_str = f"litellm:{provider}/{model_name}"
        fallback_model: BaseChatModel = ModelFactory.create_model(model_str, **llm_kwargs)
        model_id, _ = ModelFactory.extract_model_info(model_str)
        self.fallback_models.append(fallback_model)
        self.model_info.append(ModelInfo(model=fallback_model, model_id=model_id, provider=provider))

    def _log_configuration(self) -> None:
        current_model_info = self._get_model_info(self.current_model)
        logger.info(f"Using primary model: {current_model_info.model_id} (provider: {current_model_info.provider})")
        fallbacks: list[str] = [f"{self._get_model_info(model).model_id} ({self._get_model_info(model).provider})" for model in self.fallback_models[1:]]
        if fallbacks:
            logger.info(f"Available fallbacks: {', '.join(fallbacks)}")
        else:
            logger.info("No fallback models available")
        print(f"{Fore.GREEN}{Style.BRIGHT}Using LLM provider: {Style.RESET_ALL}{self.current_model}", file=sys.__stdout__)
        if self.fallback_models[1:]:
            print(f"{Fore.GREEN}{Style.BRIGHT}Using fallbacks: {Style.RESET_ALL}{self.fallback_models[1:]}", file=sys.__stdout__)

    def _get_model_info(
        self,
        model: BaseChatModel,
    ) -> ModelInfo:
        for info in self.model_info:
            if info.model is model:
                return info
        model_id = f"model_{uuid.uuid4().hex[:8]}"
        provider = "unknown"
        new_info = ModelInfo(model=model, model_id=model_id, provider=provider)
        self.model_info.append(new_info)
        return new_info

    def _filter_failed_models(self) -> None:
        self._error_tracker.reset_expired_failures()
        filtered_models: list[BaseChatModel] = []
        filtered_model_info: list[ModelInfo] = []
        for info in self.model_info:
            if self._error_tracker.should_skip(info.model_id, info.provider):
                continue
            filtered_models.append(info.model)
            filtered_model_info.append(info)
        self.fallback_models = filtered_models
        self.model_info = filtered_model_info
        if not self.fallback_models:
            logger.warning("All models have been filtered out due to failures. Resetting failure tracking.")
            self._error_tracker.reset_all_failures()

    @classmethod
    async def create_chat_completion(
        cls,
        messages: list,  # type: ignore
        model: str | None = None,
        temperature: float | None = 0.4,
        max_tokens: int | None = 16000,
        llm_provider: str | None = None,
        stream: bool | None = False,
        websocket: WebSocket | None = None,
        llm_kwargs: dict[str, Any] | None = None,
        cost_callback: Callable[[float], None] | None = None,
    ) -> str:
        if model is None:
            raise ValueError("Model cannot be None")
        if max_tokens is not None and max_tokens >= 16000:
            raise ValueError(f"Max tokens cannot be more than 16000, but got {max_tokens}")
        if llm_provider is None:
            raise ValueError("LLM provider cannot be None")
        provider: GenericLLMProvider = cls(
            llm_provider,
            model=model,
            temperature=temperature,
            max_tokens=max_tokens,
            **({} if llm_kwargs is None else llm_kwargs),
        )
        response: str = await provider.get_chat_response(
            messages,
            bool(stream),
            websocket,
        )
        if cost_callback is not None:
            from gpt_researcher.utils.costs import estimate_llm_cost

            cost_callback(estimate_llm_cost(str(messages), response))
        if not response.strip():
            logger.error(f"Failed to get response from {llm_provider} API")
            raise RuntimeError(f"Failed to get response from {llm_provider} API")
        return response

    @classmethod
    def _get_base_model(
        cls,
        provider: str | BaseChatModel,
        **kwargs: Any,
    ) -> BaseChatModel:
        if isinstance(provider, BaseChatModel):
            return provider
        provider_name: str
        model: str
        provider_name, model = provider.split(":", 1) if ":" in provider else (provider, "")
        model_name = str(kwargs.get("model", "") or model).strip().casefold()
        model_name = model_name.split(":", 1)[1] if ":" in model_name else model_name
        kwargs["model"] = model_name
        try:
            return cls._create_model_for_provider(provider_name, **kwargs)
        except ImportError as e:
            init(autoreset=True)
            raise ImportError(f"{Fore.RED}Unable to import required package: {str(e)}") from e
        except ValueError as e:
            raise ValueError(f"{Fore.RED}Unsupported provider: '{provider_name}'.\nSupported providers: [{', '.join(_SUPPORTED_PROVIDERS)}]") from e

    @classmethod
    def _create_model_for_provider(
        cls,
        provider: str,
        **kwargs: Any,
    ) -> BaseChatModel:
        """Create a model instance for the specified provider."""
        # Handle provider:model or provider/model format
        if ":" in provider:
            return cls._create_model_for_provider(provider.split(":")[0], **kwargs)
        elif "/" in provider:
            return cls._create_model_for_provider(provider.split("/")[0], **kwargs)

        # Create model based on provider
        if provider == "openai":
            return cls._create_openai_model(**kwargs)

        elif provider == "anthropic":
            return cls._create_anthropic_model(**kwargs)

        elif provider == "azure_openai":
            return cls._create_azure_openai_model(**kwargs)

        elif provider == "cohere":
            return cls._create_cohere_model(**kwargs)

        elif provider == "google_vertexai":
            return cls._create_google_vertexai_model(**kwargs)

        elif provider == "google_genai":
            return cls._create_google_genai_model(**kwargs)

        elif provider == "fireworks":
            return cls._create_fireworks_model(**kwargs)

        elif provider == "ollama":
            return cls._create_ollama_model(**kwargs)

        elif provider == "together":
            return cls._create_together_model(**kwargs)

        elif provider == "mistralai":
            return cls._create_mistralai_model(**kwargs)

        elif provider == "huggingface":
            return cls._create_huggingface_model(**kwargs)

        elif provider == "groq":
            return cls._create_groq_model(**kwargs)

        elif provider == "bedrock":
            return cls._create_bedrock_model(**kwargs)

        elif provider == "dashscope":
            return cls._create_dashscope_model(**kwargs)

        elif provider == "xai":
            return cls._create_xai_model(**kwargs)

        elif provider == "deepseek":
            return cls._create_deepseek_model(**kwargs)

        elif provider == "litellm":
            return cls._create_litellm_model(**kwargs)
        else:
            raise ValueError(f"Unsupported provider: {provider}")

    # Provider-specific model creation methods
    @classmethod
    def _create_openai_model(
        cls,
        **kwargs: Any,
    ) -> BaseChatModel:
        _check_pkg("langchain_openai")
        from langchain_openai import ChatOpenAI

        return ChatOpenAI(**kwargs)

    @classmethod
    def _create_anthropic_model(
        cls,
        **kwargs: Any,
    ) -> BaseChatModel:
        _check_pkg("langchain_anthropic")
        from langchain_anthropic import ChatAnthropic

        return ChatAnthropic(**kwargs)

    @classmethod
    def _create_azure_openai_model(
        cls,
        **kwargs: Any,
    ) -> BaseChatModel:
        _check_pkg("langchain_openai")
        from langchain_openai import AzureChatOpenAI

        model_name = str(kwargs.get("model", "")).strip().casefold()
        kwargs = {"azure_deployment": model_name, **kwargs}
        return AzureChatOpenAI(**kwargs)

    @classmethod
    def _create_cohere_model(
        cls,
        **kwargs: Any,
    ) -> BaseChatModel:
        _check_pkg("langchain_cohere")
        from langchain_cohere import ChatCohere

        return ChatCohere(**kwargs)

    @classmethod
    def _create_google_vertexai_model(
        cls,
        **kwargs: Any,
    ) -> BaseChatModel:
        _check_pkg("langchain_google_vertexai")
        from langchain_google_vertexai import ChatVertexAI

        return ChatVertexAI(**kwargs)

    @classmethod
    def _create_google_genai_model(
        cls,
        **kwargs: Any,
    ) -> BaseChatModel:
        _check_pkg("langchain_google_genai")
        from langchain_google_genai import ChatGoogleGenerativeAI

        return ChatGoogleGenerativeAI(**kwargs)

    @classmethod
    def _create_fireworks_model(
        cls,
        **kwargs: Any,
    ) -> BaseChatModel:
        _check_pkg("langchain_fireworks")
        from langchain_fireworks import ChatFireworks

        return ChatFireworks(**kwargs)

    @classmethod
    def _create_ollama_model(cls, **kwargs: Any) -> BaseChatModel:
        _check_pkg("langchain_community")
        from langchain_ollama import ChatOllama

        return ChatOllama(base_url=os.environ["OLLAMA_BASE_URL"], **kwargs)

    @classmethod
    def _create_together_model(
        cls,
        **kwargs: Any,
    ) -> BaseChatModel:
        _check_pkg("langchain_together")
        from langchain_together import ChatTogether

        return ChatTogether(**kwargs)

    @classmethod
    def _create_mistralai_model(
        cls,
        **kwargs: Any,
    ) -> BaseChatModel:
        _check_pkg("langchain_mistralai")
        from langchain_mistralai import ChatMistralAI

        return ChatMistralAI(**kwargs)

    @classmethod
    def _create_huggingface_model(
        cls,
        **kwargs: Any,
    ) -> BaseChatModel:
        _check_pkg("langchain_huggingface")
        from langchain_huggingface import ChatHuggingFace

        model_id = kwargs.pop("model", kwargs.pop("model_name", None))
        return ChatHuggingFace(model_id=model_id, **kwargs)

    @classmethod
    def _create_groq_model(
        cls,
        **kwargs: Any,
    ) -> BaseChatModel:
        _check_pkg("langchain_groq")
        from langchain_groq import ChatGroq

        return ChatGroq(**kwargs)

    @classmethod
    def _create_bedrock_model(
        cls,
        **kwargs: Any,
    ) -> BaseChatModel:
        _check_pkg("langchain_aws")
        from langchain_aws import ChatBedrock

        model_id = kwargs.pop("model", None) or kwargs.pop("model_name", None)
        return ChatBedrock(model=model_id, model_kwargs=kwargs)

    @classmethod
    def _create_dashscope_model(
        cls,
        **kwargs: Any,
    ) -> BaseChatModel:
        _check_pkg("langchain_dashscope")
        from langchain_dashscope import ChatDashScope

        return ChatDashScope(**kwargs)

    @classmethod
    def _create_xai_model(
        cls,
        **kwargs: Any,
    ) -> BaseChatModel:
        _check_pkg("langchain_xai")
        from langchain_xai import ChatXAI

        return ChatXAI(**kwargs)

    @classmethod
    def _create_deepseek_model(
        cls,
        **kwargs: Any,
    ) -> BaseChatModel:
        _check_pkg("langchain_openai")
        from langchain_openai import ChatOpenAI

        return ChatOpenAI(
            base_url="https://api.deepseek.com",
            api_key=SecretStr(os.environ["DEEPSEEK_API_KEY"]),
            **kwargs,
        )

    @classmethod
    def _create_litellm_model(
        cls,
        **kwargs: Any,
    ) -> BaseChatModel:
        _check_pkg("langchain_community")
        from langchain_community.chat_models.litellm import ChatLiteLLM

        return ChatLiteLLM(**kwargs)

    def _convert_to_base_messages(
        self,
        messages: list[dict[str, str]],
    ) -> list[BaseMessage]:
        """Convert dict messages to BaseMessage objects."""
        return [
            SystemMessage(content=msg["content"])
            if msg["role"] == "system"
            else AIMessage(content=msg["content"])
            if msg["role"] == "assistant"
            else HumanMessage(content=msg["content"])
            for msg in messages
        ]

    @classmethod
    def msgs_to_str(
        cls,
        msg: BaseMessage | str | dict | list,
    ) -> str:
        """Convert various message types to string.

        Handles BaseMessage, dict, list, and string formats.
        """
        if isinstance(msg, str):
            return msg
        elif isinstance(msg, dict):
            return str(msg.get("contents", msg.get("content", msg)))
        elif isinstance(msg, BaseMessage):
            content: str | list[str | dict[str, str]] = msg.content
            if isinstance(content, list):
                return "\n".join(str(item) for item in content if str(item).strip())
            elif isinstance(content, dict):
                return str(content.get("contents", content.get("content", content)))
            else:
                return str(content)
        elif isinstance(msg, list):
            # Convert each item once and filter, then join
            converted_items: list[str] = [cls.msgs_to_str(item) for item in msg]
            return "\n".join(item for item in converted_items if item.strip())
        else:
            return str(msg)

    async def get_chat_response(
        self,
        messages: list[BaseMessage | dict[str, str]],
        stream: bool,
        websocket: WebSocket | HTTPStreamAdapter | None = None,
        max_retries: int = 1,
        cost_callback: Callable[[float], None] | None = None,
        headers: dict[str, str] | None = None,
    ) -> str:
        headers = headers or {}
        self._filter_failed_models()
        if not self.fallback_models:
            logger.warning("No viable models available. Resetting failure tracking.")
            self._error_tracker.reset_all_failures()
            self.fallback_models = [self.current_model]
            info = self._get_model_info(self.current_model)
            self.model_info = [info]
        for model in self.fallback_models:
            info = self._get_model_info(model)
            if self._error_tracker.should_skip(info.model_id, info.provider):
                continue
            for retry in range(max_retries):
                try:
                    logger.info(f"Attempting request with model {info.model_id} (provider: {info.provider}), attempt {retry + 1}/{max_retries}")
                    if stream:
                        return await self._stream_response(model, messages, websocket)
                    response: BaseMessage = await model.ainvoke(messages, headers=headers)
                    result: str = self.msgs_to_str(response)
                    if info.provider in self._error_tracker.consecutive_provider_failures:
                        self._error_tracker.consecutive_provider_failures[info.provider] = 0
                    if cost_callback is not None:
                        from gpt_researcher.utils.costs import estimate_llm_cost

                        cost_callback(estimate_llm_cost(self.msgs_to_str(list(messages)), result))
                    logger.info(f"Successfully got response from {info.model_id}")
                    return result
                except Exception as e:
                    logger.exception(f"Error getting response from {info.provider}/{getattr(info.model, 'model', model.name)}! {e.__class__.__name__}: {e}")
                    self._error_tracker.record_failure(info.model_id, info.provider, e)
                    if retry == max_retries - 1:
                        logger.warning(f"Model {info.model_id} failed after {max_retries} attempts")
                        break
        self._raise_all_models_failed_error()
        raise ValueError("All models failed")

    async def _stream_response(
        self,
        model: BaseChatModel,
        messages: list[BaseMessage | dict[str, str]],
        websocket: WebSocket | HTTPStreamAdapter | None = None,
    ) -> str:
        info = self._get_model_info(model)
        logger.info(f"Streaming response from {info.model_id}")
        paragraph: str = ""
        response: str = ""
        try:
            async for chunk in model.astream(messages):
                content: str = self.msgs_to_str(chunk)
                response += content
                paragraph += content
                if "\n" in content:
                    await self._send_output(paragraph.strip(), websocket)
                    paragraph = ""
            if paragraph.strip():
                await self._send_output(paragraph.strip(), websocket)
            if info.provider in self._error_tracker.consecutive_provider_failures:
                self._error_tracker.consecutive_provider_failures[info.provider] = 0
            return response
        except Exception as e:
            self._error_tracker.record_failure(info.model_id, info.provider, e)
            raise

    async def _send_output(
        self,
        content: str,
        websocket: WebSocket | HTTPStreamAdapter | None = None,
    ) -> None:
        if websocket is not None:
            await websocket.send_json(
                {
                    "type": "report",
                    "output": content.strip(),
                }
            )
        logger.debug(f"{Fore.GREEN}{content.strip()}{Style.RESET_ALL}")

    def _raise_all_models_failed_error(self) -> None:
        failed_models_info: list[str] = []
        for model in self.fallback_models:
            info: ModelInfo = self._get_model_info(model)
            failures: int = self._error_tracker.model_failures.get(info.model_id, 0)
            errors: list[str] = self._error_tracker.get_error_info(info.model_id)
            failed_models_info.append(f"{info.model_id} (provider: {info.provider}, failures: {failures}, errors: {errors})")
        error_msg: str = "All models failed to generate a response. Tried:\n" + "\n".join(failed_models_info)
        logger.error(error_msg)
        raise ValueError(error_msg)


def _check_pkg(pkg: str) -> None:
    if not importlib.util.find_spec(pkg):
        pkg_kebab = pkg.replace("_", "-")
        init(autoreset=True)
<<<<<<< HEAD
        raise ImportError(f"{Fore.RED}Unable to import {pkg_kebab}. Please install with `pip install -U {pkg_kebab}`")
=======
        
        try:
            print(f"{Fore.YELLOW}Installing {pkg_kebab}...{Style.RESET_ALL}")
            subprocess.check_call([sys.executable, "-m", "pip", "install", "-U", pkg_kebab])
            print(f"{Fore.GREEN}Successfully installed {pkg_kebab}{Style.RESET_ALL}")
            
            # Try importing again after install
            importlib.import_module(pkg)
            
        except subprocess.CalledProcessError:
            raise ImportError(
                Fore.RED + f"Failed to install {pkg_kebab}. Please install manually with "
                f"`pip install -U {pkg_kebab}`"
            )
>>>>>>> 1770d7f7
<|MERGE_RESOLUTION|>--- conflicted
+++ resolved
@@ -4,13 +4,14 @@
 import importlib.util
 import logging
 import os
+import subprocess
 import sys
 import time
 import uuid
 
 from collections import defaultdict
 from dataclasses import dataclass
-from typing import Any, Callable, Sequence, cast, TYPE_CHECKING
+from typing import TYPE_CHECKING, Any, Callable, Sequence, cast
 
 from colorama import Fore, Style, init
 from fastapi import WebSocket
@@ -33,6 +34,7 @@
     "dashscope",
     "deepseek",
     "fireworks",
+    "gigachat",
     "google_genai",
     "google_vertexai",
     "groq",
@@ -43,12 +45,6 @@
     "openai",
     "together",
     "xai",
-<<<<<<< HEAD
-=======
-    "deepseek",
-    "litellm",
-    "gigachat"
->>>>>>> 1770d7f7
 }
 
 
@@ -178,7 +174,9 @@
             init(autoreset=True)
             raise ImportError(f"{Fore.RED}Unable to import required package: {e.__class__.__name__}: {e}")  # from e
         except ValueError as e:
-            raise ValueError(f"{Fore.RED}Unsupported provider: '{provider_name}'.\nSupported providers: [{', '.join(_SUPPORTED_PROVIDERS)}]") from e
+            raise ValueError(
+                f"{Fore.RED}Unsupported provider: '{provider_name}'.\nSupported providers: [{', '.join(_SUPPORTED_PROVIDERS)}]"
+            ) from e
 
 
 # Class for message conversion
@@ -316,14 +314,20 @@
     def _log_configuration(self) -> None:
         current_model_info = self._get_model_info(self.current_model)
         logger.info(f"Using primary model: {current_model_info.model_id} (provider: {current_model_info.provider})")
-        fallbacks: list[str] = [f"{self._get_model_info(model).model_id} ({self._get_model_info(model).provider})" for model in self.fallback_models[1:]]
+        fallbacks: list[str] = [
+            f"{self._get_model_info(model).model_id} ({self._get_model_info(model).provider})"
+            for model in self.fallback_models[1:]
+        ]
         if fallbacks:
             logger.info(f"Available fallbacks: {', '.join(fallbacks)}")
         else:
             logger.info("No fallback models available")
         print(f"{Fore.GREEN}{Style.BRIGHT}Using LLM provider: {Style.RESET_ALL}{self.current_model}", file=sys.__stdout__)
         if self.fallback_models[1:]:
-            print(f"{Fore.GREEN}{Style.BRIGHT}Using fallbacks: {Style.RESET_ALL}{self.fallback_models[1:]}", file=sys.__stdout__)
+            print(
+                f"{Fore.GREEN}{Style.BRIGHT}Using fallbacks: {Style.RESET_ALL}{self.fallback_models[1:]}",
+                file=sys.__stdout__,
+            )
 
     def _get_model_info(
         self,
@@ -413,7 +417,9 @@
             init(autoreset=True)
             raise ImportError(f"{Fore.RED}Unable to import required package: {str(e)}") from e
         except ValueError as e:
-            raise ValueError(f"{Fore.RED}Unsupported provider: '{provider_name}'.\nSupported providers: [{', '.join(_SUPPORTED_PROVIDERS)}]") from e
+            raise ValueError(
+                f"{Fore.RED}Unsupported provider: '{provider_name}'.\nSupported providers: [{', '.join(_SUPPORTED_PROVIDERS)}]"
+            ) from e
 
     @classmethod
     def _create_model_for_provider(
@@ -723,7 +729,9 @@
                 continue
             for retry in range(max_retries):
                 try:
-                    logger.info(f"Attempting request with model {info.model_id} (provider: {info.provider}), attempt {retry + 1}/{max_retries}")
+                    logger.info(
+                        f"Attempting request with model {info.model_id} (provider: {info.provider}), attempt {retry + 1}/{max_retries}"
+                    )
                     if stream:
                         return await self._stream_response(model, messages, websocket)
                     response: BaseMessage = await model.ainvoke(messages, headers=headers)
@@ -737,7 +745,9 @@
                     logger.info(f"Successfully got response from {info.model_id}")
                     return result
                 except Exception as e:
-                    logger.exception(f"Error getting response from {info.provider}/{getattr(info.model, 'model', model.name)}! {e.__class__.__name__}: {e}")
+                    logger.exception(
+                        f"Error getting response from {info.provider}/{getattr(info.model, 'model', model.name)}! {e.__class__.__name__}: {e}"
+                    )
                     self._error_tracker.record_failure(info.model_id, info.provider, e)
                     if retry == max_retries - 1:
                         logger.warning(f"Model {info.model_id} failed after {max_retries} attempts")
@@ -802,21 +812,16 @@
     if not importlib.util.find_spec(pkg):
         pkg_kebab = pkg.replace("_", "-")
         init(autoreset=True)
-<<<<<<< HEAD
-        raise ImportError(f"{Fore.RED}Unable to import {pkg_kebab}. Please install with `pip install -U {pkg_kebab}`")
-=======
-        
+
         try:
             print(f"{Fore.YELLOW}Installing {pkg_kebab}...{Style.RESET_ALL}")
             subprocess.check_call([sys.executable, "-m", "pip", "install", "-U", pkg_kebab])
             print(f"{Fore.GREEN}Successfully installed {pkg_kebab}{Style.RESET_ALL}")
-            
+
             # Try importing again after install
             importlib.import_module(pkg)
-            
+
         except subprocess.CalledProcessError:
             raise ImportError(
-                Fore.RED + f"Failed to install {pkg_kebab}. Please install manually with "
-                f"`pip install -U {pkg_kebab}`"
-            )
->>>>>>> 1770d7f7
+                Fore.RED + f"Failed to install {pkg_kebab}. Please install manually with `pip install -U {pkg_kebab}`"
+            )