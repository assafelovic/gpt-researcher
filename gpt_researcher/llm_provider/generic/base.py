from __future__ import annotations

import asyncio
import importlib
import importlib.util
import json
import os
import subprocess
import sys
import time
import traceback
from enum import Enum
from typing import TYPE_CHECKING, Any, ClassVar

import aiofiles
import tiktoken
from colorama import Fore, Style, init
from langchain_core.language_models.chat_models import BaseChatModel
from langchain_core.messages import BaseMessage

# Import the LLM debug logger
try:
    from gpt_researcher.utils.llm_debug_logger import (
        get_llm_debug_logger,
        initialize_llm_debug_logger,
    )
except ImportError:
    # Fallback if the debug logger is not available
    get_llm_debug_logger = None
    initialize_llm_debug_logger = None

# Attempt to import specific error types, fallback to general Exception
try:
    from openai import BadRequestError as OpenAIBadRequestError
except ImportError:
    OpenAIBadRequestError = None  # pyright: ignore[reportAssignmentIssue]

try:
    from anthropic import APIError as AnthropicAPIError  # pyright: ignore[reportMissingImports]
except ImportError:
    AnthropicAPIError = None  # pyright: ignore[reportAssignmentIssue]


if TYPE_CHECKING:
    from fastapi import WebSocket
    from typing_extensions import Self


_SUPPORTED_PROVIDERS: set[str] = {
    "aimlapi",
    "anthropic",
    "azure_openai",
    "bedrock",
    "cohere",
    "dashscope",
    "deepseek",
    "fireworks",
    "gigachat",
    "google_genai",
    "google_vertexai",
    "groq",
    "huggingface",
    "litellm",
    "mistralai",
    "ollama",
    "openai",
    "openrouter",
    "together",
    "vllm_openai",
    "xai",
}

NO_SUPPORT_TEMPERATURE_MODELS: list[str] = [
    "deepseek/deepseek-reasoner",
    "o1-2024-12-17",
    "o1-mini-2024-09-12",
    "o1-mini",
    "o1-preview",
    "o1-preview",
    "o1",
    "o3-2025-04-16",
    "o3-mini-2025-01-31",
    "o3-mini",
    "o3",
    "o4-mini-2025-04-16",
<<<<<<< HEAD
    "o4-mini",
=======
    # GPT-5 family: OpenAI enforces default temperature only
    "gpt-5",
    "gpt-5-mini",
>>>>>>> f57ac883
]

SUPPORT_REASONING_EFFORT_MODELS: list[str] = [
    "o3-mini",
    "o3-mini-2025-01-31",
    "o3",
    "o3-2025-04-16",
    "o4-mini",
    "o4-mini-2025-04-16",
]


class ReasoningEfforts(Enum):
    High = "high"
    Medium = "medium"
    Low = "low"


class ChatLogger:
    """Helper utility to log all chat requests and their corresponding responses plus the stack trace leading to the call."""

    def __init__(self, fname: str):
        self.fname: str = fname
        self._lock: asyncio.Lock = asyncio.Lock()

    async def log_request(
        self,
        messages: list[dict[str, str]],
        response: str,
    ) -> None:
        async with self._lock:
            async with aiofiles.open(self.fname, mode="a", encoding="utf-8") as handle:
                await handle.write(
                    json.dumps(
                        {
                            "messages": messages,
                            "response": response,
                            "stacktrace": traceback.format_exc(),
                        }
                    )
                    + "\n"
                )


class GenericLLMProvider:
    """Generic LLM provider."""

    MODEL_BLACKLIST: ClassVar[list[str]] = [
        # Non-chat models are already filtered by mode="chat" in config.py
        # These patterns catch models that might slip through that filter
        # Embedding models (in case they're misclassified)
        r"text-embedding.*",
        r"embedding.*",
        r".*-embed$",
        # Image/audio generation/processing (should have different modes but just in case)
        r"dall-e.*",
        r"stable-diffusion.*",
        r"whisper.*",
        r"tts-.*",
    ]
    SUMMARIZATION_PROMPT_TEMPLATE: ClassVar[str] = (
        "You are an expert summarizer. Please summarize the following text to be approximately {target_tokens} tokens long. "
        "Focus on preserving all key information, entities, facts, and the overall meaning. "
        "Avoid conversational fluff or introductory/concluding remarks not present in the original. "
        "Original text:\\n\\n{text_to_summarize}"
    )

    def __init__(
        self,
        llm: Any,
        chat_log: str | None = None,
        verbose: bool = True,
    ):
        self.llm: BaseChatModel = llm
        self.chat_logger: ChatLogger | None = ChatLogger(chat_log) if chat_log else None
        self.verbose: bool = verbose

        # Initialize LLM debug logger for detailed debugging
        self.debug_logger: Any | None = None
        if get_llm_debug_logger and initialize_llm_debug_logger:
            try:
                # Try to get existing debug logger or create a new one
                self.debug_logger = get_llm_debug_logger()
                if self.debug_logger is None:
                    self.debug_logger = initialize_llm_debug_logger()
            except Exception as e:
                if self.verbose:
                    print(f"{Fore.YELLOW}⚠️ Could not initialize LLM debug logger: {e.__class__.__name__}: {e}{Style.RESET_ALL}")
                self.debug_logger = None

        try:
            self.tokenizer: tiktoken.Encoding | None = tiktoken.get_encoding("cl100k_base")
        except Exception:
            self.tokenizer = None

    @classmethod
    def from_provider(
        cls,
        provider: str,
        chat_log: str | None = None,
        verbose: bool = True,
        **kwargs: Any,
    ) -> Self:
        if provider == "openai":
            _check_pkg("langchain_openai")
            from langchain_openai import ChatOpenAI

            llm = ChatOpenAI(**kwargs)
        elif provider == "anthropic":
            _check_pkg("langchain_anthropic")
            from langchain_anthropic import ChatAnthropic  # pyright: ignore[reportMissingImports]

            llm = ChatAnthropic(**kwargs)
        elif provider == "azure_openai":
            _check_pkg("langchain_openai")
            from langchain_openai import AzureChatOpenAI

            if "model" in kwargs:
                model_name: str | None = kwargs.get("model", None)
                kwargs = {"azure_deployment": model_name, **kwargs}

            llm = AzureChatOpenAI(**kwargs)
        elif provider == "cohere":
            _check_pkg("langchain_cohere")
            from langchain_cohere import ChatCohere  # pyright: ignore[reportMissingImports]

            llm = ChatCohere(**kwargs)
        elif provider == "google_vertexai":
            _check_pkg("langchain_google_vertexai")
            from langchain_google_vertexai import ChatVertexAI  # pyright: ignore[reportMissingImports]

            llm = ChatVertexAI(**kwargs)
        elif provider == "google_genai":
            _check_pkg("langchain_google_genai")
            from langchain_google_genai import ChatGoogleGenerativeAI  # pyright: ignore[reportMissingImports]

            llm = ChatGoogleGenerativeAI(**kwargs)
        elif provider == "fireworks":
            _check_pkg("langchain_fireworks")
            from langchain_fireworks import ChatFireworks  # pyright: ignore[reportMissingImports]

            llm = ChatFireworks(**kwargs)
        elif provider == "ollama":
            _check_pkg("langchain_community")
            _check_pkg("langchain_ollama")
            from langchain_ollama import ChatOllama

            llm = ChatOllama(base_url=os.environ["OLLAMA_BASE_URL"], **kwargs)
        elif provider == "together":
            _check_pkg("langchain_together")
            from langchain_together import ChatTogether  # pyright: ignore[reportMissingImports]

            llm = ChatTogether(**kwargs)
        elif provider == "mistralai":
            _check_pkg("langchain_mistralai")
            from langchain_mistralai import ChatMistralAI  # pyright: ignore[reportMissingImports]

            llm = ChatMistralAI(**kwargs)
        elif provider == "huggingface":
            _check_pkg("langchain_huggingface")
            from langchain_huggingface import ChatHuggingFace  # pyright: ignore[reportMissingImports]

            if "model" in kwargs or "model_name" in kwargs:
                model_name = kwargs.pop("model", None) or kwargs.pop("model_name", None)
                kwargs = {"model_id": model_name, **kwargs}
            llm = ChatHuggingFace(**kwargs)
        elif provider == "groq":
            _check_pkg("langchain_groq")
            from langchain_groq import ChatGroq  # pyright: ignore[reportMissingImports]

            llm = ChatGroq(**kwargs)
        elif provider == "bedrock":
            _check_pkg("langchain_aws")
            from langchain_aws import ChatBedrock  # pyright: ignore[reportMissingImports]

            if "model" in kwargs or "model_name" in kwargs:
                model_name = kwargs.pop("model", None) or kwargs.pop("model_name", None)
                kwargs = {"model_id": model_name, "model_kwargs": kwargs}
            llm = ChatBedrock(**kwargs)
        elif provider == "dashscope":
<<<<<<< HEAD
            _check_pkg("langchain_dashscope")
            from langchain_dashscope import ChatDashScope  # pyright: ignore[reportMissingImports]
=======
            _check_pkg("langchain_openai")
            from langchain_openai import ChatOpenAI
>>>>>>> f57ac883

            llm = ChatOpenAI(openai_api_base='https://dashscope.aliyuncs.com/compatible-mode/v1',
                     openai_api_key=os.environ["DASHSCOPE_API_KEY"],
                     **kwargs
                )
        elif provider == "xai":
            _check_pkg("langchain_xai")
            from langchain_xai import ChatXAI  # pyright: ignore[reportMissingImports]

            llm = ChatXAI(**kwargs)
        elif provider == "deepseek":
            _check_pkg("langchain_openai")
            from langchain_openai import ChatOpenAI

            llm = ChatOpenAI(
                openai_api_base="https://api.deepseek.com",  # pyright: ignore[reportCallIssue]
                openai_api_key=os.environ["DEEPSEEK_API_KEY"],  # pyright: ignore[reportCallIssue]
                **kwargs,
            )
        elif provider == "litellm":
            try:
                _check_pkg("langchain_litellm")
                from langchain_litellm import ChatLiteLLM  # pyright: ignore[reportMissingImports]
            except ModuleNotFoundError:
                _check_pkg("langchain_community")
                from langchain_community.chat_models.litellm import ChatLiteLLM

            llm = ChatLiteLLM(**kwargs)
        elif provider == "gigachat":
            _check_pkg("langchain_gigachat")
            from langchain_gigachat.chat_models import GigaChat  # pyright: ignore[reportMissingImports]

            kwargs.pop("model", None)  # Use env GIGACHAT_MODEL=GigaChat-Max
            llm = GigaChat(**kwargs)
        elif provider == "openrouter":
            _check_pkg("langchain_openai")
            from langchain_core.rate_limiters import InMemoryRateLimiter
            from langchain_openai import ChatOpenAI

            rps: float = float(os.environ["OPENROUTER_LIMIT_RPS"]) if "OPENROUTER_LIMIT_RPS" in os.environ else 1.0

            rate_limiter = InMemoryRateLimiter(
                requests_per_second=rps,
                check_every_n_seconds=0.1,
                max_bucket_size=10,
            )
            # Set up extra_body with middle-out transform for OpenRouter
            extra_body: dict[str, Any] = kwargs.pop("extra_body", {})

            # Add middle-out transform for OpenRouter to handle context length issues
            if "transforms" not in extra_body:
                extra_body["transforms"] = ["middle-out"]
            elif "middle-out" not in extra_body["transforms"]:
                extra_body["transforms"].append("middle-out")

            llm = ChatOpenAI(
                base_url="https://openrouter.ai/api/v1",  # pyright: ignore[reportCallIssue]
                api_key=os.environ["OPENROUTER_API_KEY"],  # pyright: ignore[reportCallIssue]
                rate_limiter=rate_limiter,
                extra_body=extra_body,  # pyright: ignore[reportCallIssue]
                **kwargs,
            )
        elif provider == "vllm_openai":
            _check_pkg("langchain_openai")
            from langchain_openai import ChatOpenAI
            llm = ChatOpenAI(
                openai_api_key=os.environ["VLLM_OPENAI_API_KEY"],
                openai_api_base=os.environ["VLLM_OPENAI_API_BASE"],
                **kwargs
            )
        elif provider == "aimlapi":
            _check_pkg("langchain_openai")
            from langchain_openai import ChatOpenAI

            llm = ChatOpenAI(openai_api_base='https://api.aimlapi.com/v1',
                             openai_api_key=os.environ["AIMLAPI_API_KEY"],
                             **kwargs
                             )
        else:
            supported: str = ", ".join(_SUPPORTED_PROVIDERS)
            raise ValueError(f"Unsupported provider: '{provider}'.\\n\\nSupported model providers are: '{supported}'")
        return cls(llm, chat_log, verbose=verbose)


    async def get_chat_response(
        self,
        messages: list[dict[str, str] | BaseMessage],
        stream: bool = False,
        websocket: WebSocket | None = None,
    ) -> str:
        """Get chat response and stream output if websocket is provided.

        Args:
            messages (list[dict[str, str] | BaseMessage]): The messages to send to the LLM.
            stream (bool, optional): Whether to stream the response. Defaults to False.
            websocket (WebSocket | None, optional): The websocket to send the response to. Defaults to None.

        Returns:
            str: The response from the LLM.
        """
        processed_messages: list[dict[str, str] | BaseMessage] = messages

        # Start debug logging if available and no current interaction exists
        interaction_id: str | None = None
        start_time: float = time.time()
        should_finish_interaction: bool = False

        if self.debug_logger is not None:
            try:
                # Check if there's already an active interaction (fallback scenario)
                if self.debug_logger.current_interaction is None:
                    # Extract model and provider info
                    model_name: str = getattr(self.llm, "model_name", str(self.llm.__class__.__name__))
                    provider_name: str = (getattr(self.llm.__class__, "__module__") or "unknown").split(".")[-1]

                    # Start logging interaction
                    interaction_id = self.debug_logger.start_interaction(
                        step_name="chat_response",
                        model=model_name,
                        provider=provider_name,
                        context_info={
                            "stream": stream,
                            "has_websocket": websocket is not None,
                            "message_count": len(messages),
                        },
                    )
                    should_finish_interaction = True

                    # Log request details
                    system_msg: str = ""
                    user_msg: str = ""
                    if messages:
                        for msg in messages:
                            if isinstance(msg, dict):
                                if msg.get("role") == "system":
                                    system_msg += msg.get("content", "") + "\n"
                                elif msg.get("role") == "user":
                                    user_msg += msg.get("content", "") + "\n"
                            elif hasattr(msg, "content"):
                                if hasattr(msg, "type") and msg.type == "system":
                                    system_msg += str(msg.content) + "\n"
                                else:
                                    user_msg += str(msg.content) + "\n"

                    # Get model parameters
                    temperature: float | None = getattr(self.llm, "temperature", None)
                    max_tokens: int | None = getattr(self.llm, "max_tokens", None)
                    model_kwargs: dict[str, Any] = getattr(self.llm, "model_kwargs", {})

                    self.debug_logger.log_request(
                        system_message=system_msg.strip(),
                        user_message=user_msg.strip(),
                        full_messages=[
                            msg
                            if isinstance(msg, dict)
                            else {"role": "user", "content": str(msg.content)}
                            for msg in messages
                        ],
                        temperature=temperature,
                        max_tokens=max_tokens,
                        **model_kwargs,
                    )
                else:
                    # Reuse existing interaction for fallback scenarios
                    interaction_id = self.debug_logger.current_interaction.interaction_id
                    should_finish_interaction = False

                    # Update the current interaction with fallback provider info if needed
                    if self.debug_logger.current_interaction.is_fallback:
                        model_name: str = getattr(self.llm, "model_name", str(self.llm.__class__.__name__))
                        provider_name: str = (getattr(self.llm.__class__, "__module__") or "unknown").split(".")[-1]
                        self.debug_logger.current_interaction.model = model_name
                        self.debug_logger.current_interaction.provider = provider_name

            except Exception as e:
                if self.verbose:
                    print(f"{Fore.YELLOW}⚠️ Debug logging start failed: {e.__class__.__name__}: {e}{Style.RESET_ALL}")

        try:
            if not stream:
                output: BaseMessage = await self.llm.ainvoke(processed_messages)
                res: str = str(output.content)
            else:
                res: str = await self.stream_response(processed_messages, websocket)

            if (
                self.debug_logger is not None
                and interaction_id
                and interaction_id.strip()
                and should_finish_interaction
            ):
                try:
                    duration: float = time.time() - start_time
                    self.debug_logger.log_response(
                        response=res, success=True, duration_seconds=duration
                    )
                    self.debug_logger.finish_interaction()
                except Exception as e:
                    if self.verbose:
                        print(f"{Fore.YELLOW}⚠️ Debug logging response failed: {e.__class__.__name__}: {e}{Style.RESET_ALL}")

            if self.chat_logger is not None:
                loggable_msgs: list[dict[str, str]] = [
                    msg.model_dump() if isinstance(msg, BaseMessage) else msg
                    for msg in processed_messages
                ]
                await self.chat_logger.log_request(loggable_msgs, res)

            return res

        except Exception as e:
            if (
                self.debug_logger is not None
                and interaction_id
                and interaction_id.strip()
                and should_finish_interaction
            ):
                try:
                    duration = time.time() - start_time
                    self.debug_logger.log_response(
                        response="",
                        success=False,
                        error_message=str(e),
                        error_type=e.__class__.__name__,
                        duration_seconds=duration,
                    )
                    self.debug_logger.finish_interaction()
                except Exception as log_error:
                    if self.verbose:
                        print(f"{Fore.YELLOW}⚠️ Debug logging error failed: {log_error.__class__.__name__}: {log_error}{Style.RESET_ALL}")
            raise

    async def stream_response(
        self,
        messages: list[dict[str, str]],
        websocket: WebSocket | None = None,
    ) -> str:
        paragraph: str = ""
        response: str = ""

        # Streaming the response using the chain astream method from langchain
        async for chunk in self.llm.astream(messages):
            content: str = chunk.content
            response += content
            paragraph += content
            if "\n" in paragraph:
                await self._send_output(paragraph, websocket)
                paragraph = ""

        if paragraph:
            await self._send_output(paragraph, websocket)

        return response

    async def _send_output(
        self,
        content: str,
        websocket: WebSocket | None = None,
    ) -> None:
        if websocket is not None:
            await websocket.send_json({"type": "report", "output": content})
        elif self.verbose:
            print(f"{Fore.GREEN}{content}{Style.RESET_ALL}")


def _check_pkg(pkg: str) -> None:
    if importlib.util.find_spec(pkg) is not None:
        return
    pkg_kebab: str = pkg.replace("_", "-")
    # Import colorama and initialize it
    init(autoreset=True)

    try:
        print(f"{Fore.YELLOW}Installing {pkg_kebab}...{Style.RESET_ALL}")
        subprocess.check_call([sys.executable, "-m", "pip", "install", "-U", pkg_kebab])
        print(f"{Fore.GREEN}Successfully installed {pkg_kebab}{Style.RESET_ALL}")

        # Try importing again after install
        importlib.import_module(pkg)

    except subprocess.CalledProcessError:
        raise ImportError(Fore.RED + f"Failed to install `{pkg_kebab}`. Please install manually with `pip install -U {pkg_kebab}`")<|MERGE_RESOLUTION|>--- conflicted
+++ resolved
@@ -83,13 +83,10 @@
     "o3-mini",
     "o3",
     "o4-mini-2025-04-16",
-<<<<<<< HEAD
     "o4-mini",
-=======
     # GPT-5 family: OpenAI enforces default temperature only
     "gpt-5",
     "gpt-5-mini",
->>>>>>> f57ac883
 ]
 
 SUPPORT_REASONING_EFFORT_MODELS: list[str] = [
@@ -270,14 +267,8 @@
                 kwargs = {"model_id": model_name, "model_kwargs": kwargs}
             llm = ChatBedrock(**kwargs)
         elif provider == "dashscope":
-<<<<<<< HEAD
             _check_pkg("langchain_dashscope")
             from langchain_dashscope import ChatDashScope  # pyright: ignore[reportMissingImports]
-=======
-            _check_pkg("langchain_openai")
-            from langchain_openai import ChatOpenAI
->>>>>>> f57ac883
-
             llm = ChatOpenAI(openai_api_base='https://dashscope.aliyuncs.com/compatible-mode/v1',
                      openai_api_key=os.environ["DASHSCOPE_API_KEY"],
                      **kwargs
