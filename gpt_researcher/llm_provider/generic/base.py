--- conflicted
+++ resolved
@@ -1,554 +1,337 @@
-<<<<<<< HEAD
-from __future__ import annotations
-
-import importlib.util
-import logging
-import os
-import sys
-
-from typing import TYPE_CHECKING, Any, Callable, Dict, List, cast
-
-import litellm
-
-from colorama import Fore, Style, init
-from langchain_core.messages import BaseMessage
-from litellm.exceptions import BadRequestError, ContextWindowExceededError
-from pydantic import SecretStr
-
-if TYPE_CHECKING:
-    from fastapi import WebSocket
-    from langchain_core.language_models import BaseChatModel
-    from typing_extensions import Self
-
-
-logger = logging.getLogger(__name__)
-litellm.set_verbose = True  # pyright: ignore[reportPrivateImportUsage]
-
-
-_SUPPORTED_PROVIDERS = {
-    "anthropic",
-    "azure_openai",
-    "bedrock",
-    "cohere",
-    "dashscope",
-    "deepseek",
-    "fireworks",
-    "google_genai",
-    "google_vertexai",
-    "groq",
-    "huggingface",
-    "litellm",
-    "mistralai",
-    "ollama",
-    "openai",
-    "together",
-    "xai",
-}
-
-
-class GenericLLMProvider:
-    def __init__(
-        self,
-        llm: BaseChatModel,
-    ):
-        self.llm: BaseChatModel = llm
-        self.fallback_models: list[BaseChatModel] = []
-        print(f"Using model '{self.llm.name}' with fallbacks '{self.fallback_models!r}'", file=sys.__stdout__)
-
-    @classmethod
-    async def create_chat_completion(
-        cls,
-        messages: list,  # type: ignore
-        model: str | None = None,
-        temperature: float | None = 0.4,
-        max_tokens: int | None = 16000,
-        llm_provider: str | None = None,
-        stream: bool | None = False,
-        websocket: Any | None = None,
-        llm_kwargs: dict[str, Any] | None = None,
-        cost_callback: Callable[[Any], None] | None = None,
-    ) -> str:
-        """Create a chat completion using the specified LLM provider.
-
-        Args:
-            messages (list[dict[str, str]]): The messages to send to the chat completion
-            model (str, optional): The model to use. Defaults to None.
-            temperature (float, optional): The temperature to use. Defaults to 0.4.
-            max_tokens (int, optional): The max tokens to use. Defaults to 16000.
-            stream (bool, optional): Whether to stream the response. Defaults to False.
-            llm_provider (str, optional): The LLM Provider to use.
-            websocket (WebSocket): The websocket used in the current request,
-            cost_callback: Callback function for updating cost
-
-        Returns:
-            str: The response from the chat completion.
-
-        Raises:
-            ValueError: If model is None or max_tokens > 16000
-            RuntimeError: If provider fails to get response
-        """
-        # validate input
-        if model is None:
-            raise ValueError("Model cannot be None")
-        if max_tokens is not None and max_tokens > 16001:
-            raise ValueError(f"Max tokens cannot be more than 16,000, but got {max_tokens}")
-
-        # Get the provider from supported providers
-        assert llm_provider is not None
-        provider = cls.from_provider(
-            llm_provider,
-            model=model,
-            temperature=temperature,
-            max_tokens=max_tokens,
-            **(llm_kwargs or {}),
-        )
-
-        response = ""
-        # create response
-        response = await provider.get_chat_response(
-            messages,
-            bool(stream),
-            websocket,
-        )
-
-        if cost_callback:
-            from gpt_researcher.utils.costs import estimate_llm_cost
-
-            llm_costs = estimate_llm_cost(
-                str(messages),
-                response,
-            )
-            cost_callback(llm_costs)
-
-        if not response:
-            logger.error(f"Failed to get response from {llm_provider} API")
-            raise RuntimeError(f"Failed to get response from {llm_provider} API")
-
-        return response
-
-    @classmethod
-    def from_provider(
-        cls,
-        provider: str,
-        **kwargs: Any,
-    ) -> Self:
-        return cls(cls._get_base_chat_model(provider, **kwargs))
-
-    @classmethod
-    def _get_base_chat_model(
-        cls,
-        provider: str,
-        **kwargs: Any,
-    ) -> BaseChatModel:
-        if provider == "openai":
-            _check_pkg("langchain_openai")
-            from langchain_openai import ChatOpenAI
-
-            llm = ChatOpenAI(**kwargs)
-        elif provider == "anthropic":
-            _check_pkg("langchain_anthropic")
-            from langchain_anthropic import ChatAnthropic
-
-            llm = ChatAnthropic(**kwargs)
-        elif provider == "azure_openai":
-            _check_pkg("langchain_openai")
-            from langchain_openai import AzureChatOpenAI
-
-            if "model" in kwargs:
-                model_name = kwargs.get("model", None)
-                kwargs = {"azure_deployment": model_name, **kwargs}
-
-            llm = AzureChatOpenAI(**kwargs)
-        elif provider == "cohere":
-            _check_pkg("langchain_cohere")
-            from langchain_cohere import ChatCohere
-
-            llm = ChatCohere(**kwargs)
-        elif provider == "google_vertexai":
-            _check_pkg("langchain_google_vertexai")
-            from langchain_google_vertexai import ChatVertexAI
-
-            llm = ChatVertexAI(**kwargs)
-        elif provider == "google_genai":
-            _check_pkg("langchain_google_genai")
-            from langchain_google_genai import ChatGoogleGenerativeAI
-
-            llm = ChatGoogleGenerativeAI(**kwargs)
-        elif provider == "fireworks":
-            _check_pkg("langchain_fireworks")
-            from langchain_fireworks import ChatFireworks
-
-            llm = ChatFireworks(**kwargs)
-        elif provider == "ollama":
-            _check_pkg("langchain_community")
-            from langchain_ollama import ChatOllama
-
-            llm = ChatOllama(base_url=os.environ["OLLAMA_BASE_URL"], **kwargs)
-        elif provider == "together":
-            _check_pkg("langchain_together")
-            from langchain_together import ChatTogether
-
-            llm = ChatTogether(**kwargs)
-        elif provider == "mistralai":
-            _check_pkg("langchain_mistralai")
-            from langchain_mistralai import ChatMistralAI
-
-            llm = ChatMistralAI(**kwargs)
-        elif provider == "huggingface":
-            _check_pkg("langchain_huggingface")
-            from langchain_huggingface import ChatHuggingFace
-
-            if "model" in kwargs or "model_name" in kwargs:
-                model_id = kwargs.pop("model", kwargs.pop("model_name", None))
-                kwargs = {"model_id": model_id, **kwargs}
-            llm = ChatHuggingFace(**kwargs)
-        elif provider == "groq":
-            _check_pkg("langchain_groq")
-            from langchain_groq import ChatGroq
-
-            llm = ChatGroq(**kwargs)
-        elif provider == "bedrock":
-            _check_pkg("langchain_aws")
-            from langchain_aws import ChatBedrock
-
-            if "model" in kwargs or "model_name" in kwargs:
-                model_id = kwargs.pop("model", None) or kwargs.pop("model_name", None)
-                kwargs = {
-                    "model_id": model_id,
-                    "model_kwargs": kwargs,
-                }
-            llm = ChatBedrock(**kwargs)
-        elif provider == "dashscope":
-            _check_pkg("langchain_dashscope")
-            from langchain_dashscope import ChatDashScope
-
-            llm = ChatDashScope(**kwargs)
-        elif provider == "xai":
-            _check_pkg("langchain_xai")
-            from langchain_xai import ChatXAI
-
-            llm = ChatXAI(**kwargs)
-        elif provider == "deepseek":
-            _check_pkg("langchain_openai")
-            from langchain_openai import ChatOpenAI
-
-            llm = ChatOpenAI(
-                base_url="https://api.deepseek.com",
-                api_key=SecretStr(os.environ["DEEPSEEK_API_KEY"]),
-                **kwargs,
-            )
-        elif provider == "litellm":
-            _check_pkg("langchain_community")
-            from langchain_community.chat_models.litellm import ChatLiteLLM
-
-            print(repr(kwargs))
-            llm = ChatLiteLLM(**kwargs)
-        else:
-            supported = ", ".join(_SUPPORTED_PROVIDERS)
-            raise ValueError(
-                f"Unsupported provider: '{provider}'.\nSupported model providers are:\n[{supported}]\n"
-            )
-        return llm
-
-    def _convert_to_base_messages(self, messages: list[dict[str, str]]) -> list[BaseMessage]:
-        """Convert dict messages to BaseMessage objects."""
-        from langchain_core.messages import AIMessage, HumanMessage, SystemMessage
-
-        converted = []
-        for msg in messages:
-            role = msg["role"]
-            content = msg["content"]
-            if role == "system":
-                converted.append(SystemMessage(content=content))
-            elif role == "assistant":
-                converted.append(AIMessage(content=content))
-            else:  # user or default
-                converted.append(HumanMessage(content=content))
-        return converted
-
-    async def get_chat_response(
-        self,
-        messages: list[dict[str, str]] | list[BaseMessage],
-        stream: bool,
-        websocket: WebSocket | None = None,
-        max_retries: int = 10
-    ) -> str:
-        """Get chat response with fallback support.
-        
-        Args:
-            messages: List of message dicts or BaseMessage objects
-            stream: Whether to stream the response
-            websocket: Optional websocket for streaming
-            max_retries: Maximum number of retries per model
-            
-        Returns:
-            The response text
-        """
-        current_model: BaseChatModel = self.llm
-        for model in (current_model, *self.fallback_models):
-            retries = 0
-            while retries < max_retries:
-                try:
-                    if stream:
-                        msgs: list[dict[str, Any]] = cast(List[Dict[str, Any]], messages)
-                        return await self.stream_response(msgs, websocket)
-                    else:
-                        response: BaseMessage = await model.ainvoke(messages)
-                        return "\n".join(" ".join(entry) for entry in response)
-                except ContextWindowExceededError:
-                    logger.warning("Context window exceeded, trying fallback models...", exc_info=True)
-                    break  # Move to the next model
-                except BadRequestError as e:
-                    logger.exception(f"Bad request error with model '{model}': {e}, retrying {retries}/{max_retries}")
-                except Exception as e:
-                    logger.exception(f"Error with model '{model}': {e.__class__.__name__}: {e}, retrying {retries}/{max_retries}")
-                    retries += 1
-                    if retries == max_retries:
-                        if self.fallback_models and model == self.fallback_models[-1]:  # Last model in tuple
-                            raise ValueError(f"All models failed. Last error: {e.__class__.__name__}: {e}")
-                        break  # Move to the next model
-                    continue
-        raise ValueError("All models failed to generate a response")
-
-    async def stream_response(
-        self,
-        messages: list[dict[str, str]],
-        websocket: WebSocket | None = None,
-    ) -> str:
-        paragraph: str = ""
-        response: str = ""
-
-        # Streaming the response using the chain astream method from langchain
-        async for chunk in self.llm.astream(messages):
-            parsed_chunk: str = "\n".join(" ".join(entry) for entry in chunk)
-            response += parsed_chunk
-            paragraph += parsed_chunk
-            if "\n" in paragraph:
-                await self._send_output(paragraph, websocket)
-                paragraph = ""
-
-        if (paragraph or "").strip():
-            await self._send_output(paragraph, websocket)
-
-        return response
-
-    async def _send_output(
-        self,
-        content: str,
-        websocket: WebSocket | None = None,
-    ):
-        """Helper to send output to websocket or console."""
-        if websocket is not None:
-            await websocket.send_json(
-                {
-                    "type": "report",
-                    "output": content.strip(),
-                }
-            )
-        logger.debug(f"{Fore.GREEN}{content.strip()}{Style.RESET_ALL}")
-
-
-def _check_pkg(pkg: str) -> None:
-    if not importlib.util.find_spec(pkg):
-        pkg_kebab: str = pkg.replace("_", "-")
-        # Import colorama and initialize it
-        init(autoreset=True)
-        # Use Fore.RED to color the error message
-        raise ImportError(
-            Fore.RED
-            + f"Unable to import {pkg_kebab}. Please install with `pip install -U {pkg_kebab}`"
-        )
-=======
-import importlib
-from typing import Any
-from colorama import Fore, Style, init
-import os
-
-_SUPPORTED_PROVIDERS = {
-    "openai",
-    "anthropic",
-    "azure_openai",
-    "cohere",
-    "google_vertexai",
-    "google_genai",
-    "fireworks",
-    "ollama",
-    "together",
-    "mistralai",
-    "huggingface",
-    "groq",
-    "bedrock",
-    "dashscope",
-    "xai",
-    "deepseek",
-    "litellm",
-}
-
-
-class GenericLLMProvider:
-
-    def __init__(self, llm):
-        self.llm = llm
-
-    @classmethod
-    def from_provider(cls, provider: str, **kwargs: Any):
-        if provider == "openai":
-            _check_pkg("langchain_openai")
-            from langchain_openai import ChatOpenAI
-
-            llm = ChatOpenAI(**kwargs)
-        elif provider == "anthropic":
-            _check_pkg("langchain_anthropic")
-            from langchain_anthropic import ChatAnthropic
-
-            llm = ChatAnthropic(**kwargs)
-        elif provider == "azure_openai":
-            _check_pkg("langchain_openai")
-            from langchain_openai import AzureChatOpenAI
-
-            if "model" in kwargs:
-                model_name = kwargs.get("model", None)
-                kwargs = {"azure_deployment": model_name, **kwargs}
-
-            llm = AzureChatOpenAI(**kwargs)
-        elif provider == "cohere":
-            _check_pkg("langchain_cohere")
-            from langchain_cohere import ChatCohere
-
-            llm = ChatCohere(**kwargs)
-        elif provider == "google_vertexai":
-            _check_pkg("langchain_google_vertexai")
-            from langchain_google_vertexai import ChatVertexAI
-
-            llm = ChatVertexAI(**kwargs)
-        elif provider == "google_genai":
-            _check_pkg("langchain_google_genai")
-            from langchain_google_genai import ChatGoogleGenerativeAI
-
-            llm = ChatGoogleGenerativeAI(**kwargs)
-        elif provider == "fireworks":
-            _check_pkg("langchain_fireworks")
-            from langchain_fireworks import ChatFireworks
-
-            llm = ChatFireworks(**kwargs)
-        elif provider == "ollama":
-            _check_pkg("langchain_community")
-            _check_pkg("langchain_ollama")
-            from langchain_ollama import ChatOllama
-            
-            llm = ChatOllama(base_url=os.environ["OLLAMA_BASE_URL"], **kwargs)
-        elif provider == "together":
-            _check_pkg("langchain_together")
-            from langchain_together import ChatTogether
-
-            llm = ChatTogether(**kwargs)
-        elif provider == "mistralai":
-            _check_pkg("langchain_mistralai")
-            from langchain_mistralai import ChatMistralAI
-
-            llm = ChatMistralAI(**kwargs)
-        elif provider == "huggingface":
-            _check_pkg("langchain_huggingface")
-            from langchain_huggingface import ChatHuggingFace
-
-            if "model" in kwargs or "model_name" in kwargs:
-                model_id = kwargs.pop("model", None) or kwargs.pop("model_name", None)
-                kwargs = {"model_id": model_id, **kwargs}
-            llm = ChatHuggingFace(**kwargs)
-        elif provider == "groq":
-            _check_pkg("langchain_groq")
-            from langchain_groq import ChatGroq
-
-            llm = ChatGroq(**kwargs)
-        elif provider == "bedrock":
-            _check_pkg("langchain_aws")
-            from langchain_aws import ChatBedrock
-
-            if "model" in kwargs or "model_name" in kwargs:
-                model_id = kwargs.pop("model", None) or kwargs.pop("model_name", None)
-                kwargs = {"model_id": model_id, "model_kwargs": kwargs}
-            llm = ChatBedrock(**kwargs)
-        elif provider == "dashscope":
-            _check_pkg("langchain_dashscope")
-            from langchain_dashscope import ChatDashScope
-
-            llm = ChatDashScope(**kwargs)
-        elif provider == "xai":
-            _check_pkg("langchain_xai")
-            from langchain_xai import ChatXAI
-
-            llm = ChatXAI(**kwargs)
-        elif provider == "deepseek":
-            _check_pkg("langchain_openai")
-            from langchain_openai import ChatOpenAI
-
-            llm = ChatOpenAI(openai_api_base='https://api.deepseek.com',
-                     openai_api_key=os.environ["DEEPSEEK_API_KEY"],
-                     **kwargs
-                )
-        elif provider == "litellm":
-            _check_pkg("langchain_community")
-            from langchain_community.chat_models.litellm import ChatLiteLLM
-
-            llm = ChatLiteLLM(**kwargs)
-        elif provider == "gigachat":
-            _check_pkg("langchain_gigachat")
-            from langchain_gigachat.chat_models import GigaChat
-
-            kwargs.pop("model", None) # Use env GIGACHAT_MODEL=GigaChat-Max
-            llm = GigaChat(**kwargs)
-        else:
-            supported = ", ".join(_SUPPORTED_PROVIDERS)
-            raise ValueError(
-                f"Unsupported {provider}.\n\nSupported model providers are: {supported}"
-            )
-        return cls(llm)
-
-
-    async def get_chat_response(self, messages, stream, websocket=None):
-        if not stream:
-            # Getting output from the model chain using ainvoke for asynchronous invoking
-            output = await self.llm.ainvoke(messages)
-
-            return output.content
-
-        else:
-            return await self.stream_response(messages, websocket)
-
-    async def stream_response(self, messages, websocket=None):
-        paragraph = ""
-        response = ""
-
-        # Streaming the response using the chain astream method from langchain
-        async for chunk in self.llm.astream(messages):
-            content = chunk.content
-            if content is not None:
-                response += content
-                paragraph += content
-                if "\n" in paragraph:
-                    await self._send_output(paragraph, websocket)
-                    paragraph = ""
-
-        if paragraph:
-            await self._send_output(paragraph, websocket)
-
-        return response
-
-    async def _send_output(self, content, websocket=None):
-        if websocket is not None:
-            await websocket.send_json({"type": "report", "output": content})
-        else:
-            print(f"{Fore.GREEN}{content}{Style.RESET_ALL}")
-
-
-def _check_pkg(pkg: str) -> None:
-    if not importlib.util.find_spec(pkg):
-        pkg_kebab = pkg.replace("_", "-")
-        # Import colorama and initialize it
-        init(autoreset=True)
-        # Use Fore.RED to color the error message
-        raise ImportError(
-            Fore.RED + f"Unable to import {pkg_kebab}. Please install with "
-            f"`pip install -U {pkg_kebab}`"
-        )
->>>>>>> c36835d7
+from __future__ import annotations
+
+import importlib
+import importlib.util
+import logging
+import os
+import sys
+
+from typing import TYPE_CHECKING, Any, Callable, Dict, List, cast
+
+import litellm
+
+from colorama import Fore, Style, init
+from langchain_core.messages import BaseMessage
+from litellm.exceptions import BadRequestError, ContextWindowExceededError
+from pydantic import SecretStr
+
+if TYPE_CHECKING:
+    from fastapi import WebSocket
+    from langchain_core.language_models import BaseChatModel
+    from typing_extensions import Self
+
+
+logger: logging.Logger = logging.getLogger(__name__)
+litellm.set_verbose = True  # pyright: ignore[reportPrivateImportUsage]
+
+
+_SUPPORTED_PROVIDERS: set[str] = {
+    "anthropic",
+    "azure_openai",
+    "bedrock",
+    "cohere",
+    "dashscope",
+    "deepseek",
+    "fireworks",
+    "google_genai",
+    "google_vertexai",
+    "groq",
+    "huggingface",
+    "litellm",
+    "mistralai",
+    "ollama",
+    "openai",
+    "together",
+    "xai",
+}
+
+
+class GenericLLMProvider:
+    def __init__(
+        self,
+        llm: BaseChatModel | str,
+    ):
+        self.llm: BaseChatModel = llm if isinstance(llm, BaseChatModel) else self._get_base_chat_model(llm)
+        self.fallback_models: list[BaseChatModel] = []
+        print(
+            f"Using model '{self.llm}' with fallbacks '{self.fallback_models!r}'",
+            file=sys.__stdout__,
+        )
+
+    @classmethod
+    async def create_chat_completion(
+        cls,
+        messages: list,  # type: ignore
+        model: str | None = None,
+        temperature: float | None = 0.4,
+        max_tokens: int | None = 16000,
+        llm_provider: str | None = None,
+        stream: bool | None = False,
+        websocket: Any | None = None,
+        llm_kwargs: dict[str, Any] | None = None,
+        cost_callback: Callable[[Any], None] | None = None,
+    ) -> str:
+        """Create a chat completion using the specified LLM provider.
+
+        Args:
+            messages (list[dict[str, str]]): The messages to send to the chat completion
+            model (str, optional): The model to use. Defaults to None.
+            temperature (float, optional): The temperature to use. Defaults to 0.4.
+            max_tokens (int, optional): The max tokens to use. Defaults to 16000.
+            stream (bool, optional): Whether to stream the response. Defaults to False.
+            llm_provider (str, optional): The LLM Provider to use.
+            websocket (WebSocket): The websocket used in the current request,
+            cost_callback: Callback function for updating cost
+
+        Returns:
+            str: The response from the chat completion.
+
+        Raises:
+            ValueError: If model is None or max_tokens > 16000
+            RuntimeError: If provider fails to get response
+        """
+        # validate input
+        if model is None:
+            raise ValueError("Model cannot be None")
+        if max_tokens is not None and max_tokens > 16001:
+            raise ValueError(f"Max tokens cannot be more than 16,000, but got {max_tokens}")
+
+        # Get the provider from supported providers
+        assert llm_provider is not None
+        provider: Self = cls.from_provider(
+            llm_provider,
+            model=model,
+            temperature=temperature,
+            max_tokens=max_tokens,
+            **(llm_kwargs or {}),
+        )
+
+        response: str = ""
+        # create response
+        response = await provider.get_chat_response(
+            messages,
+            bool(stream),
+            websocket,
+        )
+
+        if cost_callback:
+            from gpt_researcher.utils.costs import estimate_llm_cost
+
+            llm_costs = estimate_llm_cost(
+                str(messages),
+                response,
+            )
+            cost_callback(llm_costs)
+
+        if not response:
+            logger.error(f"Failed to get response from {llm_provider} API")
+            raise RuntimeError(f"Failed to get response from {llm_provider} API")
+
+        return response
+
+    @classmethod
+    def from_provider(
+        cls,
+        provider: str,
+        **kwargs: Any,
+    ) -> Self:
+        return cls(cls._get_base_chat_model(provider, **kwargs))
+
+    @classmethod
+    def _get_base_chat_model(
+        cls,
+        provider: str,
+        **kwargs: Any,
+    ) -> BaseChatModel:
+        if provider == "openai":
+            _check_pkg("langchain_openai")
+            from langchain_openai import ChatOpenAI
+
+            llm = ChatOpenAI(**kwargs)
+        elif provider == "anthropic":
+            _check_pkg("langchain_anthropic")
+            from langchain_anthropic import ChatAnthropic
+
+            llm = ChatAnthropic(**kwargs)
+        elif provider == "azure_openai":
+            _check_pkg("langchain_openai")
+            from langchain_openai import AzureChatOpenAI
+
+            if "model" in kwargs:
+                model_name = kwargs.get("model", None)
+                kwargs = {"azure_deployment": model_name, **kwargs}
+
+            llm = AzureChatOpenAI(**kwargs)
+        elif provider == "cohere":
+            _check_pkg("langchain_cohere")
+            from langchain_cohere import ChatCohere
+
+            llm = ChatCohere(**kwargs)
+        elif provider == "google_vertexai":
+            _check_pkg("langchain_google_vertexai")
+            from langchain_google_vertexai import ChatVertexAI
+
+            llm = ChatVertexAI(**kwargs)
+        elif provider == "google_genai":
+            _check_pkg("langchain_google_genai")
+            from langchain_google_genai import ChatGoogleGenerativeAI
+
+            llm = ChatGoogleGenerativeAI(**kwargs)
+        elif provider == "fireworks":
+            _check_pkg("langchain_fireworks")
+            from langchain_fireworks import ChatFireworks
+
+            llm = ChatFireworks(**kwargs)
+        elif provider == "ollama":
+            _check_pkg("langchain_community")
+            from langchain_ollama import ChatOllama
+
+            llm = ChatOllama(base_url=os.environ["OLLAMA_BASE_URL"], **kwargs)
+        elif provider == "together":
+            _check_pkg("langchain_together")
+            from langchain_together import ChatTogether
+
+            llm = ChatTogether(**kwargs)
+        elif provider == "mistralai":
+            _check_pkg("langchain_mistralai")
+            from langchain_mistralai import ChatMistralAI
+
+            llm = ChatMistralAI(**kwargs)
+        elif provider == "huggingface":
+            _check_pkg("langchain_huggingface")
+            from langchain_huggingface import ChatHuggingFace
+
+            if "model" in kwargs or "model_name" in kwargs:
+                model_id = kwargs.pop("model", kwargs.pop("model_name", None))
+                kwargs = {"model_id": model_id, **kwargs}
+            llm = ChatHuggingFace(**kwargs)
+        elif provider == "groq":
+            _check_pkg("langchain_groq")
+            from langchain_groq import ChatGroq
+
+            llm = ChatGroq(**kwargs)
+        elif provider == "bedrock":
+            _check_pkg("langchain_aws")
+            from langchain_aws import ChatBedrock
+
+            if "model" in kwargs or "model_name" in kwargs:
+                model_id = kwargs.pop("model", None) or kwargs.pop("model_name", None)
+                kwargs = {
+                    "model_id": model_id,
+                    "model_kwargs": kwargs,
+                }
+            llm = ChatBedrock(**kwargs)
+        elif provider == "dashscope":
+            _check_pkg("langchain_dashscope")
+            from langchain_dashscope import ChatDashScope
+
+            llm = ChatDashScope(**kwargs)
+        elif provider == "xai":
+            _check_pkg("langchain_xai")
+            from langchain_xai import ChatXAI
+
+            llm = ChatXAI(**kwargs)
+        elif provider == "deepseek":
+            _check_pkg("langchain_openai")
+            from langchain_openai import ChatOpenAI
+
+            llm = ChatOpenAI(
+                base_url="https://api.deepseek.com",
+                api_key=SecretStr(os.environ["DEEPSEEK_API_KEY"]),
+                **kwargs,
+            )
+        elif provider == "litellm":
+            _check_pkg("langchain_community")
+            from langchain_community.chat_models.litellm import ChatLiteLLM
+
+            print(repr(kwargs))
+            llm = ChatLiteLLM(**kwargs)
+        else:
+            supported = ", ".join(_SUPPORTED_PROVIDERS)
+            raise ValueError(f"Unsupported provider: '{provider}'.\nSupported model providers are:\n[{supported}]\n")
+        return llm
+
+    def _convert_to_base_messages(self, messages: list[dict[str, str]]) -> list[BaseMessage]:
+        """Convert dict messages to BaseMessage objects."""
+        from langchain_core.messages import AIMessage, HumanMessage, SystemMessage
+
+        converted: list[BaseMessage] = []
+        for msg in messages:
+            role: str = msg["role"]
+            content: str = msg["content"]
+            if role == "system":
+                converted.append(SystemMessage(content=content))
+            elif role == "assistant":
+                converted.append(AIMessage(content=content))
+            else:  # user or default
+                converted.append(HumanMessage(content=content))
+        return converted
+
+    async def get_chat_response(
+        self,
+        messages: list[dict[str, str]] | list[BaseMessage],
+        stream: bool,
+        websocket: WebSocket | None = None,
+        max_retries: int = 10,
+        headers: dict[str, str] | None = None,
+    ) -> str:
+        """Get chat response with fallback support.
+
+        Args:
+            messages: List of message dicts or BaseMessage objects
+            stream: Whether to stream the response
+            websocket: Optional websocket for streaming
+            max_retries: Maximum number of retries per model
+
+        Returns:
+            The response text
+        """
+        headers = {} if headers is None else headers
+        current_model: BaseChatModel = self.llm
+        for model in (current_model, *self.fallback_models):
+            retries = 0
+            while retries < max_retries:
+                try:
+                    if stream:
+                        msgs: list[dict[str, Any]] = cast(List[Dict[str, Any]], messages)
+                        return await self.stream_response(msgs, websocket, headers)
+                    response: BaseMessage = await model.ainvoke(messages, headers=headers)
+                    return "\n".join(" ".join(entry) for entry in response)
+                except ContextWindowExceededError:
+                    logger.warning("Context window exceeded, trying fallback models...", exc_info=True)
+                    break  # Move to the next model
+                except BadRequestError as e:
+                    logger.exception(f"Bad request error with model '{model}': {e}, retrying {retries}/{max_retries}")
+                except Exception as e:
+                    logger.exception(f"Error with model '{model}': {e.__class__.__name__}: {e}, retrying {retries}/{max_retries}")
+                    retries += 1
+                    if retries == max_retries:
+                        if self.fallback_models and model == self.fallback_models[-1]:  # Last model in tuple
+                            raise ValueError(f"All models failed. Last error: {e.__class__.__name__}: {e}")
+                        break  # Move to the next model
+                    continue
+        raise ValueError("All models failed to generate a response")
+
+    async def _send_output(
+        self,
+        content: str,
+        websocket: WebSocket | None = None,
+    ):
+        """Helper to send output to websocket or console."""
+        if websocket is not None:
+            await websocket.send_json(
+                {
+                    "type": "report",
+                    "output": content.strip(),
+                }
+            )
+        logger.debug(f"{Fore.GREEN}{content.strip()}{Style.RESET_ALL}")
+
+
+def _check_pkg(pkg: str) -> None:
+    if not importlib.util.find_spec(pkg):
+        pkg_kebab = pkg.replace("_", "-")
+        # Import colorama and initialize it
+        init(autoreset=True)
+        # Use Fore.RED to color the error message
+        raise ImportError(Fore.RED + f"Unable to import {pkg_kebab}. Please install with `pip install -U {pkg_kebab}`")