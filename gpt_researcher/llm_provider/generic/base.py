from __future__ import annotations

import asyncio
import importlib
<<<<<<< HEAD
import importlib.util
import os
import re
import subprocess
import sys
import textwrap
import time
from collections import defaultdict
from typing import TYPE_CHECKING, Any, AsyncIterator, Callable, ClassVar, Sequence, Type, TypeVar, cast

import json_repair
from colorama import Fore, Style, init
from langchain_core.language_models import BaseChatModel
from langchain_core.messages import AIMessage, BaseMessage, HumanMessage, SystemMessage
from pydantic import BaseModel, SecretStr
=======
import subprocess
import sys
from typing import Any
from colorama import Fore, Style, init
import os
from enum import Enum
>>>>>>> 0c634e91

from gpt_researcher.utils.logger import get_formatted_logger
from llm_fallbacks.config import FREE_MODELS


if TYPE_CHECKING:
    import logging

    from fastapi import WebSocket

    from llm_fallbacks.config import LiteLLMBaseModelSpec

logger: logging.Logger = get_formatted_logger("GenericLLMProvider")


_SUPPORTED_PROVIDERS: set[str] = {
    "anthropic",
    "azure_openai",
    "bedrock",
    "cohere",
    "dashscope",
    "deepseek",
    "fireworks",
    "gigachat",
    "google_genai",
    "google_vertexai",
    "groq",
    "huggingface",
    "litellm",
    "mistralai",
    "ollama",
    "openai",
    "together",
    "xai",
<<<<<<< HEAD
=======
    "deepseek",
    "litellm",
    "gigachat",
    "openrouter"
>>>>>>> 0c634e91
}

NO_SUPPORT_TEMPERATURE_MODELS = [
    "deepseek/deepseek-reasoner",
    "o1-mini",
    "o1-mini-2024-09-12",
    "o1",
    "o1-2024-12-17",
    "o3-mini",
    "o3-mini-2025-01-31",
    "o1-preview"
]

SUPPORT_REASONING_EFFORT_MODELS = [
    "o3-mini",
    "o3-mini-2025-01-31"
]

class ReasoningEfforts(Enum):
    High = "high"
    Medium = "medium"
    Low = "low"

class ErrorTracker:
    MAX_MODEL_FAILURES: ClassVar[int] = 3
    MAX_PROVIDER_FAILURES: ClassVar[int] = 25
    MAX_CONSECUTIVE_PROVIDER_FAILURES: ClassVar[int] = 50
    FAILURE_RESET_TIME: ClassVar[int] = 300
    MAX_ERROR_MESSAGES: ClassVar[int] = 3

    def __init__(self) -> None:
        self.model_failures: dict[str, int] = defaultdict(int)
        self.provider_failures: dict[str, int] = defaultdict(int)
        self.consecutive_provider_failures: dict[str, int] = defaultdict(int)
        self.last_failure_time: dict[str, float] = {}
        self.error_messages: dict[str, list[str]] = defaultdict(list)

    def record_failure(
        self,
        model_id: str,
        provider: str,
        error: Exception,
    ) -> None:
        error_type: str = error.__class__.__name__
        error_msg: str = str(error)
        self.model_failures[model_id] += 1
        self.provider_failures[provider] += 1
        self.consecutive_provider_failures[provider] += 1
        self.last_failure_time[model_id] = time.time()
        if model_id in self.error_messages:
            if len(self.error_messages[model_id]) >= self.MAX_ERROR_MESSAGES:
                self.error_messages[model_id].pop(0)
            self.error_messages[model_id].append(f"{error_type}: {error_msg}")
        else:
            self.error_messages[model_id] = [f"{error_type}: {error_msg}"]
        logger.error(f"Error with model '{model_id}' (provider: {provider}): {error_type}: {error_msg}")

    def should_skip(
        self,
        model_id: str,
        provider: str,
    ) -> bool:
        if provider == "litellm":
            provider = model_id.split("/", 1)[0]
        if self.model_failures.get(model_id, 0) >= self.MAX_MODEL_FAILURES:
            logger.warning(f"Skipping model {model_id} due to excessive failures ({self.model_failures[model_id]})")
            return True
        if self.provider_failures.get(provider, 0) >= self.MAX_PROVIDER_FAILURES:
            logger.warning(f"Skipping provider {provider} due to excessive total failures")
            return True
        if self.consecutive_provider_failures.get(provider, 0) >= self.MAX_CONSECUTIVE_PROVIDER_FAILURES:
            logger.warning(f"Skipping provider {provider} due to excessive consecutive failures")
            return True
        return False

    def reset_expired_failures(self) -> None:
        current_time: float = time.time()
        for model_id, last_failure in list(self.last_failure_time.items()):
            if current_time - last_failure > self.FAILURE_RESET_TIME:
                if model_id in self.model_failures:
                    logger.info(f"Resetting failure count for model {model_id}")
                    del self.model_failures[model_id]
                    if model_id in self.error_messages:
                        del self.error_messages[model_id]

                provider: str = model_id.split(":", 1)[0] if ":" in model_id else model_id
                if provider in self.provider_failures:
                    logger.info(f"Resetting failure count for provider {provider}")
                    del self.provider_failures[provider]
                    if provider in self.consecutive_provider_failures:
                        del self.consecutive_provider_failures[provider]
                del self.last_failure_time[model_id]

    def reset_all_failures(self) -> None:
        self.model_failures.clear()
        self.provider_failures.clear()
        self.consecutive_provider_failures.clear()
        self.last_failure_time.clear()
        self.error_messages.clear()
        logger.info("Reset all model and provider failure tracking")

    def get_error_info(
        self,
        model_id: str,
    ) -> list[str]:
        return self.error_messages.get(model_id, ["No specific errors recorded"])

    def mark_provider_permanently_failed(self, provider: str) -> None:
        self.provider_failures[provider] = self.MAX_PROVIDER_FAILURES
        logger.warning(f"Provider '{provider}' marked as permanently failed due to billing issues.")


class ModelFactory:
    @staticmethod
    def extract_model_info(
        model_source: str,
    ) -> tuple[str, str]:
        """Extract the provider and model ID from a model source string.

        Args:
            model_source: The model source string to extract the provider and model ID from.

        Returns:
            A tuple containing the provider and model ID.

        Raises:
            ValueError: If the model source is not in the format 'provider:model' or 'provider/model'.
            TypeError: If the model source is not a string.
        """
        if not isinstance(model_source, str):
            raise TypeError(f"Model source must be a string, got {model_source.__class__.__name__}")

        provider, model_id = (
            model_source.split(":", 1)
            if ":" in model_source
            else model_source.split("/", 1)
            if "/" in model_source
            else (None, None)
        )
        if not provider or not model_id:
            raise ValueError(
                f"Invalid model source: '{model_source}': must be in the format 'provider:model' or 'provider/model'"
            )
        assert model_id.casefold() != "free", f"bug in model source parsing: {model_source}"
        return provider, model_id

    @classmethod
    def create_model(
        cls,
        provider_model_str: str | BaseChatModel,
        **kwargs: Any,
    ) -> BaseChatModel:
        """Create a model instance for the specified provider.

        Args:
            provider: The provider string or an existing BaseChatModel instance.
            **kwargs: Additional keyword arguments to pass to the model constructor.

        Returns:
            A BaseChatModel instance.
        """
        if isinstance(provider_model_str, BaseChatModel):
            return provider_model_str
        provider_model_str = provider_model_str.replace("vertex_ai-language-models", "vertex_ai")
        provider_name, model = (
            provider_model_str.split(":", 1)
            if ":" in provider_model_str
            else (provider_model_str, "")
        )
        model_name: str = str(model or kwargs.pop("model", "")).strip().casefold()
        try:
            return GenericLLMProvider._create_model_for_provider(provider_name, model=model_name, **kwargs)
        except ImportError as e:
            init(autoreset=True)
            raise ImportError(f"{Fore.RED}Unable to import required package: {e.__class__.__name__}: {e}")  # noqa: B904
        except ValueError as e:
            raise ValueError(  # noqa: B904
                f"{Fore.RED}Unsupported provider: '{provider_name}'."
                f"\nSupported providers: [{', '.join(_SUPPORTED_PROVIDERS)}]. {e.__class__.__name__}: {e}"
            )


class MessageConverter:
    @staticmethod
    def convert_dicts_to_base(
        messages: list[dict[str, str]],
    ) -> list[BaseMessage]:
        """Convert dictionary messages to BaseMessage objects.

        Args:
            messages: List of message dictionaries with 'role' and 'content' keys

        Returns:
            List of BaseMessage objects
        """
        converted: list[BaseMessage] = []
        for msg in messages:
            role: str = msg["role"]
            content: str = msg["content"]
            if role == "system":
                converted.append(SystemMessage(content=content))
            elif role == "assistant":
                converted.append(AIMessage(content=content))
            else:
                converted.append(HumanMessage(content=content))
        return converted

    @classmethod
    def convert_to_str(
        cls,
        msg: BaseMessage | str | dict | list,
    ) -> str:
        """Convert various message types to string.

        Args:
            msg: Message to convert (BaseMessage, string, dict, or list)

        Returns:
            String representation of the message
        """
        if isinstance(msg, str):
            return msg
        elif isinstance(msg, dict):
            return str(msg.get("contents", msg.get("content", msg)))
        elif isinstance(msg, BaseMessage):
            content: str | list[str | dict[str, str]] = msg.content
            if isinstance(content, list):
                return " ".join(str(item) for item in content if str(item).strip())
            elif isinstance(content, dict):
                return str(content.get("contents", content.get("content", content)))
            else:
                return str(content)
        elif isinstance(msg, list):
            return " ".join(cls.convert_to_str(item) for item in msg if cls.convert_to_str(item).strip())
        else:
            return str(msg)


T = TypeVar("T", bound=BaseModel)


class GenericLLMProvider:
    """A generic provider for LLM models with fallback capabilities."""

    _error_tracker: ClassVar[ErrorTracker] = ErrorTracker()

    def __init__(
        self,
        model: str,
        fallback_models: Sequence[str | tuple[str, LiteLLMBaseModelSpec]] | None = None,
        **llm_kwargs: Any,
    ):
        self.fallback_models: list[BaseChatModel] = []
        self.model_to_info: dict[int, dict[str, str]] = {}
        self.model_id_to_model: dict[str, BaseChatModel] = {}
        self.model_to_litellm_spec: dict[int, LiteLLMBaseModelSpec] = {}
        self.current_model: BaseChatModel = ModelFactory.create_model(model, **llm_kwargs)
        self._add_model_info(self.current_model, *ModelFactory.extract_model_info(model))
        self._setup_fallbacks(fallback_models, **llm_kwargs)
        if self.current_model not in self.fallback_models:
            self.fallback_models.insert(0, self.current_model)
        self._filter_failed_models()

    def _add_model_info(
        self, model: BaseChatModel, provider: str, model_id: str, litellm_spec: LiteLLMBaseModelSpec | None = None
    ) -> None:
        """Add model information to the tracking dictionaries.

        Args:
            model: The BaseChatModel instance
            provider: The provider name
            model_id: The model ID
            litellm_spec: Optional LiteLLMBaseModelSpec for LiteLLM models
        """
        self.model_to_info[id(model)] = {"provider": provider, "model_id": model_id}
        self.model_id_to_model[f"{provider}:{model_id}"] = model
        if litellm_spec is not None:
            self.model_to_litellm_spec[id(model)] = litellm_spec

    def _setup_fallbacks(
        self,
        fallback_models: Sequence[BaseChatModel | str | tuple[str, LiteLLMBaseModelSpec]] | None,
        **llm_kwargs: Any,
    ) -> None:
        """Set up fallback models.

        Args:
            fallback_models: Sequence of fallback models
            **llm_kwargs: Additional keyword arguments to pass to model constructors
        """
        if not fallback_models:
            self._setup_default_fallbacks(**llm_kwargs)
            return

        for model in fallback_models:
            if isinstance(model, BaseChatModel):
                self._add_model_instance(model)
            elif isinstance(model, str):
                self._add_string_fallback(model, **llm_kwargs)
            elif isinstance(model, tuple):
                self._add_tuple_fallback(model, **llm_kwargs)

    def _add_model_instance(self, model: BaseChatModel) -> None:
        """Add a BaseChatModel instance to fallbacks.

        Args:
            model: The BaseChatModel instance to add
        """
        if model not in self.fallback_models:
            self.fallback_models.append(model)

        if model not in self.model_to_info:
            model_name: str = getattr(model, "model_name", "")
            provider: str = getattr(model, "provider", "")
            self._add_model_info(model, provider, model_name)

    def _setup_default_fallbacks(
        self,
        **llm_kwargs: Any,
    ) -> None:
        """Set up default fallback models from FREE_MODELS.

        Args:
            **llm_kwargs: Additional keyword arguments to pass to model constructors
        """
        logger.info("No fallback models provided, using default FREE_MODELS")
        for model_name, model_spec in FREE_MODELS:
            provider: str = str(model_spec.get("litellm_provider", "")).replace(
                "vertex_ai-language-models",
                "vertex_ai",
            ).replace("vertex_ai-image-models", "vertex_ai")
            model_str: str = (
                f"litellm:{model_name}"
                if model_name.startswith(f"{provider}/")
                else f"litellm:{provider}/{model_name}"
            )
            print(f"Adding fallback model: {model_str}")
            fallback_model: BaseChatModel = ModelFactory.create_model(model_str, **llm_kwargs)
            provider, model_id = ModelFactory.extract_model_info(model_str)

            self.fallback_models.append(fallback_model)
            self._add_model_info(fallback_model, provider, model_id, model_spec)

    def _add_string_fallback(
        self,
        model_str: str,
        **llm_kwargs: Any,
    ) -> None:
        """Add a fallback model from a string.

        Args:
            model_str: The model string
            **llm_kwargs: Additional keyword arguments to pass to the model constructor
        """
        fallback_model: BaseChatModel = ModelFactory.create_model(model_str, **llm_kwargs)

        self.fallback_models.append(fallback_model)
        provider, model_id = ModelFactory.extract_model_info(model_str)
        self._add_model_info(fallback_model, provider, model_id)

    def _add_tuple_fallback(
        self,
        model_tuple: tuple[str, LiteLLMBaseModelSpec],
        **llm_kwargs: Any,
    ) -> None:
        """Add a fallback model from a tuple of (model_name, model_spec).

        Args:
            model_tuple: Tuple of (model_name, LiteLLMBaseModelSpec)
            **llm_kwargs: Additional keyword arguments to pass to the model constructor
        """
        model_name: str
        model_spec: LiteLLMBaseModelSpec
        model_name, model_spec = model_tuple
        provider: str = cast(str, model_spec.get("litellm_provider", "")).replace(
            "vertex_ai-language-models", "vertex_ai"
        )
        model_str: str = f"litellm:{provider}/{model_name}"
        fallback_model: BaseChatModel = ModelFactory.create_model(model_str, **llm_kwargs)
        provider, model_id = ModelFactory.extract_model_info(model_str)
        self.fallback_models.append(fallback_model)
        self._add_model_info(fallback_model, provider, model_id, model_spec)

    def _filter_failed_models(self) -> None:
        """Filter out models that have failed too many times."""
        self._error_tracker.reset_expired_failures()
        filtered_models: list[BaseChatModel] = []
        for model in self.fallback_models:
            info: dict[str, str] = self.model_to_info.get(id(model), {})
            provider: str = info.get("provider", "")
            model_id: str = info.get("model_id", "")
            if self._error_tracker.should_skip(model_id, provider):
                continue
            filtered_models.append(model)
        self.fallback_models = filtered_models
        if not self.fallback_models:
            logger.warning("All models have been filtered out due to failures. Resetting failure tracking.")
            self._error_tracker.reset_all_failures()

    def _add_ollama_fallbacks(self) -> None:
        try:
            logger.info("Adding Ollama models as ultimate fallback...")
            ollama_models: list[str] = [
                "deepseek-r1-distill-llama-8b-abliterated",
                "deepseek-r1-distill-qwen-1.5b-abliterated-dpodeepseek-r1-distill-qwen-1.5b-abliterated-dpo",
                "deepseek-r1-distill-qwen-7b-abliterated-v2",
                "dolphin3.0-qwen2.5-3b",
                "dolphin3.0-r1-mistral-24b-abliterated",
                "gemma-2-9b-it-abliterated",
                "hermes-3-llama-3.2-3b-abliterated",
                "phi-4-abliteratedrp-i1",
                "qwen2.5-7b-instruct-abliterated-v3",
            ]
            for model_name in ollama_models:
                try:
                    ollama_model: BaseChatModel = self._create_model_for_provider("ollama", model=model_name)
                    if ollama_model not in self.fallback_models:
                        self.fallback_models.append(ollama_model)
                        self._add_model_info(ollama_model, "ollama", model_name)
                        logger.info(f"Added Ollama model: {model_name}")
                except Exception as e:
                    logger.warning(f"Failed to add Ollama model {model_name}: {e.__class__.__name__}: {e}")
        except Exception as e:
            logger.warning(f"Failed to add Ollama models: {e.__class__.__name__}: {e}")

    @classmethod
    def _get_base_model(
        cls,
        provider: str | BaseChatModel,
        **kwargs: Any,
    ) -> BaseChatModel:
        if isinstance(provider, BaseChatModel):
            return provider
        provider_name: str
        model: str
        provider_name, model = provider.split(":", 1) if ":" in provider else (provider, "")
        if kwargs.get("model"):
            model_name: str = str(kwargs.get("model", "")).strip().casefold()
            if ":" in model_name:
                model_name = model_name.split(":", 1)[1]
        else:
            model_name = model.strip().casefold()
        kwargs["model"] = model_name
        try:
            return cls._create_model_for_provider(provider_name, **kwargs)
        except ImportError as e:
            init(autoreset=True)
            raise ImportError(f"{Fore.RED}Unable to import required package: {e!s}") from e
        except ValueError as e:
            raise ValueError(
                f"{Fore.RED}Unsupported provider: '{provider_name}'.\nSupported providers: [{', '.join(_SUPPORTED_PROVIDERS)}]"  # noqa: E501
            ) from e

    @classmethod
    def _create_model_for_provider(
        cls,
        provider: str,
        **kwargs: Any,
    ) -> BaseChatModel:
        """Create a model instance for the specified provider.

        Args:
            provider: The provider name
            **kwargs: Additional keyword arguments to pass to the model constructor

        Returns:
            A BaseChatModel instance

        Raises:
            ValueError: If the provider is not supported
        """

        if ":" in provider:
            return cls._create_model_for_provider(provider.split(":", 1)[0], **kwargs)
        elif "/" in provider:
            return cls._create_model_for_provider(provider.split("/", 1)[0], **kwargs)

        if provider == "openai":
            _check_pkg("langchain_openai")
            from langchain_openai import ChatOpenAI

            return ChatOpenAI(**kwargs)

        elif provider == "anthropic":
            _check_pkg("langchain_anthropic")
            from langchain_anthropic import ChatAnthropic

            return ChatAnthropic(**kwargs)

        elif provider == "azure_openai":
            _check_pkg("langchain_openai")
            from langchain_openai import AzureChatOpenAI

            model_name: str = str(kwargs.get("model", "") or kwargs.get("model_name", "")).strip().casefold()
            kwargs = {"azure_deployment": model_name, **kwargs}
            return AzureChatOpenAI(**kwargs)

        elif provider == "cohere":
            _check_pkg("langchain_cohere")
            from langchain_cohere import ChatCohere

            return ChatCohere(**kwargs)

        elif provider == "google_vertexai":
            _check_pkg("langchain_google_vertexai")
            from langchain_google_vertexai import ChatVertexAI

            return ChatVertexAI(**kwargs)

        elif provider == "google_genai":
            _check_pkg("langchain_google_genai")
            from langchain_google_genai import ChatGoogleGenerativeAI

            return ChatGoogleGenerativeAI(**kwargs)

        elif provider == "fireworks":
            _check_pkg("langchain_fireworks")
            from langchain_fireworks import ChatFireworks

            return ChatFireworks(**kwargs)

        elif provider == "ollama":
            _check_pkg("langchain_ollama")
            from langchain_ollama import ChatOllama

            return ChatOllama(base_url=os.environ["OLLAMA_BASE_URL"], **kwargs)

        elif provider == "together":
            _check_pkg("langchain_together")
            from langchain_together import ChatTogether

            return ChatTogether(**kwargs)

        elif provider == "mistralai":
            _check_pkg("langchain_mistralai")
            from langchain_mistralai import ChatMistralAI

            return ChatMistralAI(**kwargs)

        elif provider == "huggingface":
            _check_pkg("langchain_huggingface")
            from langchain_huggingface import ChatHuggingFace

            model_id: str = kwargs.pop("model", kwargs.pop("model_name", None))
            return ChatHuggingFace(model_id=model_id, **kwargs)

        elif provider == "groq":
            _check_pkg("langchain_groq")
            from langchain_groq import ChatGroq

            return ChatGroq(**kwargs)

        elif provider == "bedrock":
            _check_pkg("langchain_aws")
            from langchain_aws import ChatBedrock

            model_id = kwargs.pop("model", None) or kwargs.pop("model_name", None)
            return ChatBedrock(model=model_id, model_kwargs=kwargs)

        elif provider == "dashscope":
            _check_pkg("langchain_dashscope")
            from langchain_dashscope import ChatDashScope

            return ChatDashScope(**kwargs)

        elif provider == "xai":
            _check_pkg("langchain_xai")
            from langchain_xai import ChatXAI

            return ChatXAI(**kwargs)

        elif provider == "deepseek":
            _check_pkg("langchain_openai")
            from langchain_openai import ChatOpenAI

            return ChatOpenAI(
                base_url="https://api.deepseek.com",
                api_key=SecretStr(os.environ["DEEPSEEK_API_KEY"]),
                **kwargs,
            )

        elif provider == "litellm":
            _check_pkg("langchain_community")
            from langchain_community.chat_models.litellm import ChatLiteLLM

<<<<<<< HEAD
            return ChatLiteLLM(**kwargs)
=======
            llm = ChatLiteLLM(**kwargs)
        elif provider == "gigachat":
            _check_pkg("langchain_gigachat")
            from langchain_gigachat.chat_models import GigaChat

            kwargs.pop("model", None) # Use env GIGACHAT_MODEL=GigaChat-Max
            llm = GigaChat(**kwargs)
        elif provider == "openrouter":
            _check_pkg("langchain_openai")
            from langchain_openai import ChatOpenAI
            from langchain_core.rate_limiters import InMemoryRateLimiter

            rps = float(os.environ["OPENROUTER_LIMIT_RPS"]) if "OPENROUTER_LIMIT_RPS" in os.environ else 1.0
            
            rate_limiter = InMemoryRateLimiter(
                requests_per_second=rps,
                check_every_n_seconds=0.1,
                max_bucket_size=10,
            )

            llm = ChatOpenAI(openai_api_base='https://openrouter.ai/api/v1',
                     openai_api_key=os.environ["OPENROUTER_API_KEY"],
                     rate_limiter=rate_limiter,
                     **kwargs
                )
        
        else:
            supported = ", ".join(_SUPPORTED_PROVIDERS)
            raise ValueError(
                f"Unsupported {provider}.\n\nSupported model providers are: {supported}"
            )
        return cls(llm)


    async def get_chat_response(self, messages, stream, websocket=None):
        if not stream:
            # Getting output from the model chain using ainvoke for asynchronous invoking
            output = await self.llm.ainvoke(messages)

            return output.content
>>>>>>> 0c634e91

        else:
            raise ValueError(f"Unsupported provider: '{provider}'")

    async def get_chat_response(
        self,
        messages: list[BaseMessage] | list[dict[str, str]],
        stream: bool,
        websocket: WebSocket | None = None,
        max_retries: int = 1,
        cost_callback: Callable[[float], None] | None = None,
    ) -> str:
        self._filter_failed_models()

        for model in (self.current_model, *self.fallback_models):
            info: dict[str, str] = self.model_to_info.get(id(model), {"provider": "", "model_id": ""})
            provider: str = info.get("provider", "")
            model_id: str = info.get("model_id", "")

            if provider and model_id and self._error_tracker.should_skip(model_id, provider):
                continue
            for retry in range(max_retries):
                try:
                    logger.info(
                        f"Attempting request with model {model_id} (provider: {provider}),"
                        f"attempt {retry + 1}/{max_retries}"
                        f"stream: {stream}"
                    )
                    if stream:
                        return await self._stream_response(model, messages, websocket)
                    response: BaseMessage = await asyncio.wait_for(model.ainvoke(messages), timeout=15)
                    result: str = MessageConverter.convert_to_str(response)
                    if provider in self._error_tracker.consecutive_provider_failures:
                        self._error_tracker.consecutive_provider_failures[provider] = 0
                    if cost_callback is not None:
                        from gpt_researcher.utils.costs import estimate_llm_cost

                        cost_callback(estimate_llm_cost(MessageConverter.convert_to_str(list(messages)), result))
                except Exception as e:
                    error_message = str(e)
                    if (
                        "Please enable billing on project" in error_message
                        or "If you enabled billing for this project" in error_message
                    ) and (e.__class__.__name__ == "VertexAIError" or provider == "vertex_ai"):
                        self._error_tracker.mark_provider_permanently_failed(provider)
                        break
                    logger.exception(
                        f"Error getting response from {provider}/{getattr(model, 'model', model.name)}! {e.__class__.__name__}: {e}"  # noqa: E501
                    )
                    self._error_tracker.record_failure(model_id, provider, e)
                    if retry == max_retries - 1:
                        logger.warning(f"Model {model_id} failed after {max_retries} attempts")
                        break
                else:
                    logger.debug(f"Successfully got response from {model_id}")
                    return result

        self._raise_all_models_failed_error()
        raise ValueError("All models failed")

    @staticmethod
    async def timeout_stream(
        aiter_var: AsyncIterator[str],
        timeout: int = 15,
    ) -> AsyncIterator[str]:
        """Stream the response with a timeout.
        Args:
            aiter: Asynchronous iterator to stream from
            timeout: Timeout in seconds
        Yields:
            str: The next chunk of the response
        """
        if timeout <= 0:
            raise ValueError("Timeout must be greater than 0")
        while True:
            try:
                chunk = await asyncio.wait_for(aiter_var.__anext__(), timeout=timeout)
                yield chunk
            except StopAsyncIteration:
                break
            except asyncio.TimeoutError:
                raise asyncio.TimeoutError("Timeout waiting for next chunk in stream")  # noqa: B904

    async def _stream_response(
        self,
        model: BaseChatModel,
        messages: list[BaseMessage] | list[dict[str, str]],
        websocket: WebSocket | None = None,
    ) -> str:
        info: dict[str, str] = self.model_to_info.get(id(model), {"provider": "", "model_id": ""})
        provider: str = info.get("provider", "")
        model_id: str = info.get("model_id", "")

        logger.info(f"Streaming response from {model_id}")
        paragraph: str = ""
        response: str = ""
        try:
            async for chunk in self.timeout_stream(model.astream(messages), timeout=15):
                content: str = MessageConverter.convert_to_str(chunk)
                if content is not None:
                    response += content
                    paragraph += content
                    if "\n" in paragraph:
                        await self._send_output(paragraph, websocket)
                        paragraph = ""
            if paragraph:
                await self._send_output(paragraph, websocket)
            if provider in self._error_tracker.consecutive_provider_failures:
                self._error_tracker.consecutive_provider_failures[provider] = 0
            return response
        except Exception as e:
            self._error_tracker.record_failure(model_id, provider, e)
            raise

    async def _send_output(
        self,
        content: str,
        websocket: WebSocket | None = None,
    ) -> None:
        if websocket is not None:
            await websocket.send_json({"type": "report", "output": content})
        else:
            print(f"{Fore.GREEN}{content}{Style.RESET_ALL}")

    def _raise_all_models_failed_error(self) -> None:
        # Create a formatted error message with better readability
        error_msg = "All models failed to generate a response.\n\n"
        error_msg += "Failed models summary:\n"
        error_msg += "=" * 80 + "\n"

        # Format each model's failure information
        for model in self.fallback_models:
            info = self.model_to_info.get(id(model), {"provider": "", "model_id": ""})
            provider = info.get("provider", "")
            model_id = info.get("model_id", "")
            failures = self._error_tracker.model_failures.get(model_id, 0)
            errors = self._error_tracker.get_error_info(model_id)

            # Add formatted model information
            error_msg += f"Model: {model_id}\n"
            error_msg += f"Provider: {provider}\n"
            error_msg += f"Failures: {failures}\n"

            # Format error messages with proper indentation
            if errors:
                error_msg += "Errors:\n"
                for i, err in enumerate(errors, 1):
                    # Indent and wrap long error messages
                    wrapped_error = "\n    ".join(textwrap.wrap(err, width=76))
                    error_msg += f"  {i}. {wrapped_error}\n"

            error_msg += "-" * 80 + "\n"

        raise ValueError(error_msg)

    async def get_structured_response(
        self,
        messages: list[BaseMessage] | list[dict[str, str]],
        response_model: Type[T],
        stream: bool = False,
        websocket: WebSocket | None = None,
        max_retries: int = 1,
        cost_callback: Callable[[float], None] | None = None,
        headers: dict[str, str] | None = None,
    ) -> T:
        """Get a structured JSON response using Pydantic models.

        This method uses structured output capabilities to ensure
        the response is properly formatted according to the provided Pydantic model.

        Args:
            messages: List of message dictionaries to send to the model
            response_model: Pydantic model class that defines the expected response structure
            stream: Whether to stream the response
            websocket: Optional websocket for streaming
            max_retries: Maximum number of retries
            cost_callback: Optional callback for cost tracking
            headers: Optional headers for the request

        Returns:
            An instance of the provided Pydantic model
        """
        headers = headers or {}
        self._filter_failed_models()
        if not self.fallback_models:
            logger.warning("No viable models available. Resetting failure tracking.")
            self._error_tracker.reset_all_failures()
            self.fallback_models = [self.current_model]
        for model in self.fallback_models:
            info: dict[str, str] = self.model_to_info.get(id(model), {"provider": "", "model_id": ""})
            provider: str = info.get("provider", "")
            model_id: str = info.get("model_id", "")
            if self._error_tracker.should_skip(model_id, provider):
                continue
            for retry in range(max_retries):
                try:
                    logger.info(
                        f"Attempting structured JSON request with model {model_id} (provider: {provider}), attempt {retry + 1}/{max_retries}"  # noqa: E501
                    )
                    if stream:
                        logger.warning("Streaming is not supported for structured responses. Disabling streaming.")
                        stream = False
                    schema: dict[str, Any] = response_model.model_json_schema()
                    formatted_messages: list[BaseMessage | dict[str, str]] = list(messages)
                    has_system_message: bool = False
                    for msg in formatted_messages:
                        if isinstance(msg, dict) and msg.get("role") == "system":
                            has_system_message = True
                            break
                        elif not isinstance(msg, dict) and msg.type == "system":
                            has_system_message = True
                            break
                    if not has_system_message:
                        system_message_content = f"You are a helpful assistant that always responds in JSON format according to this schema: {schema}"  # noqa: E501
                        if all(isinstance(msg, dict) for msg in formatted_messages):
                            formatted_messages.insert(0, {"role": "system", "content": system_message_content})
                        else:
                            from langchain_core.messages import SystemMessage

                            formatted_messages.insert(0, SystemMessage(content=system_message_content))
                    response: BaseMessage = await model.ainvoke(
                        formatted_messages, headers=headers, response_format={"type": "json_object", "schema": schema}
                    )
                    result_text: str = MessageConverter.convert_to_str(response)
                    if cost_callback is not None:
                        from gpt_researcher.utils.costs import estimate_llm_cost

                        cost_callback(estimate_llm_cost(MessageConverter.convert_to_str(list(messages)), result_text))
                    if provider in self._error_tracker.consecutive_provider_failures:
                        self._error_tracker.consecutive_provider_failures[provider] = 0

                    logger.debug(f"Successfully got response from {model_id}")
                    return self._parse_to_pydantic_model(result_text, response_model)
                except Exception as e:
                    error_message = str(e)
                    if (
                        "Please enable billing on project" in error_message
                        or "If you enabled billing for this project" in error_message
                    ) and (e.__class__.__name__ == "VertexAIError" or provider == "vertex_ai"):
                        self._error_tracker.mark_provider_permanently_failed(provider)
                        break
                    logger.exception(
                        f"Error getting structured response from {provider}/{getattr(model, 'model', model.name)}! {e.__class__.__name__}: {e}"  # noqa: E501
                    )
                    self._error_tracker.record_failure(model_id, provider, e)
                    if retry == max_retries - 1:
                        logger.warning(f"Model {model_id} failed after {max_retries} attempts")
                        break
        self._raise_all_models_failed_error()
        raise ValueError("All models failed to provide a structured response")

    def _parse_to_pydantic_model(self, text: str, model_class: Type[T]) -> T:
        """Parse a text response into a Pydantic model.

        This method tries multiple approaches to extract valid JSON from the response
        and parse it into the specified Pydantic model.

        Args:
            text: The text response from the model
            model_class: The Pydantic model class to parse into

        Returns:
            An instance of the provided Pydantic model

        Raises:
            ValueError: If the response cannot be parsed into the model
        """
        try:
            return model_class.model_validate_json(text)
        except Exception:
            pass
        try:
            json_match: re.Match[str] | None = re.search(r"```(?:json)?\s*([\s\S]*?)\s*```", text)
            if json_match:
                json_str: str = json_match.group(1)
                return model_class.model_validate_json(json_str)
        except Exception:
            pass
        try:
            function_match: re.Match[str] | None = re.search(
                r'"function_call":\s*{[^}]*"arguments":\s*"([^"]*)"', text.replace("\n", "")
            )
            if function_match:
                args_str: str = function_match.group(1).replace("\\", "")
                return model_class.model_validate_json(args_str)
        except Exception:
            pass
        try:
            return model_class.model_validate(json_repair.loads(text))
        except Exception as e:
            raise ValueError(  # noqa: B904
                f"Failed to parse response as {model_class.__name__}! {e.__class__.__name__}: {e}"
                f"\nResponse: {text[:500]}..."
            )


def _check_pkg(pkg: str) -> None:
    if not importlib.util.find_spec(pkg):
        pkg_kebab: str = pkg.replace("_", "-")
        init(autoreset=True)
        try:
            logger.info(f"{Fore.YELLOW}Installing {pkg_kebab}...{Style.RESET_ALL}")
            subprocess.check_call([sys.executable, "-m", "pip", "install", "-U", pkg_kebab])
            logger.info(f"{Fore.GREEN}Successfully installed {pkg_kebab}{Style.RESET_ALL}")
            importlib.import_module(pkg)
        except subprocess.CalledProcessError:
            raise ImportError(  # noqa: B904
                Fore.RED + f"Failed to install {pkg_kebab}. Please install manually with `pip install -U {pkg_kebab}`"
            )<|MERGE_RESOLUTION|>--- conflicted
+++ resolved
@@ -2,7 +2,6 @@
 
 import asyncio
 import importlib
-<<<<<<< HEAD
 import importlib.util
 import os
 import re
@@ -11,31 +10,32 @@
 import textwrap
 import time
 from collections import defaultdict
-from typing import TYPE_CHECKING, Any, AsyncIterator, Callable, ClassVar, Sequence, Type, TypeVar, cast
+from enum import Enum
+from typing import (
+    TYPE_CHECKING,
+    Any,
+    AsyncIterator,
+    Callable,
+    ClassVar,
+    Sequence,
+    Type,
+    TypeVar,
+    cast,
+)
 
 import json_repair
 from colorama import Fore, Style, init
 from langchain_core.language_models import BaseChatModel
 from langchain_core.messages import AIMessage, BaseMessage, HumanMessage, SystemMessage
+from llm_fallbacks.config import FREE_MODELS
 from pydantic import BaseModel, SecretStr
-=======
-import subprocess
-import sys
-from typing import Any
-from colorama import Fore, Style, init
-import os
-from enum import Enum
->>>>>>> 0c634e91
 
 from gpt_researcher.utils.logger import get_formatted_logger
-from llm_fallbacks.config import FREE_MODELS
-
 
 if TYPE_CHECKING:
     import logging
 
     from fastapi import WebSocket
-
     from llm_fallbacks.config import LiteLLMBaseModelSpec
 
 logger: logging.Logger = get_formatted_logger("GenericLLMProvider")
@@ -50,6 +50,7 @@
     "deepseek",
     "fireworks",
     "gigachat",
+    "gigachat",
     "google_genai",
     "google_vertexai",
     "groq",
@@ -58,18 +59,11 @@
     "mistralai",
     "ollama",
     "openai",
-    "together",
+    "openrouter" "together",
     "xai",
-<<<<<<< HEAD
-=======
-    "deepseek",
-    "litellm",
-    "gigachat",
-    "openrouter"
->>>>>>> 0c634e91
 }
 
-NO_SUPPORT_TEMPERATURE_MODELS = [
+NO_SUPPORT_TEMPERATURE_MODELS: list[str] = [
     "deepseek/deepseek-reasoner",
     "o1-mini",
     "o1-mini-2024-09-12",
@@ -77,18 +71,17 @@
     "o1-2024-12-17",
     "o3-mini",
     "o3-mini-2025-01-31",
-    "o1-preview"
+    "o1-preview",
 ]
 
-SUPPORT_REASONING_EFFORT_MODELS = [
-    "o3-mini",
-    "o3-mini-2025-01-31"
-]
+SUPPORT_REASONING_EFFORT_MODELS: list[str] = ["o3-mini", "o3-mini-2025-01-31"]
+
 
 class ReasoningEfforts(Enum):
     High = "high"
     Medium = "medium"
     Low = "low"
+
 
 class ErrorTracker:
     MAX_MODEL_FAILURES: ClassVar[int] = 3
@@ -122,7 +115,9 @@
             self.error_messages[model_id].append(f"{error_type}: {error_msg}")
         else:
             self.error_messages[model_id] = [f"{error_type}: {error_msg}"]
-        logger.error(f"Error with model '{model_id}' (provider: {provider}): {error_type}: {error_msg}")
+        logger.error(
+            f"Error with model '{model_id}' (provider: {provider}): {error_type}: {error_msg}"
+        )
 
     def should_skip(
         self,
@@ -132,13 +127,22 @@
         if provider == "litellm":
             provider = model_id.split("/", 1)[0]
         if self.model_failures.get(model_id, 0) >= self.MAX_MODEL_FAILURES:
-            logger.warning(f"Skipping model {model_id} due to excessive failures ({self.model_failures[model_id]})")
+            logger.warning(
+                f"Skipping model {model_id} due to excessive failures ({self.model_failures[model_id]})"
+            )
             return True
         if self.provider_failures.get(provider, 0) >= self.MAX_PROVIDER_FAILURES:
-            logger.warning(f"Skipping provider {provider} due to excessive total failures")
+            logger.warning(
+                f"Skipping provider {provider} due to excessive total failures"
+            )
             return True
-        if self.consecutive_provider_failures.get(provider, 0) >= self.MAX_CONSECUTIVE_PROVIDER_FAILURES:
-            logger.warning(f"Skipping provider {provider} due to excessive consecutive failures")
+        if (
+            self.consecutive_provider_failures.get(provider, 0)
+            >= self.MAX_CONSECUTIVE_PROVIDER_FAILURES
+        ):
+            logger.warning(
+                f"Skipping provider {provider} due to excessive consecutive failures"
+            )
             return True
         return False
 
@@ -152,7 +156,9 @@
                     if model_id in self.error_messages:
                         del self.error_messages[model_id]
 
-                provider: str = model_id.split(":", 1)[0] if ":" in model_id else model_id
+                provider: str = (
+                    model_id.split(":", 1)[0] if ":" in model_id else model_id
+                )
                 if provider in self.provider_failures:
                     logger.info(f"Resetting failure count for provider {provider}")
                     del self.provider_failures[provider]
@@ -176,7 +182,9 @@
 
     def mark_provider_permanently_failed(self, provider: str) -> None:
         self.provider_failures[provider] = self.MAX_PROVIDER_FAILURES
-        logger.warning(f"Provider '{provider}' marked as permanently failed due to billing issues.")
+        logger.warning(
+            f"Provider '{provider}' marked as permanently failed due to billing issues."
+        )
 
 
 class ModelFactory:
@@ -197,7 +205,9 @@
             TypeError: If the model source is not a string.
         """
         if not isinstance(model_source, str):
-            raise TypeError(f"Model source must be a string, got {model_source.__class__.__name__}")
+            raise TypeError(
+                f"Model source must be a string, got {model_source.__class__.__name__}"
+            )
 
         provider, model_id = (
             model_source.split(":", 1)
@@ -210,7 +220,9 @@
             raise ValueError(
                 f"Invalid model source: '{model_source}': must be in the format 'provider:model' or 'provider/model'"
             )
-        assert model_id.casefold() != "free", f"bug in model source parsing: {model_source}"
+        assert (
+            model_id.casefold() != "free"
+        ), f"bug in model source parsing: {model_source}"
         return provider, model_id
 
     @classmethod
@@ -230,7 +242,9 @@
         """
         if isinstance(provider_model_str, BaseChatModel):
             return provider_model_str
-        provider_model_str = provider_model_str.replace("vertex_ai-language-models", "vertex_ai")
+        provider_model_str = provider_model_str.replace(
+            "vertex_ai-language-models", "vertex_ai"
+        )
         provider_name, model = (
             provider_model_str.split(":", 1)
             if ":" in provider_model_str
@@ -238,10 +252,14 @@
         )
         model_name: str = str(model or kwargs.pop("model", "")).strip().casefold()
         try:
-            return GenericLLMProvider._create_model_for_provider(provider_name, model=model_name, **kwargs)
+            return GenericLLMProvider._create_model_for_provider(
+                provider_name, model=model_name, **kwargs
+            )
         except ImportError as e:
             init(autoreset=True)
-            raise ImportError(f"{Fore.RED}Unable to import required package: {e.__class__.__name__}: {e}")  # noqa: B904
+            raise ImportError(
+                f"{Fore.RED}Unable to import required package: {e.__class__.__name__}: {e}"
+            )  # noqa: B904
         except ValueError as e:
             raise ValueError(  # noqa: B904
                 f"{Fore.RED}Unsupported provider: '{provider_name}'."
@@ -300,7 +318,11 @@
             else:
                 return str(content)
         elif isinstance(msg, list):
-            return " ".join(cls.convert_to_str(item) for item in msg if cls.convert_to_str(item).strip())
+            return " ".join(
+                cls.convert_to_str(item)
+                for item in msg
+                if cls.convert_to_str(item).strip()
+            )
         else:
             return str(msg)
 
@@ -323,15 +345,23 @@
         self.model_to_info: dict[int, dict[str, str]] = {}
         self.model_id_to_model: dict[str, BaseChatModel] = {}
         self.model_to_litellm_spec: dict[int, LiteLLMBaseModelSpec] = {}
-        self.current_model: BaseChatModel = ModelFactory.create_model(model, **llm_kwargs)
-        self._add_model_info(self.current_model, *ModelFactory.extract_model_info(model))
+        self.current_model: BaseChatModel = ModelFactory.create_model(
+            model, **llm_kwargs
+        )
+        self._add_model_info(
+            self.current_model, *ModelFactory.extract_model_info(model)
+        )
         self._setup_fallbacks(fallback_models, **llm_kwargs)
         if self.current_model not in self.fallback_models:
             self.fallback_models.insert(0, self.current_model)
         self._filter_failed_models()
 
     def _add_model_info(
-        self, model: BaseChatModel, provider: str, model_id: str, litellm_spec: LiteLLMBaseModelSpec | None = None
+        self,
+        model: BaseChatModel,
+        provider: str,
+        model_id: str,
+        litellm_spec: LiteLLMBaseModelSpec | None = None,
     ) -> None:
         """Add model information to the tracking dictionaries.
 
@@ -348,7 +378,10 @@
 
     def _setup_fallbacks(
         self,
-        fallback_models: Sequence[BaseChatModel | str | tuple[str, LiteLLMBaseModelSpec]] | None,
+        fallback_models: Sequence[
+            BaseChatModel | str | tuple[str, LiteLLMBaseModelSpec]
+        ]
+        | None,
         **llm_kwargs: Any,
     ) -> None:
         """Set up fallback models.
@@ -394,17 +427,23 @@
         """
         logger.info("No fallback models provided, using default FREE_MODELS")
         for model_name, model_spec in FREE_MODELS:
-            provider: str = str(model_spec.get("litellm_provider", "")).replace(
-                "vertex_ai-language-models",
-                "vertex_ai",
-            ).replace("vertex_ai-image-models", "vertex_ai")
+            provider: str = (
+                str(model_spec.get("litellm_provider", ""))
+                .replace(
+                    "vertex_ai-language-models",
+                    "vertex_ai",
+                )
+                .replace("vertex_ai-image-models", "vertex_ai")
+            )
             model_str: str = (
                 f"litellm:{model_name}"
                 if model_name.startswith(f"{provider}/")
                 else f"litellm:{provider}/{model_name}"
             )
             print(f"Adding fallback model: {model_str}")
-            fallback_model: BaseChatModel = ModelFactory.create_model(model_str, **llm_kwargs)
+            fallback_model: BaseChatModel = ModelFactory.create_model(
+                model_str, **llm_kwargs
+            )
             provider, model_id = ModelFactory.extract_model_info(model_str)
 
             self.fallback_models.append(fallback_model)
@@ -421,7 +460,9 @@
             model_str: The model string
             **llm_kwargs: Additional keyword arguments to pass to the model constructor
         """
-        fallback_model: BaseChatModel = ModelFactory.create_model(model_str, **llm_kwargs)
+        fallback_model: BaseChatModel = ModelFactory.create_model(
+            model_str, **llm_kwargs
+        )
 
         self.fallback_models.append(fallback_model)
         provider, model_id = ModelFactory.extract_model_info(model_str)
@@ -445,7 +486,9 @@
             "vertex_ai-language-models", "vertex_ai"
         )
         model_str: str = f"litellm:{provider}/{model_name}"
-        fallback_model: BaseChatModel = ModelFactory.create_model(model_str, **llm_kwargs)
+        fallback_model: BaseChatModel = ModelFactory.create_model(
+            model_str, **llm_kwargs
+        )
         provider, model_id = ModelFactory.extract_model_info(model_str)
         self.fallback_models.append(fallback_model)
         self._add_model_info(fallback_model, provider, model_id, model_spec)
@@ -463,7 +506,9 @@
             filtered_models.append(model)
         self.fallback_models = filtered_models
         if not self.fallback_models:
-            logger.warning("All models have been filtered out due to failures. Resetting failure tracking.")
+            logger.warning(
+                "All models have been filtered out due to failures. Resetting failure tracking."
+            )
             self._error_tracker.reset_all_failures()
 
     def _add_ollama_fallbacks(self) -> None:
@@ -482,13 +527,17 @@
             ]
             for model_name in ollama_models:
                 try:
-                    ollama_model: BaseChatModel = self._create_model_for_provider("ollama", model=model_name)
+                    ollama_model: BaseChatModel = self._create_model_for_provider(
+                        "ollama", model=model_name
+                    )
                     if ollama_model not in self.fallback_models:
                         self.fallback_models.append(ollama_model)
                         self._add_model_info(ollama_model, "ollama", model_name)
                         logger.info(f"Added Ollama model: {model_name}")
                 except Exception as e:
-                    logger.warning(f"Failed to add Ollama model {model_name}: {e.__class__.__name__}: {e}")
+                    logger.warning(
+                        f"Failed to add Ollama model {model_name}: {e.__class__.__name__}: {e}"
+                    )
         except Exception as e:
             logger.warning(f"Failed to add Ollama models: {e.__class__.__name__}: {e}")
 
@@ -502,7 +551,9 @@
             return provider
         provider_name: str
         model: str
-        provider_name, model = provider.split(":", 1) if ":" in provider else (provider, "")
+        provider_name, model = (
+            provider.split(":", 1) if ":" in provider else (provider, "")
+        )
         if kwargs.get("model"):
             model_name: str = str(kwargs.get("model", "")).strip().casefold()
             if ":" in model_name:
@@ -514,7 +565,9 @@
             return cls._create_model_for_provider(provider_name, **kwargs)
         except ImportError as e:
             init(autoreset=True)
-            raise ImportError(f"{Fore.RED}Unable to import required package: {e!s}") from e
+            raise ImportError(
+                f"{Fore.RED}Unable to import required package: {e!s}"
+            ) from e
         except ValueError as e:
             raise ValueError(
                 f"{Fore.RED}Unsupported provider: '{provider_name}'.\nSupported providers: [{', '.join(_SUPPORTED_PROVIDERS)}]"  # noqa: E501
@@ -560,7 +613,11 @@
             _check_pkg("langchain_openai")
             from langchain_openai import AzureChatOpenAI
 
-            model_name: str = str(kwargs.get("model", "") or kwargs.get("model_name", "")).strip().casefold()
+            model_name: str = (
+                str(kwargs.get("model", "") or kwargs.get("model_name", ""))
+                .strip()
+                .casefold()
+            )
             kwargs = {"azure_deployment": model_name, **kwargs}
             return AzureChatOpenAI(**kwargs)
 
@@ -652,35 +709,37 @@
             _check_pkg("langchain_community")
             from langchain_community.chat_models.litellm import ChatLiteLLM
 
-<<<<<<< HEAD
-            return ChatLiteLLM(**kwargs)
-=======
             llm = ChatLiteLLM(**kwargs)
         elif provider == "gigachat":
             _check_pkg("langchain_gigachat")
             from langchain_gigachat.chat_models import GigaChat
 
-            kwargs.pop("model", None) # Use env GIGACHAT_MODEL=GigaChat-Max
+            kwargs.pop("model", None)  # Use env GIGACHAT_MODEL=GigaChat-Max
             llm = GigaChat(**kwargs)
         elif provider == "openrouter":
             _check_pkg("langchain_openai")
+            from langchain_core.rate_limiters import InMemoryRateLimiter
             from langchain_openai import ChatOpenAI
-            from langchain_core.rate_limiters import InMemoryRateLimiter
-
-            rps = float(os.environ["OPENROUTER_LIMIT_RPS"]) if "OPENROUTER_LIMIT_RPS" in os.environ else 1.0
-            
+
+            rps = (
+                float(os.environ["OPENROUTER_LIMIT_RPS"])
+                if "OPENROUTER_LIMIT_RPS" in os.environ
+                else 1.0
+            )
+
             rate_limiter = InMemoryRateLimiter(
                 requests_per_second=rps,
                 check_every_n_seconds=0.1,
                 max_bucket_size=10,
             )
 
-            llm = ChatOpenAI(openai_api_base='https://openrouter.ai/api/v1',
-                     openai_api_key=os.environ["OPENROUTER_API_KEY"],
-                     rate_limiter=rate_limiter,
-                     **kwargs
-                )
-        
+            llm = ChatOpenAI(
+                openai_api_base="https://openrouter.ai/api/v1",
+                openai_api_key=os.environ["OPENROUTER_API_KEY"],
+                rate_limiter=rate_limiter,
+                **kwargs,
+            )
+
         else:
             supported = ", ".join(_SUPPORTED_PROVIDERS)
             raise ValueError(
@@ -688,14 +747,12 @@
             )
         return cls(llm)
 
-
     async def get_chat_response(self, messages, stream, websocket=None):
         if not stream:
             # Getting output from the model chain using ainvoke for asynchronous invoking
             output = await self.llm.ainvoke(messages)
 
             return output.content
->>>>>>> 0c634e91
 
         else:
             raise ValueError(f"Unsupported provider: '{provider}'")
@@ -711,11 +768,17 @@
         self._filter_failed_models()
 
         for model in (self.current_model, *self.fallback_models):
-            info: dict[str, str] = self.model_to_info.get(id(model), {"provider": "", "model_id": ""})
+            info: dict[str, str] = self.model_to_info.get(
+                id(model), {"provider": "", "model_id": ""}
+            )
             provider: str = info.get("provider", "")
             model_id: str = info.get("model_id", "")
 
-            if provider and model_id and self._error_tracker.should_skip(model_id, provider):
+            if (
+                provider
+                and model_id
+                and self._error_tracker.should_skip(model_id, provider)
+            ):
                 continue
             for retry in range(max_retries):
                 try:
@@ -726,20 +789,29 @@
                     )
                     if stream:
                         return await self._stream_response(model, messages, websocket)
-                    response: BaseMessage = await asyncio.wait_for(model.ainvoke(messages), timeout=15)
+                    response: BaseMessage = await asyncio.wait_for(
+                        model.ainvoke(messages), timeout=15
+                    )
                     result: str = MessageConverter.convert_to_str(response)
                     if provider in self._error_tracker.consecutive_provider_failures:
                         self._error_tracker.consecutive_provider_failures[provider] = 0
                     if cost_callback is not None:
                         from gpt_researcher.utils.costs import estimate_llm_cost
 
-                        cost_callback(estimate_llm_cost(MessageConverter.convert_to_str(list(messages)), result))
+                        cost_callback(
+                            estimate_llm_cost(
+                                MessageConverter.convert_to_str(list(messages)), result
+                            )
+                        )
                 except Exception as e:
                     error_message = str(e)
                     if (
                         "Please enable billing on project" in error_message
                         or "If you enabled billing for this project" in error_message
-                    ) and (e.__class__.__name__ == "VertexAIError" or provider == "vertex_ai"):
+                    ) and (
+                        e.__class__.__name__ == "VertexAIError"
+                        or provider == "vertex_ai"
+                    ):
                         self._error_tracker.mark_provider_permanently_failed(provider)
                         break
                     logger.exception(
@@ -747,7 +819,9 @@
                     )
                     self._error_tracker.record_failure(model_id, provider, e)
                     if retry == max_retries - 1:
-                        logger.warning(f"Model {model_id} failed after {max_retries} attempts")
+                        logger.warning(
+                            f"Model {model_id} failed after {max_retries} attempts"
+                        )
                         break
                 else:
                     logger.debug(f"Successfully got response from {model_id}")
@@ -785,7 +859,9 @@
         messages: list[BaseMessage] | list[dict[str, str]],
         websocket: WebSocket | None = None,
     ) -> str:
-        info: dict[str, str] = self.model_to_info.get(id(model), {"provider": "", "model_id": ""})
+        info: dict[str, str] = self.model_to_info.get(
+            id(model), {"provider": "", "model_id": ""}
+        )
         provider: str = info.get("provider", "")
         model_id: str = info.get("model_id", "")
 
@@ -885,7 +961,9 @@
             self._error_tracker.reset_all_failures()
             self.fallback_models = [self.current_model]
         for model in self.fallback_models:
-            info: dict[str, str] = self.model_to_info.get(id(model), {"provider": "", "model_id": ""})
+            info: dict[str, str] = self.model_to_info.get(
+                id(model), {"provider": "", "model_id": ""}
+            )
             provider: str = info.get("provider", "")
             model_id: str = info.get("model_id", "")
             if self._error_tracker.should_skip(model_id, provider):
@@ -896,10 +974,14 @@
                         f"Attempting structured JSON request with model {model_id} (provider: {provider}), attempt {retry + 1}/{max_retries}"  # noqa: E501
                     )
                     if stream:
-                        logger.warning("Streaming is not supported for structured responses. Disabling streaming.")
+                        logger.warning(
+                            "Streaming is not supported for structured responses. Disabling streaming."
+                        )
                         stream = False
                     schema: dict[str, Any] = response_model.model_json_schema()
-                    formatted_messages: list[BaseMessage | dict[str, str]] = list(messages)
+                    formatted_messages: list[BaseMessage | dict[str, str]] = list(
+                        messages
+                    )
                     has_system_message: bool = False
                     for msg in formatted_messages:
                         if isinstance(msg, dict) and msg.get("role") == "system":
@@ -911,19 +993,30 @@
                     if not has_system_message:
                         system_message_content = f"You are a helpful assistant that always responds in JSON format according to this schema: {schema}"  # noqa: E501
                         if all(isinstance(msg, dict) for msg in formatted_messages):
-                            formatted_messages.insert(0, {"role": "system", "content": system_message_content})
+                            formatted_messages.insert(
+                                0, {"role": "system", "content": system_message_content}
+                            )
                         else:
                             from langchain_core.messages import SystemMessage
 
-                            formatted_messages.insert(0, SystemMessage(content=system_message_content))
+                            formatted_messages.insert(
+                                0, SystemMessage(content=system_message_content)
+                            )
                     response: BaseMessage = await model.ainvoke(
-                        formatted_messages, headers=headers, response_format={"type": "json_object", "schema": schema}
+                        formatted_messages,
+                        headers=headers,
+                        response_format={"type": "json_object", "schema": schema},
                     )
                     result_text: str = MessageConverter.convert_to_str(response)
                     if cost_callback is not None:
                         from gpt_researcher.utils.costs import estimate_llm_cost
 
-                        cost_callback(estimate_llm_cost(MessageConverter.convert_to_str(list(messages)), result_text))
+                        cost_callback(
+                            estimate_llm_cost(
+                                MessageConverter.convert_to_str(list(messages)),
+                                result_text,
+                            )
+                        )
                     if provider in self._error_tracker.consecutive_provider_failures:
                         self._error_tracker.consecutive_provider_failures[provider] = 0
 
@@ -934,7 +1027,10 @@
                     if (
                         "Please enable billing on project" in error_message
                         or "If you enabled billing for this project" in error_message
-                    ) and (e.__class__.__name__ == "VertexAIError" or provider == "vertex_ai"):
+                    ) and (
+                        e.__class__.__name__ == "VertexAIError"
+                        or provider == "vertex_ai"
+                    ):
                         self._error_tracker.mark_provider_permanently_failed(provider)
                         break
                     logger.exception(
@@ -942,7 +1038,9 @@
                     )
                     self._error_tracker.record_failure(model_id, provider, e)
                     if retry == max_retries - 1:
-                        logger.warning(f"Model {model_id} failed after {max_retries} attempts")
+                        logger.warning(
+                            f"Model {model_id} failed after {max_retries} attempts"
+                        )
                         break
         self._raise_all_models_failed_error()
         raise ValueError("All models failed to provide a structured response")
@@ -968,7 +1066,9 @@
         except Exception:
             pass
         try:
-            json_match: re.Match[str] | None = re.search(r"```(?:json)?\s*([\s\S]*?)\s*```", text)
+            json_match: re.Match[str] | None = re.search(
+                r"```(?:json)?\s*([\s\S]*?)\s*```", text
+            )
             if json_match:
                 json_str: str = json_match.group(1)
                 return model_class.model_validate_json(json_str)
@@ -976,7 +1076,8 @@
             pass
         try:
             function_match: re.Match[str] | None = re.search(
-                r'"function_call":\s*{[^}]*"arguments":\s*"([^"]*)"', text.replace("\n", "")
+                r'"function_call":\s*{[^}]*"arguments":\s*"([^"]*)"',
+                text.replace("\n", ""),
             )
             if function_match:
                 args_str: str = function_match.group(1).replace("\\", "")
@@ -998,10 +1099,15 @@
         init(autoreset=True)
         try:
             logger.info(f"{Fore.YELLOW}Installing {pkg_kebab}...{Style.RESET_ALL}")
-            subprocess.check_call([sys.executable, "-m", "pip", "install", "-U", pkg_kebab])
-            logger.info(f"{Fore.GREEN}Successfully installed {pkg_kebab}{Style.RESET_ALL}")
+            subprocess.check_call(
+                [sys.executable, "-m", "pip", "install", "-U", pkg_kebab]
+            )
+            logger.info(
+                f"{Fore.GREEN}Successfully installed {pkg_kebab}{Style.RESET_ALL}"
+            )
             importlib.import_module(pkg)
         except subprocess.CalledProcessError:
             raise ImportError(  # noqa: B904
-                Fore.RED + f"Failed to install {pkg_kebab}. Please install manually with `pip install -U {pkg_kebab}`"
+                Fore.RED
+                + f"Failed to install {pkg_kebab}. Please install manually with `pip install -U {pkg_kebab}`"
             )