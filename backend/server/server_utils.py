<<<<<<< HEAD
from __future__ import annotations

import asyncio
import json
import logging
import os
import re

from datetime import datetime, timezone
from pathlib import Path
from typing import TYPE_CHECKING, Any, Dict

from fastapi import UploadFile
from fastapi.responses import JSONResponse
from fastapi.websockets import WebSocket as ServerWebSocket
from gpt_researcher.actions import stream_output
from gpt_researcher.agent import GPTResearcher
from gpt_researcher.config import Config
from gpt_researcher.document.document import DocumentLoader
from gpt_researcher.utils.enum import ReportType, Tone
from werkzeug.utils import secure_filename

if TYPE_CHECKING:
    from backend.server.websocket_manager import WebSocketManager

logging.basicConfig(level=logging.DEBUG)
logger: logging.Logger = logging.getLogger(__name__)


class HTTPStreamAdapter:
    """Adapter to make HTTP streaming look like a WebSocket for WebSocketManager"""

    def __init__(
        self,
        message_queue: asyncio.Queue[str],
    ):
        self.message_queue: asyncio.Queue[str] = message_queue
        self.client_state: dict[str, Any] = {"ready": True}
        self._closed: bool = False

    async def send_text(
        self,
        message: str,
    ) -> None:
        await self.message_queue.put(message)

    async def send_json(
        self,
        data: dict[str, Any],
    ) -> None:
        await self.message_queue.put(json.dumps(data, indent=2))

    # Required WebSocket compatibility methods
    async def accept(self) -> None:
        """Simulated WebSocket accept"""
        self._closed = False

    async def close(self) -> None:
        """Simulated WebSocket close"""
        self._closed = True

    @property
    def closed(self) -> bool:
        """Simulated WebSocket closed property"""
        return self._closed

    async def receive_text(self) -> str:
        """Simulated WebSocket receive text"""
        return ""

    async def receive_json(self) -> dict[str, Any]:
        """Simulated WebSocket receive JSON"""
        return {}


class CustomLogsHandler:
    """Custom handler to capture streaming logs from the research process."""

    def __init__(
        self,
        websocket: ServerWebSocket | HTTPStreamAdapter | None = None,
        task: str | None = None,
    ):
        self.websocket: ServerWebSocket | HTTPStreamAdapter | None = websocket
        self.logs: list[dict[str, Any]] = []
        self.timestamp: str = datetime.now().isoformat()

        # Initialize log file with metadata
        sanitized_filename: str = sanitize_filename(f"task_{datetime.now(timezone.utc).strftime('%Y%m%d_%H%M%S')}_{task}")
        self.log_file: Path = Path(
            os.path.expandvars(
                os.path.join(
                    "outputs",
                    f"{sanitized_filename}.json",
                )
            )
        ).absolute()
        self.log_file.parent.mkdir(parents=True, exist_ok=True)
        self.log_file.write_text(
            json.dumps(
                {
                    "timestamp": self.timestamp,
                    "events": [],
                    "content": {
                        "query": "",
                        "sources": [],
                        "context": [],
                        "report": "",
                        "costs": 0.0,
                    },
                },
                indent=2,
            )
        )

    async def send_json(
        self,
        data: dict[str, Any],
    ) -> None:
        """Store log data and send to websocket."""
        # Send to websocket for real-time display
        if self.websocket is not None:
            await self.websocket.send_json(data)

        # Read current log file
        log_data: dict[str, Any] = json.loads(self.log_file.read_text().strip())

        # Update appropriate section based on data type
        if str(data.get("type")).casefold() == "logs":
            events_list: list[dict[str, Any]] = log_data["events"]
            events_list.append(
                {
                    "timestamp": datetime.now().isoformat(),
                    "type": "event",
                    "data": data,
                }
            )
        else:
            # Update content section for other types of data
            content_dict: dict[str, Any] = log_data["content"]
            content_dict.update(data)

        # Save updated log file
        self.log_file.write_text(json.dumps(log_data, indent=2))
        logger.debug(f"Log entry written to: '{self.log_file}'")


class Researcher:
    def __init__(
        self,
        query: str,
        report_type: str | ReportType = ReportType.ResearchReport,
        websocket: CustomLogsHandler | ServerWebSocket | None = None,
    ):
        self.query: str = str(query or "").strip()
        self.report_type: ReportType = ReportType.__members__[report_type.lower().title()] if isinstance(report_type, str) else report_type
        # Generate unique ID for this research task
        self.research_id: str = f"{datetime.now().strftime('%Y%m%d_%H%M%S')}_{hash(self.query)}"
        # Initialize logs handler with research ID
        self.logs_handler: CustomLogsHandler | None = None
        if isinstance(websocket, ServerWebSocket):  # fastapi
            self.logs_handler = CustomLogsHandler(
                websocket=websocket,
                task=self.query,
            )
        elif isinstance(websocket, CustomLogsHandler):  # flask-socketio
            self.logs_handler = websocket
        else:
            raise ValueError("Invalid websocket type")

        self.researcher: GPTResearcher = GPTResearcher(
            query=self.query,
            config=Config(REPORT_TYPE=self.report_type),
            websocket=self.logs_handler,
            report_type=self.report_type,
        )

    async def research(self) -> dict[str, Any]:
        """Conduct research and return paths to generated files."""
        await self.researcher.conduct_research()
        report: str = await self.researcher.write_report()

        # Generate the files
        sanitized_filename: str = sanitize_filename(f"task_{datetime.now(timezone.utc).strftime('%Y%m%d_%H%M%S')}_{self.query}")
        file_paths: dict[str, Path] = await generate_report_files(
            report,
            sanitized_filename,
        )

        # Get the JSON log path that was created by CustomLogsHandler
        if self.logs_handler is not None and self.logs_handler.log_file.exists() and self.logs_handler.log_file.is_file():
            json_relative_path: Path = self.logs_handler.log_file.relative_to(Path.cwd().absolute())
        else:
            json_relative_path: Path = Path("")

        return {
            "output": {
                **file_paths,  # Include PDF, DOCX, and MD paths
                "json": json_relative_path,
            }
        }


def sanitize_filename(
    filename: str,
) -> str:
    # Split into components
    prefix, timestamp, *task_parts = filename.split("_")
    task: str = "_".join(task_parts)

    # Calculate max length for task portion
    # 255 - len("outputs/") - len("task_") - len(timestamp) - len("_.json") - safety_margin
    max_task_length = 255 - 8 - 5 - 10 - 6 - 10  # ~216 chars for task

    # Truncate task if needed
    truncated_task: str = task[:max_task_length] if len(task) > max_task_length else task

    # Reassemble and clean the filename
    sanitized: str = f"{prefix}_{timestamp}_{truncated_task}"
    return re.sub(r"[^\w\s-]", "", sanitized).strip()


async def handle_start_command(
    websocket: ServerWebSocket,
    data: str,
    manager: WebSocketManager,
):
    json_data: dict[str, Any] = json.loads(data[6:])
    (
        task,
        report_type,
        source_urls,
        document_urls,
        tone,
        headers,
        report_source,
        query_domains,
    ) = extract_command_data(json_data)

    if not str(task or "").strip() or not str(report_type or "").strip():
        logger.error("Error: Missing task or report_type")
        return

    # Create logs handler with websocket and task
    logs_handler = CustomLogsHandler(
        websocket=websocket,
        task=task,
    )
    # Initialize log content with query
    await logs_handler.send_json(
        {
            "query": task,
            "sources": [],
            "context": [],
            "report": "",
        }
    )

    report: str = await manager.start_streaming(
        task=str(task or "").strip(),
        report_type=str(report_type or "").strip(),
        report_source=str(report_source or "").strip(),
        source_urls=source_urls or [],
        document_urls=document_urls or [],
        tone=tone or Tone.Objective,
        websocket=websocket,
        headers=headers,
        query_domains=query_domains or [],
    )
    sanitized_filename: str = sanitize_filename(f"task_{datetime.now(timezone.utc).strftime('%Y%m%d_%H%M%S')}_{str(task or '').strip()}")
    # Generate the files
    file_paths: dict[str, Path] = await generate_report_files(
        str(report or "").strip(),
        str(sanitized_filename or "").strip(),
    )
    # Add JSON log path to file_paths
    file_paths["json"] = logs_handler.log_file.relative_to(Path.cwd().absolute())
    await send_file_paths(
        websocket=websocket,
        file_paths=file_paths,
    )


async def handle_human_feedback(
    data: str,
):
    feedback_data: dict[str, Any] = json.loads(data[14:])  # Remove "human_feedback" prefix
    logger.debug(f"Received human feedback: {feedback_data}")
    # TODO: Add logic to forward the feedback to the appropriate agent or update the research state


async def handle_chat(
    websocket: ServerWebSocket,
    data: str,
    manager: WebSocketManager,
) -> str | None:
    json_data: dict[str, Any] = json.loads(data[4:])
    logger.debug(f"Received chat message: {json_data['message']}")
    return await manager.chat(str(json_data["message"] or "").strip(), websocket)


async def generate_report_files(
    report: str,
    base_filename: str,
) -> Dict[str, Path]:
    """
    Generate report files in different formats.
    
    Args:
        report: The report content in markdown format
        base_filename: The base filename to use for the reports
        
    Returns:
        A dictionary mapping format names to file paths
    """
    try:
        # Create reports directory if it doesn't exist
        reports_dir = Path("reports")
        reports_dir.mkdir(exist_ok=True)
        
        # Base file path
        base_path: Path = reports_dir / base_filename
        
        # Generate markdown file
        md_path: Path = base_path.with_suffix(".md")
        md_path.write_text(report)
        
        # Initialize result with markdown file
        result: dict[str, Path] = {"md": md_path}
        
        # Generate PDF if possible
        try:
            from backend.utils import write_md_to_pdf
            await write_md_to_pdf(report)
            pdf_path: Path = base_path.with_suffix(".pdf")
            result["pdf"] = pdf_path
        except Exception as e:
            logger.exception(f"Error generating PDF: {e.__class__.__name__}: {e}")
            
        # Generate DOCX if possible
        try:
            from backend.utils import write_md_to_word
            await write_md_to_word(report)
            docx_path: Path = base_path.with_suffix(".docx")
            result["docx"] = docx_path
        except Exception as e:
            logger.exception(f"Error generating DOCX: {e.__class__.__name__}: {e}")
            
        return result
    except Exception as e:
        logger.exception(f"Error generating report files: {e.__class__.__name__}: {e}")
        return {"md": Path(f"reports/{base_filename}.md")}


async def send_file_paths(
    websocket: ServerWebSocket,
    file_paths: dict[str, Path],
):
    await websocket.send_json(
        {
            "type": "path",
            "output": str(file_paths),
        }
    )


def get_config_dict(
    langchain_api_key: str | None = None,
    openai_api_key: str | None = None,
    tavily_api_key: str | None = None,
    google_api_key: str | None = None,
    google_cx_key: str | None = None,
    bing_api_key: str | None = None,
    searchapi_api_key: str | None = None,
    serpapi_api_key: str | None = None,
    serper_api_key: str | None = None,
    searx_url: str | None = None,
) -> dict[str, str]:
    return {
        "BING_API_KEY": str(bing_api_key or os.getenv("BING_API_KEY", "") or "").strip(),
        "DOC_PATH": str(os.getenv("DOC_PATH", "./my-docs") or "").strip(),
        "EMBEDDING_MODEL": str(os.getenv("OPENAI_EMBEDDING_MODEL", "") or "").strip(),
        "GOOGLE_API_KEY": str(google_api_key or os.getenv("GOOGLE_API_KEY", "") or "").strip(),
        "GOOGLE_CX_KEY": str(google_cx_key or os.getenv("GOOGLE_CX_KEY", "") or "").strip(),
        "LANGCHAIN_API_KEY": str(langchain_api_key or os.getenv("LANGCHAIN_API_KEY", "") or "").strip(),
        "LANGCHAIN_TRACING_V2": str(os.getenv("LANGCHAIN_TRACING_V2", "true") or "").strip(),
        "OPENAI_API_KEY": str(openai_api_key or os.getenv("OPENAI_API_KEY", "") or "").strip(),
        "RETRIEVER": str(os.getenv("RETRIEVER", "") or "").strip(),
        "SEARCHAPI_API_KEY": str(searchapi_api_key or os.getenv("SEARCHAPI_API_KEY", "") or "").strip(),
        "SEARX_URL": str(searx_url or os.getenv("SEARX_URL", "") or "").strip(),
        "SERPAPI_API_KEY": str(serpapi_api_key or os.getenv("SERPAPI_API_KEY", "") or "").strip(),
        "SERPER_API_KEY": str(serper_api_key or os.getenv("SERPER_API_KEY", "") or "").strip(),
        "TAVILY_API_KEY": str(tavily_api_key or os.getenv("TAVILY_API_KEY", "") or "").strip(),
    }


def update_environment_variables(
    config: dict[str, str],
) -> None:
    for key, value in config.items():
        os.environ[str(key or "").strip()] = str(value or "").strip()


async def handle_file_upload(
    file: UploadFile,
    DOC_PATH: os.PathLike | str,
) -> dict[str, str]:
    if not file.filename:
        return {"message": "No file uploaded"}
    filename: str = secure_filename(file.filename)
    file_path: Path = Path(DOC_PATH, filename).absolute()
    file_path.write_bytes(await file.read())
    logger.debug(f"File uploaded to '{file_path}'")

    document_loader = DocumentLoader(DOC_PATH)
    await document_loader.load()

    return {
        "filename": str(filename or "").strip(),
        "path": str(file_path or "").strip(),
    }


async def handle_file_deletion(
    filename: str,
    DOC_PATH: os.PathLike | str,
) -> JSONResponse:
    file_path: Path = Path(DOC_PATH, os.path.basename(str(filename or "").strip())).absolute()
    if file_path.exists() and file_path.is_file():
        file_path.unlink(missing_ok=True)
        logger.debug(f"File deleted: '{file_path}'")
        return JSONResponse({"message": "File deleted successfully"}, status_code=200)
    else:
        logger.error(f"File not found: '{file_path}'")
        return JSONResponse(
            {"message": "File not found"},
            status_code=404,
        )


async def execute_multi_agents(
    manager: WebSocketManager,
) -> JSONResponse:
    websocket: ServerWebSocket | HTTPStreamAdapter | None = next(iter(manager.active_connections), None)
    if websocket:
        from multi_agents.main import run_research_task
        report: str = await run_research_task(
            "Is AI in a hype cycle?",
            websocket=websocket,
            stream_output=stream_output,
        )
        return JSONResponse({"report": report}, status_code=200)
    else:
        return JSONResponse({"message": "No active ServerWebSocket connection"}, status_code=400)


async def handle_websocket_communication(
    websocket: ServerWebSocket,
    manager: WebSocketManager,
):
    data: str = await websocket.receive_text()
    if data.startswith("start"):
        await handle_start_command(websocket, data, manager)
    elif data.startswith("human_feedback"):
        await handle_human_feedback(data)
    elif data.startswith("chat"):
        await handle_chat(websocket, data, manager)
    else:
        logger.error("Error in handle_websocket_communication: Unknown command or not enough parameters provided.")


def extract_command_data(
    json_data: dict[str, Any],
) -> tuple[str, str, list[str], list[str], Tone, dict[str, str], str, list[str]]:
    return (
        str(json_data.get("task") or "").strip(),
        str(json_data.get("report_type") or "").strip(),
        [str(url or "").strip() for url in json_data.get("source_urls", [])],
        [str(url or "").strip() for url in json_data.get("document_urls", [])],
        Tone.__members__[str(json_data.get("tone") or "").strip()],
        json_data.get("headers", {}),
        str(json_data.get("report_source") or "").strip(),
        [str(domain or "").strip() for domain in json_data.get("query_domains", [])],
    )


async def get_report_file_urls(
    report: str,
    base_filename: str,
) -> dict[str, Any]:
    """Generate report files and return their URLs."""
    # Generate the files
    file_paths: dict[str, Path] = await generate_report_files(report, base_filename)
    
    # Convert file paths to URLs
    file_urls: dict[str, str] = {}
    for format_name, file_path in file_paths.items():
        try:
            # Use relative path from the current working directory
            relative_path: Path = file_path.relative_to(Path.cwd())
            # Convert to URL
            url: str = f"/{relative_path.as_posix()}"
            file_urls[format_name] = url
        except Exception as e:
            logger.error(f"Error converting path to URL for {format_name}: {e}")
            file_urls[format_name] = str(file_path)
    
    return {
        "type": "report_complete",
        "content": report,
        "files": file_urls,
        "base_filename": base_filename
    }


def validate_config_file(content: bytes) -> bool:
    """Validate the uploaded config file.

    Args:
        content: The content of the config file.

    Returns:
        bool: True if the config file is valid, False otherwise.
    """
    try:
        # Try to parse the JSON
        config_dict = json.loads(content.decode("utf-8"))

        # Check if it's a dictionary
        if not isinstance(config_dict, dict):
            logger.error("Config file is not a dictionary")
            return False

        # Check if it has at least some expected keys
        expected_keys: list[str] = ["REPORT_TYPE", "REPORT_FORMAT", "LANGUAGE", "TONE"]
        if not any(key in config_dict for key in expected_keys):
            logger.error(f"Config file is missing expected keys: {expected_keys}")
            return False

        return True
    except json.JSONDecodeError as e:
        logger.exception(f"Invalid JSON in config file: {e.__class__.__name__}: {e}")
        return False
    except Exception as e:
        logger.exception(f"Error validating config file: {e.__class__.__name__}: {e}")
        return False


def save_config_file(content: bytes, config_path: Path) -> bool:
    """Save a config file if it's valid.

    Args:
    ----
        content: The content of the config file.
        config_path: The path to save the config file.

    Returns:
    -------
        bool: True if the config file was saved successfully, False otherwise.
    """
    if validate_config_file(content):
        try:
            # Save the config file
            config_path.write_bytes(content)
            logger.info(f"Uploaded config file saved to {config_path}")
            return True
        except Exception as e:
            logger.exception(f"Error saving config file: {e.__class__.__name__}: {e}")
            return False
    else:
        logger.error("Invalid config file")
        return False


def save_uploaded_file(filename: str, content: bytes, upload_dir: Path) -> str:
    """Save an uploaded file.

    Args:
    ----
        filename: The name of the file.
        content: The content of the file.
        upload_dir: The directory to save the file in.

    Returns:
    -------
        str: The path to the saved file.
    """
    file_path: Path = upload_dir / filename
    file_path.parent.mkdir(exist_ok=True, parents=True)
    file_path.write_bytes(content)
    return str(file_path)


def get_file_content(file_path: str) -> tuple[bytes, int, str]:
    """Get the content of a file.

    Args:
    ----
        file_path: The path to the file.

    Returns:
    -------
        tuple: The file content, size, and content type.
    """
    import mimetypes
    
    path: Path = Path(file_path)
    if not path.exists():
        raise FileNotFoundError(f"File not found: {file_path}")

    file_size = path.stat().st_size
    data = path.read_bytes()

    ext = os.path.splitext(path)[1]
    content_type = mimetypes.guess_type(path)[0]
    if not content_type and ext in mimetypes.types_map:
        content_type = mimetypes.types_map[ext]
    if not content_type:
        content_type = "application/octet-stream"

    return data, file_size, content_type


def get_default_prompt_templates() -> dict[str, str]:
    """Get default prompt templates from the Config class."""
    default_config: dict[str, Any] = Config.default_config_dict()
    return {k: v for k, v in default_config.items() if k.startswith("PROMPT_")}
=======
import asyncio
import json
import os
import re
import time
import shutil
import traceback
from typing import Awaitable, Dict, List, Any
from fastapi.responses import JSONResponse, FileResponse
from gpt_researcher.document.document import DocumentLoader
from gpt_researcher import GPTResearcher
from backend.utils import write_md_to_pdf, write_md_to_word, write_text_to_md
from pathlib import Path
from datetime import datetime
from fastapi import HTTPException
import logging

logging.basicConfig(level=logging.DEBUG)
logger = logging.getLogger(__name__)

class CustomLogsHandler:
    """Custom handler to capture streaming logs from the research process"""
    def __init__(self, websocket, task: str):
        self.logs = []
        self.websocket = websocket
        sanitized_filename = sanitize_filename(f"task_{int(time.time())}_{task}")
        self.log_file = os.path.join("outputs", f"{sanitized_filename}.json")
        self.timestamp = datetime.now().isoformat()
        # Initialize log file with metadata
        os.makedirs("outputs", exist_ok=True)
        with open(self.log_file, 'w') as f:
            json.dump({
                "timestamp": self.timestamp,
                "events": [],
                "content": {
                    "query": "",
                    "sources": [],
                    "context": [],
                    "report": "",
                    "costs": 0.0
                }
            }, f, indent=2)

    async def send_json(self, data: Dict[str, Any]) -> None:
        """Store log data and send to websocket"""
        # Send to websocket for real-time display
        if self.websocket:
            await self.websocket.send_json(data)
            
        # Read current log file
        with open(self.log_file, 'r') as f:
            log_data = json.load(f)
            
        # Update appropriate section based on data type
        if data.get('type') == 'logs':
            log_data['events'].append({
                "timestamp": datetime.now().isoformat(),
                "type": "event",
                "data": data
            })
        else:
            # Update content section for other types of data
            log_data['content'].update(data)
            
        # Save updated log file
        with open(self.log_file, 'w') as f:
            json.dump(log_data, f, indent=2)
        logger.debug(f"Log entry written to: {self.log_file}")


class Researcher:
    def __init__(self, query: str, report_type: str = "research_report"):
        self.query = query
        self.report_type = report_type
        # Generate unique ID for this research task
        self.research_id = f"{datetime.now().strftime('%Y%m%d_%H%M%S')}_{hash(query)}"
        # Initialize logs handler with research ID
        self.logs_handler = CustomLogsHandler(None, self.research_id)
        self.researcher = GPTResearcher(
            query=query,
            report_type=report_type,
            websocket=self.logs_handler
        )

    async def research(self) -> dict:
        """Conduct research and return paths to generated files"""
        await self.researcher.conduct_research()
        report = await self.researcher.write_report()
        
        # Generate the files
        sanitized_filename = sanitize_filename(f"task_{int(time.time())}_{self.query}")
        file_paths = await generate_report_files(report, sanitized_filename)
        
        # Get the JSON log path that was created by CustomLogsHandler
        json_relative_path = os.path.relpath(self.logs_handler.log_file)
        
        return {
            "output": {
                **file_paths,  # Include PDF, DOCX, and MD paths
                "json": json_relative_path
            }
        }

def sanitize_filename(filename: str) -> str:
    # Split into components
    prefix, timestamp, *task_parts = filename.split('_')
    task = '_'.join(task_parts)
    
    # Calculate max length for task portion
    # 255 - len("outputs/") - len("task_") - len(timestamp) - len("_.json") - safety_margin
    max_task_length = 255 - 8 - 5 - 10 - 6 - 10  # ~216 chars for task
    
    # Truncate task if needed
    truncated_task = task[:max_task_length] if len(task) > max_task_length else task
    
    # Reassemble and clean the filename
    sanitized = f"{prefix}_{timestamp}_{truncated_task}"
    return re.sub(r"[^\w\s-]", "", sanitized).strip()


async def handle_start_command(websocket, data: str, manager):
    json_data = json.loads(data[6:])
    (
        task,
        report_type,
        source_urls,
        document_urls,
        tone,
        headers,
        report_source,
        query_domains,
    ) = extract_command_data(json_data)

    if not task or not report_type:
        print("Error: Missing task or report_type")
        return

    # Create logs handler with websocket and task
    logs_handler = CustomLogsHandler(websocket, task)
    # Initialize log content with query
    await logs_handler.send_json({
        "query": task,
        "sources": [],
        "context": [],
        "report": ""
    })

    sanitized_filename = sanitize_filename(f"task_{int(time.time())}_{task}")

    report = await manager.start_streaming(
        task,
        report_type,
        report_source,
        source_urls,
        document_urls,
        tone,
        websocket,
        headers,
        query_domains,
    )
    report = str(report)
    file_paths = await generate_report_files(report, sanitized_filename)
    # Add JSON log path to file_paths
    file_paths["json"] = os.path.relpath(logs_handler.log_file)
    await send_file_paths(websocket, file_paths)


async def handle_human_feedback(data: str):
    feedback_data = json.loads(data[14:])  # Remove "human_feedback" prefix
    print(f"Received human feedback: {feedback_data}")
    # TODO: Add logic to forward the feedback to the appropriate agent or update the research state

async def handle_chat(websocket, data: str, manager):
    json_data = json.loads(data[4:])
    print(f"Received chat message: {json_data.get('message')}")
    await manager.chat(json_data.get("message"), websocket)

async def generate_report_files(report: str, filename: str) -> Dict[str, str]:
    pdf_path = await write_md_to_pdf(report, filename)
    docx_path = await write_md_to_word(report, filename)
    md_path = await write_text_to_md(report, filename)
    return {"pdf": pdf_path, "docx": docx_path, "md": md_path}


async def send_file_paths(websocket, file_paths: Dict[str, str]):
    await websocket.send_json({"type": "path", "output": file_paths})


def get_config_dict(
    langchain_api_key: str, openai_api_key: str, tavily_api_key: str,
    google_api_key: str, google_cx_key: str, bing_api_key: str,
    searchapi_api_key: str, serpapi_api_key: str, serper_api_key: str, searx_url: str
) -> Dict[str, str]:
    return {
        "LANGCHAIN_API_KEY": langchain_api_key or os.getenv("LANGCHAIN_API_KEY", ""),
        "OPENAI_API_KEY": openai_api_key or os.getenv("OPENAI_API_KEY", ""),
        "TAVILY_API_KEY": tavily_api_key or os.getenv("TAVILY_API_KEY", ""),
        "GOOGLE_API_KEY": google_api_key or os.getenv("GOOGLE_API_KEY", ""),
        "GOOGLE_CX_KEY": google_cx_key or os.getenv("GOOGLE_CX_KEY", ""),
        "BING_API_KEY": bing_api_key or os.getenv("BING_API_KEY", ""),
        "SEARCHAPI_API_KEY": searchapi_api_key or os.getenv("SEARCHAPI_API_KEY", ""),
        "SERPAPI_API_KEY": serpapi_api_key or os.getenv("SERPAPI_API_KEY", ""),
        "SERPER_API_KEY": serper_api_key or os.getenv("SERPER_API_KEY", ""),
        "SEARX_URL": searx_url or os.getenv("SEARX_URL", ""),
        "LANGCHAIN_TRACING_V2": os.getenv("LANGCHAIN_TRACING_V2", "true"),
        "DOC_PATH": os.getenv("DOC_PATH", "./my-docs"),
        "RETRIEVER": os.getenv("RETRIEVER", ""),
        "EMBEDDING_MODEL": os.getenv("OPENAI_EMBEDDING_MODEL", "")
    }


def update_environment_variables(config: Dict[str, str]):
    for key, value in config.items():
        os.environ[key] = value


async def handle_file_upload(file, DOC_PATH: str) -> Dict[str, str]:
    file_path = os.path.join(DOC_PATH, os.path.basename(file.filename))
    with open(file_path, "wb") as buffer:
        shutil.copyfileobj(file.file, buffer)
    print(f"File uploaded to {file_path}")

    document_loader = DocumentLoader(DOC_PATH)
    await document_loader.load()

    return {"filename": file.filename, "path": file_path}


async def handle_file_deletion(filename: str, DOC_PATH: str) -> JSONResponse:
    file_path = os.path.join(DOC_PATH, os.path.basename(filename))
    if os.path.exists(file_path):
        os.remove(file_path)
        print(f"File deleted: {file_path}")
        return JSONResponse(content={"message": "File deleted successfully"})
    else:
        print(f"File not found: {file_path}")
        return JSONResponse(status_code=404, content={"message": "File not found"})


async def execute_multi_agents(manager) -> Any:
    websocket = manager.active_connections[0] if manager.active_connections else None
    if websocket:
        report = await run_research_task("Is AI in a hype cycle?", websocket, stream_output)
        return {"report": report}
    else:
        return JSONResponse(status_code=400, content={"message": "No active WebSocket connection"})


async def handle_websocket_communication(websocket, manager):
    running_task: asyncio.Task | None = None

    def run_long_running_task(awaitable: Awaitable) -> asyncio.Task:
        async def safe_run():
            try:
                await awaitable
            except asyncio.CancelledError:
                logger.info("Task cancelled.")
                raise
            except Exception as e:
                logger.error(f"Error running task: {e}\n{traceback.format_exc()}")
                await websocket.send_json(
                    {
                        "type": "logs",
                        "content": "error",
                        "output": f"Error: {e}",
                    }
                )

        return asyncio.create_task(safe_run())

    try:
        while True:
            try:
                data = await websocket.receive_text()
                if data == "ping":
                    await websocket.send_text("pong")
                elif running_task and not running_task.done():
                    # discard any new request if a task is already running
                    logger.warning(
                        f"Received request while task is already running. Request data preview: {data[: min(20, len(data))]}..."
                    )
                    websocket.send_json(
                        {
                            "types": "logs",
                            "output": "Task already running. Please wait.",
                        }
                    )
                elif data.startswith("start"):
                    running_task = run_long_running_task(
                        handle_start_command(websocket, data, manager)
                    )
                elif data.startswith("human_feedback"):
                    running_task = run_long_running_task(handle_human_feedback(data))
                elif data.startswith("chat"):
                    running_task = run_long_running_task(
                        handle_chat(websocket, data, manager)
                    )
                else:
                    print("Error: Unknown command or not enough parameters provided.")
            except Exception as e:
                print(f"WebSocket error: {e}")
                break
    finally:
        if running_task and not running_task.done():
            running_task.cancel()

def extract_command_data(json_data: Dict) -> tuple:
    return (
        json_data.get("task"),
        json_data.get("report_type"),
        json_data.get("source_urls"),
        json_data.get("document_urls"),
        json_data.get("tone"),
        json_data.get("headers", {}),
        json_data.get("report_source"),
        json_data.get("query_domains", []),
    )
>>>>>>> 1770d7f7
<|MERGE_RESOLUTION|>--- conflicted
+++ resolved
@@ -1,947 +1,610 @@
-<<<<<<< HEAD
-from __future__ import annotations
-
-import asyncio
-import json
-import logging
-import os
-import re
-
-from datetime import datetime, timezone
-from pathlib import Path
-from typing import TYPE_CHECKING, Any, Dict
-
-from fastapi import UploadFile
-from fastapi.responses import JSONResponse
-from fastapi.websockets import WebSocket as ServerWebSocket
-from gpt_researcher.actions import stream_output
-from gpt_researcher.agent import GPTResearcher
-from gpt_researcher.config import Config
-from gpt_researcher.document.document import DocumentLoader
-from gpt_researcher.utils.enum import ReportType, Tone
-from werkzeug.utils import secure_filename
-
-if TYPE_CHECKING:
-    from backend.server.websocket_manager import WebSocketManager
-
-logging.basicConfig(level=logging.DEBUG)
-logger: logging.Logger = logging.getLogger(__name__)
-
-
-class HTTPStreamAdapter:
-    """Adapter to make HTTP streaming look like a WebSocket for WebSocketManager"""
-
-    def __init__(
-        self,
-        message_queue: asyncio.Queue[str],
-    ):
-        self.message_queue: asyncio.Queue[str] = message_queue
-        self.client_state: dict[str, Any] = {"ready": True}
-        self._closed: bool = False
-
-    async def send_text(
-        self,
-        message: str,
-    ) -> None:
-        await self.message_queue.put(message)
-
-    async def send_json(
-        self,
-        data: dict[str, Any],
-    ) -> None:
-        await self.message_queue.put(json.dumps(data, indent=2))
-
-    # Required WebSocket compatibility methods
-    async def accept(self) -> None:
-        """Simulated WebSocket accept"""
-        self._closed = False
-
-    async def close(self) -> None:
-        """Simulated WebSocket close"""
-        self._closed = True
-
-    @property
-    def closed(self) -> bool:
-        """Simulated WebSocket closed property"""
-        return self._closed
-
-    async def receive_text(self) -> str:
-        """Simulated WebSocket receive text"""
-        return ""
-
-    async def receive_json(self) -> dict[str, Any]:
-        """Simulated WebSocket receive JSON"""
-        return {}
-
-
-class CustomLogsHandler:
-    """Custom handler to capture streaming logs from the research process."""
-
-    def __init__(
-        self,
-        websocket: ServerWebSocket | HTTPStreamAdapter | None = None,
-        task: str | None = None,
-    ):
-        self.websocket: ServerWebSocket | HTTPStreamAdapter | None = websocket
-        self.logs: list[dict[str, Any]] = []
-        self.timestamp: str = datetime.now().isoformat()
-
-        # Initialize log file with metadata
-        sanitized_filename: str = sanitize_filename(f"task_{datetime.now(timezone.utc).strftime('%Y%m%d_%H%M%S')}_{task}")
-        self.log_file: Path = Path(
-            os.path.expandvars(
-                os.path.join(
-                    "outputs",
-                    f"{sanitized_filename}.json",
-                )
-            )
-        ).absolute()
-        self.log_file.parent.mkdir(parents=True, exist_ok=True)
-        self.log_file.write_text(
-            json.dumps(
-                {
-                    "timestamp": self.timestamp,
-                    "events": [],
-                    "content": {
-                        "query": "",
-                        "sources": [],
-                        "context": [],
-                        "report": "",
-                        "costs": 0.0,
-                    },
-                },
-                indent=2,
-            )
-        )
-
-    async def send_json(
-        self,
-        data: dict[str, Any],
-    ) -> None:
-        """Store log data and send to websocket."""
-        # Send to websocket for real-time display
-        if self.websocket is not None:
-            await self.websocket.send_json(data)
-
-        # Read current log file
-        log_data: dict[str, Any] = json.loads(self.log_file.read_text().strip())
-
-        # Update appropriate section based on data type
-        if str(data.get("type")).casefold() == "logs":
-            events_list: list[dict[str, Any]] = log_data["events"]
-            events_list.append(
-                {
-                    "timestamp": datetime.now().isoformat(),
-                    "type": "event",
-                    "data": data,
-                }
-            )
-        else:
-            # Update content section for other types of data
-            content_dict: dict[str, Any] = log_data["content"]
-            content_dict.update(data)
-
-        # Save updated log file
-        self.log_file.write_text(json.dumps(log_data, indent=2))
-        logger.debug(f"Log entry written to: '{self.log_file}'")
-
-
-class Researcher:
-    def __init__(
-        self,
-        query: str,
-        report_type: str | ReportType = ReportType.ResearchReport,
-        websocket: CustomLogsHandler | ServerWebSocket | None = None,
-    ):
-        self.query: str = str(query or "").strip()
-        self.report_type: ReportType = ReportType.__members__[report_type.lower().title()] if isinstance(report_type, str) else report_type
-        # Generate unique ID for this research task
-        self.research_id: str = f"{datetime.now().strftime('%Y%m%d_%H%M%S')}_{hash(self.query)}"
-        # Initialize logs handler with research ID
-        self.logs_handler: CustomLogsHandler | None = None
-        if isinstance(websocket, ServerWebSocket):  # fastapi
-            self.logs_handler = CustomLogsHandler(
-                websocket=websocket,
-                task=self.query,
-            )
-        elif isinstance(websocket, CustomLogsHandler):  # flask-socketio
-            self.logs_handler = websocket
-        else:
-            raise ValueError("Invalid websocket type")
-
-        self.researcher: GPTResearcher = GPTResearcher(
-            query=self.query,
-            config=Config(REPORT_TYPE=self.report_type),
-            websocket=self.logs_handler,
-            report_type=self.report_type,
-        )
-
-    async def research(self) -> dict[str, Any]:
-        """Conduct research and return paths to generated files."""
-        await self.researcher.conduct_research()
-        report: str = await self.researcher.write_report()
-
-        # Generate the files
-        sanitized_filename: str = sanitize_filename(f"task_{datetime.now(timezone.utc).strftime('%Y%m%d_%H%M%S')}_{self.query}")
-        file_paths: dict[str, Path] = await generate_report_files(
-            report,
-            sanitized_filename,
-        )
-
-        # Get the JSON log path that was created by CustomLogsHandler
-        if self.logs_handler is not None and self.logs_handler.log_file.exists() and self.logs_handler.log_file.is_file():
-            json_relative_path: Path = self.logs_handler.log_file.relative_to(Path.cwd().absolute())
-        else:
-            json_relative_path: Path = Path("")
-
-        return {
-            "output": {
-                **file_paths,  # Include PDF, DOCX, and MD paths
-                "json": json_relative_path,
-            }
-        }
-
-
-def sanitize_filename(
-    filename: str,
-) -> str:
-    # Split into components
-    prefix, timestamp, *task_parts = filename.split("_")
-    task: str = "_".join(task_parts)
-
-    # Calculate max length for task portion
-    # 255 - len("outputs/") - len("task_") - len(timestamp) - len("_.json") - safety_margin
-    max_task_length = 255 - 8 - 5 - 10 - 6 - 10  # ~216 chars for task
-
-    # Truncate task if needed
-    truncated_task: str = task[:max_task_length] if len(task) > max_task_length else task
-
-    # Reassemble and clean the filename
-    sanitized: str = f"{prefix}_{timestamp}_{truncated_task}"
-    return re.sub(r"[^\w\s-]", "", sanitized).strip()
-
-
-async def handle_start_command(
-    websocket: ServerWebSocket,
-    data: str,
-    manager: WebSocketManager,
-):
-    json_data: dict[str, Any] = json.loads(data[6:])
-    (
-        task,
-        report_type,
-        source_urls,
-        document_urls,
-        tone,
-        headers,
-        report_source,
-        query_domains,
-    ) = extract_command_data(json_data)
-
-    if not str(task or "").strip() or not str(report_type or "").strip():
-        logger.error("Error: Missing task or report_type")
-        return
-
-    # Create logs handler with websocket and task
-    logs_handler = CustomLogsHandler(
-        websocket=websocket,
-        task=task,
-    )
-    # Initialize log content with query
-    await logs_handler.send_json(
-        {
-            "query": task,
-            "sources": [],
-            "context": [],
-            "report": "",
-        }
-    )
-
-    report: str = await manager.start_streaming(
-        task=str(task or "").strip(),
-        report_type=str(report_type or "").strip(),
-        report_source=str(report_source or "").strip(),
-        source_urls=source_urls or [],
-        document_urls=document_urls or [],
-        tone=tone or Tone.Objective,
-        websocket=websocket,
-        headers=headers,
-        query_domains=query_domains or [],
-    )
-    sanitized_filename: str = sanitize_filename(f"task_{datetime.now(timezone.utc).strftime('%Y%m%d_%H%M%S')}_{str(task or '').strip()}")
-    # Generate the files
-    file_paths: dict[str, Path] = await generate_report_files(
-        str(report or "").strip(),
-        str(sanitized_filename or "").strip(),
-    )
-    # Add JSON log path to file_paths
-    file_paths["json"] = logs_handler.log_file.relative_to(Path.cwd().absolute())
-    await send_file_paths(
-        websocket=websocket,
-        file_paths=file_paths,
-    )
-
-
-async def handle_human_feedback(
-    data: str,
-):
-    feedback_data: dict[str, Any] = json.loads(data[14:])  # Remove "human_feedback" prefix
-    logger.debug(f"Received human feedback: {feedback_data}")
-    # TODO: Add logic to forward the feedback to the appropriate agent or update the research state
-
-
-async def handle_chat(
-    websocket: ServerWebSocket,
-    data: str,
-    manager: WebSocketManager,
-) -> str | None:
-    json_data: dict[str, Any] = json.loads(data[4:])
-    logger.debug(f"Received chat message: {json_data['message']}")
-    return await manager.chat(str(json_data["message"] or "").strip(), websocket)
-
-
-async def generate_report_files(
-    report: str,
-    base_filename: str,
-) -> Dict[str, Path]:
-    """
-    Generate report files in different formats.
-    
-    Args:
-        report: The report content in markdown format
-        base_filename: The base filename to use for the reports
-        
-    Returns:
-        A dictionary mapping format names to file paths
-    """
-    try:
-        # Create reports directory if it doesn't exist
-        reports_dir = Path("reports")
-        reports_dir.mkdir(exist_ok=True)
-        
-        # Base file path
-        base_path: Path = reports_dir / base_filename
-        
-        # Generate markdown file
-        md_path: Path = base_path.with_suffix(".md")
-        md_path.write_text(report)
-        
-        # Initialize result with markdown file
-        result: dict[str, Path] = {"md": md_path}
-        
-        # Generate PDF if possible
-        try:
-            from backend.utils import write_md_to_pdf
-            await write_md_to_pdf(report)
-            pdf_path: Path = base_path.with_suffix(".pdf")
-            result["pdf"] = pdf_path
-        except Exception as e:
-            logger.exception(f"Error generating PDF: {e.__class__.__name__}: {e}")
-            
-        # Generate DOCX if possible
-        try:
-            from backend.utils import write_md_to_word
-            await write_md_to_word(report)
-            docx_path: Path = base_path.with_suffix(".docx")
-            result["docx"] = docx_path
-        except Exception as e:
-            logger.exception(f"Error generating DOCX: {e.__class__.__name__}: {e}")
-            
-        return result
-    except Exception as e:
-        logger.exception(f"Error generating report files: {e.__class__.__name__}: {e}")
-        return {"md": Path(f"reports/{base_filename}.md")}
-
-
-async def send_file_paths(
-    websocket: ServerWebSocket,
-    file_paths: dict[str, Path],
-):
-    await websocket.send_json(
-        {
-            "type": "path",
-            "output": str(file_paths),
-        }
-    )
-
-
-def get_config_dict(
-    langchain_api_key: str | None = None,
-    openai_api_key: str | None = None,
-    tavily_api_key: str | None = None,
-    google_api_key: str | None = None,
-    google_cx_key: str | None = None,
-    bing_api_key: str | None = None,
-    searchapi_api_key: str | None = None,
-    serpapi_api_key: str | None = None,
-    serper_api_key: str | None = None,
-    searx_url: str | None = None,
-) -> dict[str, str]:
-    return {
-        "BING_API_KEY": str(bing_api_key or os.getenv("BING_API_KEY", "") or "").strip(),
-        "DOC_PATH": str(os.getenv("DOC_PATH", "./my-docs") or "").strip(),
-        "EMBEDDING_MODEL": str(os.getenv("OPENAI_EMBEDDING_MODEL", "") or "").strip(),
-        "GOOGLE_API_KEY": str(google_api_key or os.getenv("GOOGLE_API_KEY", "") or "").strip(),
-        "GOOGLE_CX_KEY": str(google_cx_key or os.getenv("GOOGLE_CX_KEY", "") or "").strip(),
-        "LANGCHAIN_API_KEY": str(langchain_api_key or os.getenv("LANGCHAIN_API_KEY", "") or "").strip(),
-        "LANGCHAIN_TRACING_V2": str(os.getenv("LANGCHAIN_TRACING_V2", "true") or "").strip(),
-        "OPENAI_API_KEY": str(openai_api_key or os.getenv("OPENAI_API_KEY", "") or "").strip(),
-        "RETRIEVER": str(os.getenv("RETRIEVER", "") or "").strip(),
-        "SEARCHAPI_API_KEY": str(searchapi_api_key or os.getenv("SEARCHAPI_API_KEY", "") or "").strip(),
-        "SEARX_URL": str(searx_url or os.getenv("SEARX_URL", "") or "").strip(),
-        "SERPAPI_API_KEY": str(serpapi_api_key or os.getenv("SERPAPI_API_KEY", "") or "").strip(),
-        "SERPER_API_KEY": str(serper_api_key or os.getenv("SERPER_API_KEY", "") or "").strip(),
-        "TAVILY_API_KEY": str(tavily_api_key or os.getenv("TAVILY_API_KEY", "") or "").strip(),
-    }
-
-
-def update_environment_variables(
-    config: dict[str, str],
-) -> None:
-    for key, value in config.items():
-        os.environ[str(key or "").strip()] = str(value or "").strip()
-
-
-async def handle_file_upload(
-    file: UploadFile,
-    DOC_PATH: os.PathLike | str,
-) -> dict[str, str]:
-    if not file.filename:
-        return {"message": "No file uploaded"}
-    filename: str = secure_filename(file.filename)
-    file_path: Path = Path(DOC_PATH, filename).absolute()
-    file_path.write_bytes(await file.read())
-    logger.debug(f"File uploaded to '{file_path}'")
-
-    document_loader = DocumentLoader(DOC_PATH)
-    await document_loader.load()
-
-    return {
-        "filename": str(filename or "").strip(),
-        "path": str(file_path or "").strip(),
-    }
-
-
-async def handle_file_deletion(
-    filename: str,
-    DOC_PATH: os.PathLike | str,
-) -> JSONResponse:
-    file_path: Path = Path(DOC_PATH, os.path.basename(str(filename or "").strip())).absolute()
-    if file_path.exists() and file_path.is_file():
-        file_path.unlink(missing_ok=True)
-        logger.debug(f"File deleted: '{file_path}'")
-        return JSONResponse({"message": "File deleted successfully"}, status_code=200)
-    else:
-        logger.error(f"File not found: '{file_path}'")
-        return JSONResponse(
-            {"message": "File not found"},
-            status_code=404,
-        )
-
-
-async def execute_multi_agents(
-    manager: WebSocketManager,
-) -> JSONResponse:
-    websocket: ServerWebSocket | HTTPStreamAdapter | None = next(iter(manager.active_connections), None)
-    if websocket:
-        from multi_agents.main import run_research_task
-        report: str = await run_research_task(
-            "Is AI in a hype cycle?",
-            websocket=websocket,
-            stream_output=stream_output,
-        )
-        return JSONResponse({"report": report}, status_code=200)
-    else:
-        return JSONResponse({"message": "No active ServerWebSocket connection"}, status_code=400)
-
-
-async def handle_websocket_communication(
-    websocket: ServerWebSocket,
-    manager: WebSocketManager,
-):
-    data: str = await websocket.receive_text()
-    if data.startswith("start"):
-        await handle_start_command(websocket, data, manager)
-    elif data.startswith("human_feedback"):
-        await handle_human_feedback(data)
-    elif data.startswith("chat"):
-        await handle_chat(websocket, data, manager)
-    else:
-        logger.error("Error in handle_websocket_communication: Unknown command or not enough parameters provided.")
-
-
-def extract_command_data(
-    json_data: dict[str, Any],
-) -> tuple[str, str, list[str], list[str], Tone, dict[str, str], str, list[str]]:
-    return (
-        str(json_data.get("task") or "").strip(),
-        str(json_data.get("report_type") or "").strip(),
-        [str(url or "").strip() for url in json_data.get("source_urls", [])],
-        [str(url or "").strip() for url in json_data.get("document_urls", [])],
-        Tone.__members__[str(json_data.get("tone") or "").strip()],
-        json_data.get("headers", {}),
-        str(json_data.get("report_source") or "").strip(),
-        [str(domain or "").strip() for domain in json_data.get("query_domains", [])],
-    )
-
-
-async def get_report_file_urls(
-    report: str,
-    base_filename: str,
-) -> dict[str, Any]:
-    """Generate report files and return their URLs."""
-    # Generate the files
-    file_paths: dict[str, Path] = await generate_report_files(report, base_filename)
-    
-    # Convert file paths to URLs
-    file_urls: dict[str, str] = {}
-    for format_name, file_path in file_paths.items():
-        try:
-            # Use relative path from the current working directory
-            relative_path: Path = file_path.relative_to(Path.cwd())
-            # Convert to URL
-            url: str = f"/{relative_path.as_posix()}"
-            file_urls[format_name] = url
-        except Exception as e:
-            logger.error(f"Error converting path to URL for {format_name}: {e}")
-            file_urls[format_name] = str(file_path)
-    
-    return {
-        "type": "report_complete",
-        "content": report,
-        "files": file_urls,
-        "base_filename": base_filename
-    }
-
-
-def validate_config_file(content: bytes) -> bool:
-    """Validate the uploaded config file.
-
-    Args:
-        content: The content of the config file.
-
-    Returns:
-        bool: True if the config file is valid, False otherwise.
-    """
-    try:
-        # Try to parse the JSON
-        config_dict = json.loads(content.decode("utf-8"))
-
-        # Check if it's a dictionary
-        if not isinstance(config_dict, dict):
-            logger.error("Config file is not a dictionary")
-            return False
-
-        # Check if it has at least some expected keys
-        expected_keys: list[str] = ["REPORT_TYPE", "REPORT_FORMAT", "LANGUAGE", "TONE"]
-        if not any(key in config_dict for key in expected_keys):
-            logger.error(f"Config file is missing expected keys: {expected_keys}")
-            return False
-
-        return True
-    except json.JSONDecodeError as e:
-        logger.exception(f"Invalid JSON in config file: {e.__class__.__name__}: {e}")
-        return False
-    except Exception as e:
-        logger.exception(f"Error validating config file: {e.__class__.__name__}: {e}")
-        return False
-
-
-def save_config_file(content: bytes, config_path: Path) -> bool:
-    """Save a config file if it's valid.
-
-    Args:
-    ----
-        content: The content of the config file.
-        config_path: The path to save the config file.
-
-    Returns:
-    -------
-        bool: True if the config file was saved successfully, False otherwise.
-    """
-    if validate_config_file(content):
-        try:
-            # Save the config file
-            config_path.write_bytes(content)
-            logger.info(f"Uploaded config file saved to {config_path}")
-            return True
-        except Exception as e:
-            logger.exception(f"Error saving config file: {e.__class__.__name__}: {e}")
-            return False
-    else:
-        logger.error("Invalid config file")
-        return False
-
-
-def save_uploaded_file(filename: str, content: bytes, upload_dir: Path) -> str:
-    """Save an uploaded file.
-
-    Args:
-    ----
-        filename: The name of the file.
-        content: The content of the file.
-        upload_dir: The directory to save the file in.
-
-    Returns:
-    -------
-        str: The path to the saved file.
-    """
-    file_path: Path = upload_dir / filename
-    file_path.parent.mkdir(exist_ok=True, parents=True)
-    file_path.write_bytes(content)
-    return str(file_path)
-
-
-def get_file_content(file_path: str) -> tuple[bytes, int, str]:
-    """Get the content of a file.
-
-    Args:
-    ----
-        file_path: The path to the file.
-
-    Returns:
-    -------
-        tuple: The file content, size, and content type.
-    """
-    import mimetypes
-    
-    path: Path = Path(file_path)
-    if not path.exists():
-        raise FileNotFoundError(f"File not found: {file_path}")
-
-    file_size = path.stat().st_size
-    data = path.read_bytes()
-
-    ext = os.path.splitext(path)[1]
-    content_type = mimetypes.guess_type(path)[0]
-    if not content_type and ext in mimetypes.types_map:
-        content_type = mimetypes.types_map[ext]
-    if not content_type:
-        content_type = "application/octet-stream"
-
-    return data, file_size, content_type
-
-
-def get_default_prompt_templates() -> dict[str, str]:
-    """Get default prompt templates from the Config class."""
-    default_config: dict[str, Any] = Config.default_config_dict()
-    return {k: v for k, v in default_config.items() if k.startswith("PROMPT_")}
-=======
-import asyncio
-import json
-import os
-import re
-import time
-import shutil
-import traceback
-from typing import Awaitable, Dict, List, Any
-from fastapi.responses import JSONResponse, FileResponse
-from gpt_researcher.document.document import DocumentLoader
-from gpt_researcher import GPTResearcher
-from backend.utils import write_md_to_pdf, write_md_to_word, write_text_to_md
-from pathlib import Path
-from datetime import datetime
-from fastapi import HTTPException
-import logging
-
-logging.basicConfig(level=logging.DEBUG)
-logger = logging.getLogger(__name__)
-
-class CustomLogsHandler:
-    """Custom handler to capture streaming logs from the research process"""
-    def __init__(self, websocket, task: str):
-        self.logs = []
-        self.websocket = websocket
-        sanitized_filename = sanitize_filename(f"task_{int(time.time())}_{task}")
-        self.log_file = os.path.join("outputs", f"{sanitized_filename}.json")
-        self.timestamp = datetime.now().isoformat()
-        # Initialize log file with metadata
-        os.makedirs("outputs", exist_ok=True)
-        with open(self.log_file, 'w') as f:
-            json.dump({
-                "timestamp": self.timestamp,
-                "events": [],
-                "content": {
-                    "query": "",
-                    "sources": [],
-                    "context": [],
-                    "report": "",
-                    "costs": 0.0
-                }
-            }, f, indent=2)
-
-    async def send_json(self, data: Dict[str, Any]) -> None:
-        """Store log data and send to websocket"""
-        # Send to websocket for real-time display
-        if self.websocket:
-            await self.websocket.send_json(data)
-            
-        # Read current log file
-        with open(self.log_file, 'r') as f:
-            log_data = json.load(f)
-            
-        # Update appropriate section based on data type
-        if data.get('type') == 'logs':
-            log_data['events'].append({
-                "timestamp": datetime.now().isoformat(),
-                "type": "event",
-                "data": data
-            })
-        else:
-            # Update content section for other types of data
-            log_data['content'].update(data)
-            
-        # Save updated log file
-        with open(self.log_file, 'w') as f:
-            json.dump(log_data, f, indent=2)
-        logger.debug(f"Log entry written to: {self.log_file}")
-
-
-class Researcher:
-    def __init__(self, query: str, report_type: str = "research_report"):
-        self.query = query
-        self.report_type = report_type
-        # Generate unique ID for this research task
-        self.research_id = f"{datetime.now().strftime('%Y%m%d_%H%M%S')}_{hash(query)}"
-        # Initialize logs handler with research ID
-        self.logs_handler = CustomLogsHandler(None, self.research_id)
-        self.researcher = GPTResearcher(
-            query=query,
-            report_type=report_type,
-            websocket=self.logs_handler
-        )
-
-    async def research(self) -> dict:
-        """Conduct research and return paths to generated files"""
-        await self.researcher.conduct_research()
-        report = await self.researcher.write_report()
-        
-        # Generate the files
-        sanitized_filename = sanitize_filename(f"task_{int(time.time())}_{self.query}")
-        file_paths = await generate_report_files(report, sanitized_filename)
-        
-        # Get the JSON log path that was created by CustomLogsHandler
-        json_relative_path = os.path.relpath(self.logs_handler.log_file)
-        
-        return {
-            "output": {
-                **file_paths,  # Include PDF, DOCX, and MD paths
-                "json": json_relative_path
-            }
-        }
-
-def sanitize_filename(filename: str) -> str:
-    # Split into components
-    prefix, timestamp, *task_parts = filename.split('_')
-    task = '_'.join(task_parts)
-    
-    # Calculate max length for task portion
-    # 255 - len("outputs/") - len("task_") - len(timestamp) - len("_.json") - safety_margin
-    max_task_length = 255 - 8 - 5 - 10 - 6 - 10  # ~216 chars for task
-    
-    # Truncate task if needed
-    truncated_task = task[:max_task_length] if len(task) > max_task_length else task
-    
-    # Reassemble and clean the filename
-    sanitized = f"{prefix}_{timestamp}_{truncated_task}"
-    return re.sub(r"[^\w\s-]", "", sanitized).strip()
-
-
-async def handle_start_command(websocket, data: str, manager):
-    json_data = json.loads(data[6:])
-    (
-        task,
-        report_type,
-        source_urls,
-        document_urls,
-        tone,
-        headers,
-        report_source,
-        query_domains,
-    ) = extract_command_data(json_data)
-
-    if not task or not report_type:
-        print("Error: Missing task or report_type")
-        return
-
-    # Create logs handler with websocket and task
-    logs_handler = CustomLogsHandler(websocket, task)
-    # Initialize log content with query
-    await logs_handler.send_json({
-        "query": task,
-        "sources": [],
-        "context": [],
-        "report": ""
-    })
-
-    sanitized_filename = sanitize_filename(f"task_{int(time.time())}_{task}")
-
-    report = await manager.start_streaming(
-        task,
-        report_type,
-        report_source,
-        source_urls,
-        document_urls,
-        tone,
-        websocket,
-        headers,
-        query_domains,
-    )
-    report = str(report)
-    file_paths = await generate_report_files(report, sanitized_filename)
-    # Add JSON log path to file_paths
-    file_paths["json"] = os.path.relpath(logs_handler.log_file)
-    await send_file_paths(websocket, file_paths)
-
-
-async def handle_human_feedback(data: str):
-    feedback_data = json.loads(data[14:])  # Remove "human_feedback" prefix
-    print(f"Received human feedback: {feedback_data}")
-    # TODO: Add logic to forward the feedback to the appropriate agent or update the research state
-
-async def handle_chat(websocket, data: str, manager):
-    json_data = json.loads(data[4:])
-    print(f"Received chat message: {json_data.get('message')}")
-    await manager.chat(json_data.get("message"), websocket)
-
-async def generate_report_files(report: str, filename: str) -> Dict[str, str]:
-    pdf_path = await write_md_to_pdf(report, filename)
-    docx_path = await write_md_to_word(report, filename)
-    md_path = await write_text_to_md(report, filename)
-    return {"pdf": pdf_path, "docx": docx_path, "md": md_path}
-
-
-async def send_file_paths(websocket, file_paths: Dict[str, str]):
-    await websocket.send_json({"type": "path", "output": file_paths})
-
-
-def get_config_dict(
-    langchain_api_key: str, openai_api_key: str, tavily_api_key: str,
-    google_api_key: str, google_cx_key: str, bing_api_key: str,
-    searchapi_api_key: str, serpapi_api_key: str, serper_api_key: str, searx_url: str
-) -> Dict[str, str]:
-    return {
-        "LANGCHAIN_API_KEY": langchain_api_key or os.getenv("LANGCHAIN_API_KEY", ""),
-        "OPENAI_API_KEY": openai_api_key or os.getenv("OPENAI_API_KEY", ""),
-        "TAVILY_API_KEY": tavily_api_key or os.getenv("TAVILY_API_KEY", ""),
-        "GOOGLE_API_KEY": google_api_key or os.getenv("GOOGLE_API_KEY", ""),
-        "GOOGLE_CX_KEY": google_cx_key or os.getenv("GOOGLE_CX_KEY", ""),
-        "BING_API_KEY": bing_api_key or os.getenv("BING_API_KEY", ""),
-        "SEARCHAPI_API_KEY": searchapi_api_key or os.getenv("SEARCHAPI_API_KEY", ""),
-        "SERPAPI_API_KEY": serpapi_api_key or os.getenv("SERPAPI_API_KEY", ""),
-        "SERPER_API_KEY": serper_api_key or os.getenv("SERPER_API_KEY", ""),
-        "SEARX_URL": searx_url or os.getenv("SEARX_URL", ""),
-        "LANGCHAIN_TRACING_V2": os.getenv("LANGCHAIN_TRACING_V2", "true"),
-        "DOC_PATH": os.getenv("DOC_PATH", "./my-docs"),
-        "RETRIEVER": os.getenv("RETRIEVER", ""),
-        "EMBEDDING_MODEL": os.getenv("OPENAI_EMBEDDING_MODEL", "")
-    }
-
-
-def update_environment_variables(config: Dict[str, str]):
-    for key, value in config.items():
-        os.environ[key] = value
-
-
-async def handle_file_upload(file, DOC_PATH: str) -> Dict[str, str]:
-    file_path = os.path.join(DOC_PATH, os.path.basename(file.filename))
-    with open(file_path, "wb") as buffer:
-        shutil.copyfileobj(file.file, buffer)
-    print(f"File uploaded to {file_path}")
-
-    document_loader = DocumentLoader(DOC_PATH)
-    await document_loader.load()
-
-    return {"filename": file.filename, "path": file_path}
-
-
-async def handle_file_deletion(filename: str, DOC_PATH: str) -> JSONResponse:
-    file_path = os.path.join(DOC_PATH, os.path.basename(filename))
-    if os.path.exists(file_path):
-        os.remove(file_path)
-        print(f"File deleted: {file_path}")
-        return JSONResponse(content={"message": "File deleted successfully"})
-    else:
-        print(f"File not found: {file_path}")
-        return JSONResponse(status_code=404, content={"message": "File not found"})
-
-
-async def execute_multi_agents(manager) -> Any:
-    websocket = manager.active_connections[0] if manager.active_connections else None
-    if websocket:
-        report = await run_research_task("Is AI in a hype cycle?", websocket, stream_output)
-        return {"report": report}
-    else:
-        return JSONResponse(status_code=400, content={"message": "No active WebSocket connection"})
-
-
-async def handle_websocket_communication(websocket, manager):
-    running_task: asyncio.Task | None = None
-
-    def run_long_running_task(awaitable: Awaitable) -> asyncio.Task:
-        async def safe_run():
-            try:
-                await awaitable
-            except asyncio.CancelledError:
-                logger.info("Task cancelled.")
-                raise
-            except Exception as e:
-                logger.error(f"Error running task: {e}\n{traceback.format_exc()}")
-                await websocket.send_json(
-                    {
-                        "type": "logs",
-                        "content": "error",
-                        "output": f"Error: {e}",
-                    }
-                )
-
-        return asyncio.create_task(safe_run())
-
-    try:
-        while True:
-            try:
-                data = await websocket.receive_text()
-                if data == "ping":
-                    await websocket.send_text("pong")
-                elif running_task and not running_task.done():
-                    # discard any new request if a task is already running
-                    logger.warning(
-                        f"Received request while task is already running. Request data preview: {data[: min(20, len(data))]}..."
-                    )
-                    websocket.send_json(
-                        {
-                            "types": "logs",
-                            "output": "Task already running. Please wait.",
-                        }
-                    )
-                elif data.startswith("start"):
-                    running_task = run_long_running_task(
-                        handle_start_command(websocket, data, manager)
-                    )
-                elif data.startswith("human_feedback"):
-                    running_task = run_long_running_task(handle_human_feedback(data))
-                elif data.startswith("chat"):
-                    running_task = run_long_running_task(
-                        handle_chat(websocket, data, manager)
-                    )
-                else:
-                    print("Error: Unknown command or not enough parameters provided.")
-            except Exception as e:
-                print(f"WebSocket error: {e}")
-                break
-    finally:
-        if running_task and not running_task.done():
-            running_task.cancel()
-
-def extract_command_data(json_data: Dict) -> tuple:
-    return (
-        json_data.get("task"),
-        json_data.get("report_type"),
-        json_data.get("source_urls"),
-        json_data.get("document_urls"),
-        json_data.get("tone"),
-        json_data.get("headers", {}),
-        json_data.get("report_source"),
-        json_data.get("query_domains", []),
-    )
->>>>>>> 1770d7f7
+from __future__ import annotations
+
+import asyncio
+import json
+import logging
+import os
+import re
+import traceback
+from datetime import datetime, timezone
+from pathlib import Path
+from typing import TYPE_CHECKING, Any, Dict, Awaitable
+
+from fastapi import UploadFile
+from fastapi.responses import JSONResponse
+from fastapi.websockets import WebSocket as ServerWebSocket
+from gpt_researcher.actions import stream_output
+from gpt_researcher.agent import GPTResearcher
+from gpt_researcher.config import Config
+from gpt_researcher.document.document import DocumentLoader
+from gpt_researcher.utils.enum import ReportType, Tone
+from werkzeug.utils import secure_filename
+
+if TYPE_CHECKING:
+    from backend.server.websocket_manager import WebSocketManager
+
+logging.basicConfig(level=logging.DEBUG)
+logger: logging.Logger = logging.getLogger(__name__)
+
+
+class HTTPStreamAdapter:
+    """Adapter to make HTTP streaming look like a WebSocket for WebSocketManager"""
+
+    def __init__(
+        self,
+        message_queue: asyncio.Queue[str],
+    ):
+        self.message_queue: asyncio.Queue[str] = message_queue
+        self.client_state: dict[str, Any] = {"ready": True}
+        self._closed: bool = False
+
+    async def send_text(
+        self,
+        message: str,
+    ) -> None:
+        await self.message_queue.put(message)
+
+    async def send_json(
+        self,
+        data: dict[str, Any],
+    ) -> None:
+        await self.message_queue.put(json.dumps(data, indent=2))
+
+    # Required WebSocket compatibility methods
+    async def accept(self) -> None:
+        """Simulated WebSocket accept"""
+        self._closed = False
+
+    async def close(self) -> None:
+        """Simulated WebSocket close"""
+        self._closed = True
+
+    @property
+    def closed(self) -> bool:
+        """Simulated WebSocket closed property"""
+        return self._closed
+
+    async def receive_text(self) -> str:
+        """Simulated WebSocket receive text"""
+        return ""
+
+    async def receive_json(self) -> dict[str, Any]:
+        """Simulated WebSocket receive JSON"""
+        return {}
+
+
+class CustomLogsHandler:
+    """Custom handler to capture streaming logs from the research process."""
+
+    def __init__(
+        self,
+        websocket: ServerWebSocket | HTTPStreamAdapter | None = None,
+        task: str | None = None,
+    ):
+        self.websocket: ServerWebSocket | HTTPStreamAdapter | None = websocket
+        self.logs: list[dict[str, Any]] = []
+        self.timestamp: str = datetime.now().isoformat()
+
+        # Initialize log file with metadata
+        sanitized_filename: str = sanitize_filename(f"task_{datetime.now(timezone.utc).strftime('%Y%m%d_%H%M%S')}_{task}")
+        self.log_file: Path = Path(os.path.expandvars(os.path.join("outputs", f"{sanitized_filename}.json"))).absolute()
+        self.log_file.parent.mkdir(parents=True, exist_ok=True)
+        self.log_file.write_text(
+            json.dumps(
+                {
+                    "timestamp": self.timestamp,
+                    "events": [],
+                    "content": {
+                        "query": "",
+                        "sources": [],
+                        "context": [],
+                        "report": "",
+                        "costs": 0.0,
+                    },
+                },
+                indent=2,
+            )
+        )
+
+    async def send_json(
+        self,
+        data: dict[str, Any],
+    ) -> None:
+        """Store log data and send to websocket."""
+        if self.websocket is not None:
+            await self.websocket.send_json(data)
+
+        log_data: dict[str, Any] = json.loads(self.log_file.read_text().strip())
+
+        if str(data.get("type")).casefold() == "logs":
+            events_list: list[dict[str, Any]] = log_data["events"]
+            events_list.append(
+                {
+                    "timestamp": datetime.now().isoformat(),
+                    "type": "event",
+                    "data": data,
+                }
+            )
+        else:
+            content_dict: dict[str, Any] = log_data["content"]
+            content_dict.update(data)
+
+        self.log_file.write_text(json.dumps(log_data, indent=2))
+        logger.debug(f"Log entry written to: '{self.log_file}'")
+
+
+class Researcher:
+    def __init__(
+        self,
+        query: str,
+        report_type: str | ReportType = ReportType.ResearchReport,
+        websocket: CustomLogsHandler | ServerWebSocket | None = None,
+    ):
+        self.query: str = str(query or "").strip()
+        self.report_type: ReportType = (
+            ReportType.__members__[report_type.lower().title()]
+            if isinstance(report_type, str)
+            else report_type
+        )
+        self.research_id: str = f"{datetime.now().strftime('%Y%m%d_%H%M%S')}_{hash(self.query)}"
+        self.logs_handler: CustomLogsHandler | None = None
+        if isinstance(websocket, ServerWebSocket):  # fastapi
+            self.logs_handler = CustomLogsHandler(websocket=websocket, task=self.query)
+        elif isinstance(websocket, CustomLogsHandler):  # flask-socketio
+            self.logs_handler = websocket
+        else:
+            raise ValueError("Invalid websocket type")
+
+        self.researcher: GPTResearcher = GPTResearcher(
+            query=self.query,
+            config=Config(REPORT_TYPE=self.report_type),
+            websocket=self.logs_handler,
+            report_type=self.report_type,
+        )
+
+    async def research(self) -> dict[str, Any]:
+        """Conduct research and return paths to generated files."""
+        await self.researcher.conduct_research()
+        report: str = await self.researcher.write_report()
+
+        sanitized_filename: str = sanitize_filename(
+            f"task_{datetime.now(timezone.utc).strftime('%Y%m%d_%H%M%S')}_{self.query}"
+        )
+        file_paths: dict[str, Path] = await generate_report_files(report, sanitized_filename)
+
+        if self.logs_handler is not None and self.logs_handler.log_file.exists() and self.logs_handler.log_file.is_file():
+            json_relative_path: Path = self.logs_handler.log_file.relative_to(Path.cwd().absolute())
+        else:
+            json_relative_path: Path = Path("")
+
+        return {
+            "output": {
+                **file_paths,  # Include PDF, DOCX, and MD paths
+                "json": json_relative_path,
+            }
+        }
+
+
+def sanitize_filename(filename: str) -> str:
+    prefix, timestamp, *task_parts = filename.split("_")
+    task: str = "_".join(task_parts)
+
+    # Calculate max length for task portion
+    # 255 - len("outputs/") - len("task_") - len(timestamp) - len("_.json") - safety_margin
+    max_task_length = 255 - 8 - 5 - 10 - 6 - 10  # ~216 chars for task
+
+    # Truncate task if needed
+    truncated_task: str = task[:max_task_length] if len(task) > max_task_length else task
+
+    # Reassemble and clean the filename
+    sanitized: str = f"{prefix}_{timestamp}_{truncated_task}"
+    return re.sub(r"[^\w\s-]", "", sanitized).strip()
+
+
+async def handle_start_command(
+    websocket: ServerWebSocket,
+    data: str,
+    manager: WebSocketManager,
+):
+    json_data: dict[str, Any] = json.loads(data[6:])
+    (
+        task,
+        report_type,
+        source_urls,
+        document_urls,
+        tone,
+        headers,
+        report_source,
+        query_domains,
+    ) = extract_command_data(json_data)
+
+    if not str(task or "").strip() or not str(report_type or "").strip():
+        logger.error("Error: Missing task or report_type")
+        return
+
+    # Create logs handler with websocket and task
+    logs_handler = CustomLogsHandler(
+        websocket=websocket,
+        task=task,
+    )
+    # Initialize log content with query
+    await logs_handler.send_json(
+        {
+            "query": task,
+            "sources": [],
+            "context": [],
+            "report": "",
+        }
+    )
+
+    report: str = await manager.start_streaming(
+        task=str(task or "").strip(),
+        report_type=str(report_type or "").strip(),
+        report_source=str(report_source or "").strip(),
+        source_urls=source_urls or [],
+        document_urls=document_urls or [],
+        tone=tone or Tone.Objective,
+        websocket=websocket,
+        headers=headers,
+        query_domains=query_domains or [],
+    )
+    sanitized_filename: str = sanitize_filename(f"task_{datetime.now(timezone.utc).strftime('%Y%m%d_%H%M%S')}_{str(task or '').strip()}")
+    # Generate the files
+    file_paths: dict[str, Path] = await generate_report_files(
+        str(report or "").strip(),
+        str(sanitized_filename or "").strip(),
+    )
+    file_paths["json"] = logs_handler.log_file.relative_to(Path.cwd().absolute())
+    await send_file_paths(websocket=websocket, file_paths=file_paths)
+
+
+async def handle_human_feedback(data: str) -> None:
+    feedback_data: dict[str, Any] = json.loads(data[14:])  # Remove "human_feedback" prefix
+    logger.debug(f"Received human feedback: {feedback_data}")
+    # TODO: Add logic to forward the feedback to the appropriate agent or update the research state
+
+
+async def handle_chat(
+    websocket: ServerWebSocket,
+    data: str,
+    manager: WebSocketManager,
+) -> str | None:
+    json_data: dict[str, Any] = json.loads(data[4:])
+    logger.debug(f"Received chat message: {json_data['message']}")
+    return await manager.chat(str(json_data["message"] or "").strip(), websocket)
+
+
+async def generate_report_files(report: str, base_filename: str) -> dict[str, Path]:
+    """
+    Generate report files in different formats.
+    
+    Args:
+        report: The report content in markdown format
+        base_filename: The base filename to use for the reports
+        
+    Returns:
+        A dictionary mapping format names to file paths
+    """
+    try:
+        reports_dir = Path("reports")
+        reports_dir.mkdir(exist_ok=True)
+        base_path: Path = reports_dir / base_filename
+        md_path: Path = base_path.with_suffix(".md")
+        md_path.write_text(report)
+        result: dict[str, Path] = {"md": md_path}
+        try:
+            from backend.utils import write_md_to_pdf
+            await write_md_to_pdf(report)
+            pdf_path: Path = base_path.with_suffix(".pdf")
+            result["pdf"] = pdf_path
+        except Exception as e:
+            logger.exception(f"Error generating PDF: {e.__class__.__name__}: {e}")
+        try:
+            from backend.utils import write_md_to_word
+            await write_md_to_word(report)
+            docx_path: Path = base_path.with_suffix(".docx")
+            result["docx"] = docx_path
+        except Exception as e:
+            logger.exception(f"Error generating DOCX: {e.__class__.__name__}: {e}")
+        return result
+    except Exception as e:
+        logger.exception(f"Error generating report files: {e.__class__.__name__}: {e}")
+        return {"md": Path(f"reports/{base_filename}.md")}
+
+
+async def send_file_paths(
+    websocket: ServerWebSocket,
+    file_paths: dict[str, Path],
+):
+    await websocket.send_json(
+        {
+            "type": "path",
+            "output": str(file_paths),
+        }
+    )
+
+
+def get_config_dict(
+    langchain_api_key: str | None = None,
+    openai_api_key: str | None = None,
+    tavily_api_key: str | None = None,
+    google_api_key: str | None = None,
+    google_cx_key: str | None = None,
+    bing_api_key: str | None = None,
+    searchapi_api_key: str | None = None,
+    serpapi_api_key: str | None = None,
+    serper_api_key: str | None = None,
+    searx_url: str | None = None,
+) -> dict[str, str]:
+    return {
+        "BING_API_KEY": str(bing_api_key or os.getenv("BING_API_KEY", "") or "").strip(),
+        "DOC_PATH": str(os.getenv("DOC_PATH", "./my-docs") or "").strip(),
+        "EMBEDDING_MODEL": str(os.getenv("OPENAI_EMBEDDING_MODEL", "") or "").strip(),
+        "GOOGLE_API_KEY": str(google_api_key or os.getenv("GOOGLE_API_KEY", "") or "").strip(),
+        "GOOGLE_CX_KEY": str(google_cx_key or os.getenv("GOOGLE_CX_KEY", "") or "").strip(),
+        "LANGCHAIN_API_KEY": str(langchain_api_key or os.getenv("LANGCHAIN_API_KEY", "") or "").strip(),
+        "LANGCHAIN_TRACING_V2": str(os.getenv("LANGCHAIN_TRACING_V2", "true") or "").strip(),
+        "OPENAI_API_KEY": str(openai_api_key or os.getenv("OPENAI_API_KEY", "") or "").strip(),
+        "RETRIEVER": str(os.getenv("RETRIEVER", "") or "").strip(),
+        "SEARCHAPI_API_KEY": str(searchapi_api_key or os.getenv("SEARCHAPI_API_KEY", "") or "").strip(),
+        "SEARX_URL": str(searx_url or os.getenv("SEARX_URL", "") or "").strip(),
+        "SERPAPI_API_KEY": str(serpapi_api_key or os.getenv("SERPAPI_API_KEY", "") or "").strip(),
+        "SERPER_API_KEY": str(serper_api_key or os.getenv("SERPER_API_KEY", "") or "").strip(),
+        "TAVILY_API_KEY": str(tavily_api_key or os.getenv("TAVILY_API_KEY", "") or "").strip(),
+    }
+
+
+def update_environment_variables(
+    config: dict[str, str],
+) -> None:
+    for key, value in config.items():
+        os.environ[str(key or "").strip()] = str(value or "").strip()
+
+
+async def handle_file_upload(
+    file: UploadFile,
+    DOC_PATH: os.PathLike | str,
+) -> dict[str, str]:
+    if not file.filename:
+        return {"message": "No file uploaded"}
+    filename: str = secure_filename(file.filename)
+    file_path: Path = Path(DOC_PATH, filename).absolute()
+    file_path.write_bytes(await file.read())
+    logger.debug(f"File uploaded to '{file_path}'")
+
+    document_loader = DocumentLoader(DOC_PATH)
+    await document_loader.load()
+
+    return {
+        "filename": str(filename or "").strip(),
+        "path": str(file_path or "").strip(),
+    }
+
+
+async def handle_file_deletion(
+    filename: str,
+    DOC_PATH: os.PathLike | str,
+) -> JSONResponse:
+    file_path: Path = Path(DOC_PATH, os.path.basename(str(filename or "").strip())).absolute()
+    if file_path.exists() and file_path.is_file():
+        file_path.unlink(missing_ok=True)
+        logger.debug(f"File deleted: '{file_path}'")
+        return JSONResponse({"message": "File deleted successfully"}, status_code=200)
+    else:
+        logger.error(f"File not found: '{file_path}'")
+        return JSONResponse(
+            {"message": "File not found"},
+            status_code=404,
+        )
+
+
+async def execute_multi_agents(
+    manager: WebSocketManager,
+) -> JSONResponse:
+    websocket: ServerWebSocket | HTTPStreamAdapter | None = next(iter(manager.active_connections), None)
+    if websocket:
+        from multi_agents.main import run_research_task
+        report: str = await run_research_task(
+            "Is AI in a hype cycle?",
+            websocket=websocket,
+            stream_output=stream_output,
+        )
+        return JSONResponse({"report": report}, status_code=200)
+    else:
+        return JSONResponse({"message": "No active ServerWebSocket connection"}, status_code=400)
+
+
+async def handle_websocket_communication(
+    websocket: ServerWebSocket,
+    manager: WebSocketManager,
+) -> None:
+    running_task: asyncio.Task | None = None
+
+    def run_long_running_task(awaitable: Awaitable) -> asyncio.Task:
+        async def safe_run():
+            try:
+                await awaitable
+            except asyncio.CancelledError:
+                logger.info("Task cancelled.")
+                raise
+            except Exception as e:
+                logger.error(f"Error running task: {e}\n{traceback.format_exc()}")
+                await websocket.send_json({
+                    "type": "logs",
+                    "content": "error",
+                    "output": f"Error: {e}",
+                })
+        return asyncio.create_task(safe_run())
+
+    try:
+        while True:
+            try:
+                data: str = await websocket.receive_text()
+                if data == "ping":
+                    await websocket.send_text("pong")
+                elif running_task and not running_task.done():
+                    logger.warning(
+                        f"Received request while task is already running. Request data preview: {data[:min(20, len(data))]}..."
+                    )
+                    await websocket.send_json({
+                        "type": "logs",
+                        "output": "Task already running. Please wait.",
+                    })
+                elif data.startswith("start"):
+                    running_task = run_long_running_task(handle_start_command(websocket, data, manager))
+                elif data.startswith("human_feedback"):
+                    running_task = run_long_running_task(handle_human_feedback(data))
+                elif data.startswith("chat"):
+                    running_task = run_long_running_task(handle_chat(websocket, data, manager))
+                else:
+                    logger.error("Error in handle_websocket_communication: Unknown command or not enough parameters provided.")
+            except Exception as e:
+                logger.error(f"WebSocket error: {e}")
+                break
+    finally:
+        if running_task and not running_task.done():
+            running_task.cancel()
+
+
+def extract_command_data(
+    json_data: dict[str, Any],
+) -> tuple[str, str, list[str], list[str], Tone, dict[str, str], str, list[str]]:
+    return (
+        str(json_data.get("task") or "").strip(),
+        str(json_data.get("report_type") or "").strip(),
+        [str(url or "").strip() for url in json_data.get("source_urls", [])],
+        [str(url or "").strip() for url in json_data.get("document_urls", [])],
+        Tone.__members__[str(json_data.get("tone") or "").strip()],
+        json_data.get("headers", {}),
+        str(json_data.get("report_source") or "").strip(),
+        [str(domain or "").strip() for domain in json_data.get("query_domains", [])],
+    )
+
+
+async def get_report_file_urls(
+    report: str,
+    base_filename: str,
+) -> dict[str, Any]:
+    """Generate report files and return their URLs."""
+    file_paths: dict[str, Path] = await generate_report_files(report, base_filename)
+    file_urls: dict[str, str] = {}
+    for format_name, file_path in file_paths.items():
+        try:
+            relative_path: Path = file_path.relative_to(Path.cwd())
+            url: str = f"/{relative_path.as_posix()}"
+            file_urls[format_name] = url
+        except Exception as e:
+            logger.error(f"Error converting path to URL for {format_name}: {e}")
+            file_urls[format_name] = str(file_path)
+    return {
+        "type": "report_complete",
+        "content": report,
+        "files": file_urls,
+        "base_filename": base_filename
+    }
+
+
+def validate_config_file(content: bytes) -> bool:
+    """Validate the uploaded config file.
+
+    Args:
+        content: The content of the config file.
+
+    Returns:
+        bool: True if the config file is valid, False otherwise.
+    """
+    try:
+        config_dict = json.loads(content.decode("utf-8"))
+        if not isinstance(config_dict, dict):
+            logger.error("Config file is not a dictionary")
+            return False
+
+        expected_keys: list[str] = ["REPORT_TYPE", "REPORT_FORMAT", "LANGUAGE", "TONE"]
+        if not any(key in config_dict for key in expected_keys):
+            logger.error(f"Config file is missing expected keys: {expected_keys}")
+            return False
+
+        return True
+    except json.JSONDecodeError as e:
+        logger.exception(f"Invalid JSON in config file: {e.__class__.__name__}: {e}")
+        return False
+    except Exception as e:
+        logger.exception(f"Error validating config file: {e.__class__.__name__}: {e}")
+        return False
+
+
+def save_config_file(
+    content: bytes,
+    config_path: Path,
+) -> bool:
+    """Save a config file if it's valid.
+
+    Args:
+        content: The content of the config file.
+        config_path: The path to save the config file.
+
+    Returns:
+        bool: True if the config file was saved successfully, False otherwise.
+    """
+    if validate_config_file(content):
+        try:
+            config_path.write_bytes(content)
+            logger.info(f"Uploaded config file saved to {config_path}")
+            return True
+        except Exception as e:
+            logger.exception(f"Error saving config file: {e.__class__.__name__}: {e}")
+            return False
+    else:
+        logger.error("Invalid config file")
+        return False
+
+
+def save_uploaded_file(
+    filename: str,
+    content: bytes,
+    upload_dir: Path,
+) -> str:
+    """Save an uploaded file.
+
+    Args:
+        filename: The name of the file.
+        content: The content of the file.
+        upload_dir: The directory to save the file in.
+
+    Returns:
+        str: The path to the saved file.
+    """
+    file_path: Path = upload_dir / filename
+    file_path.parent.mkdir(exist_ok=True, parents=True)
+    file_path.write_bytes(content)
+    return str(file_path)
+
+
+def get_file_content(file_path: str) -> tuple[bytes, int, str]:
+    """Get the content of a file.
+
+    Args:
+        file_path: The path to the file.
+
+    Returns:
+        tuple: The file content, size, and content type.
+    """
+    import mimetypes
+    path: Path = Path(file_path)
+    if not path.exists():
+        raise FileNotFoundError(f"File not found: {file_path}")
+    file_size: int = path.stat().st_size
+    data: bytes = path.read_bytes()
+    ext: str = os.path.splitext(path)[1]
+    content_type: str | None = mimetypes.guess_type(path)[0]
+    if not content_type and ext in mimetypes.types_map:
+        content_type = mimetypes.types_map[ext]
+    if not content_type:
+        content_type = "application/octet-stream"
+    return data, file_size, content_type
+
+
+def get_default_prompt_templates() -> dict[str, str]:
+    """Get default prompt templates from the Config class."""
+    default_config: dict[str, Any] = Config.default_config_dict()
+    return {k: v for k, v in default_config.items() if k.startswith("PROMPT_")}