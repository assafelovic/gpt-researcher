<<<<<<< HEAD
import asyncio
from datetime import datetime, timezone

from fastapi import WebSocket
from gpt_researcher.actions import stream_output
from gpt_researcher.utils.schemas import ReportType, Tone
from multi_agents.main import run_research_task

from backend.chat import ChatAgentWithMemory
from backend.report_type import BasicReporter, DetailedReporter


class WebSocketManager:
    """Manage websockets"""

    def __init__(self):
        """Initialize the WebSocketManager class."""
        self.active_connections: list[WebSocket] = []
        self.sender_tasks: dict[WebSocket, asyncio.Task] = {}
        self.message_queues: dict[WebSocket, asyncio.Queue] = {}
        self.chat_agent: ChatAgentWithMemory | None = None

    async def start_sender(self, websocket: WebSocket):
        """Start the sender task."""
        queue = self.message_queues.get(websocket)
        if not queue:
            return

        while True:
            message = await queue.get()
            if websocket in self.active_connections:
                try:
                    if message == "ping":
                        await websocket.send_text("pong")
                    else:
                        await websocket.send_text(message)
                except:
                    break
            else:
                break

    async def connect(
        self,
        websocket: WebSocket,
    ):
        """Connect a websocket."""
        await websocket.accept()
        self.active_connections.append(websocket)
        self.message_queues[websocket] = asyncio.Queue()
        self.sender_tasks[websocket] = asyncio.create_task(self.start_sender(websocket))

    async def disconnect(
        self,
        websocket: WebSocket,
    ):
        """Disconnect a websocket."""
        if websocket in self.active_connections:
            self.active_connections.remove(websocket)
            self.sender_tasks[websocket].cancel()
            await self.message_queues[websocket].put(None)
            del self.sender_tasks[websocket]
            del self.message_queues[websocket]

    async def start_streaming(
        self,
        task: str,
        report_type: str,
        report_source: str,
        source_urls: list[str],
        document_urls: list[str],
        tone: Tone | str,
        websocket: WebSocket,
        headers: dict[str, str] | None = None,
    ):
        """Start streaming the output."""
        tone = Tone.__members__[tone] if isinstance(tone, str) else tone
        # add customized JSON config file path here
        config_path = "default"
        report: str = await run_agent(
            task,
            report_type,
            report_source,
            source_urls,
            document_urls,
            tone,
            websocket,
            headers=headers,
            config_path=config_path,
        )
        # Create new Chat Agent whenever a new report is written
        self.chat_agent = ChatAgentWithMemory(report, config_path, headers)
        return report

    async def chat(
        self,
        message: str,
        websocket: WebSocket,
    ) -> str | None:
        """Chat with the agent based message diff"""
        if self.chat_agent:
            return await self.chat_agent.chat(message, websocket)
        await websocket.send_json(
            {
                "type": "chat",
                "content": "Knowledge empty, please run the research first to obtain knowledge",
            }
        )
        return None


async def run_agent(
    task: str,
    report_type: str,
    report_source: str,
    source_urls: list[str],
    document_urls: list[str],
    tone: Tone,
    websocket: WebSocket,
    headers: dict[str, str] | None = None,
    config_path: str = "",
) -> str:
    """Run the agent."""
    start_time: datetime = datetime.now(timezone.utc)
    # Instead of running the agent directly run it through the different report type classes
    if report_type == "multi_agents":
        report = await run_research_task(
            query=task,
            websocket=websocket,
            stream_output=stream_output,
            tone=tone,
            headers=headers,
        )
    elif report_type == ReportType.DetailedReport.value:
        researcher = DetailedReporter(
            query=task,
            report_type=report_type,
            report_source=report_source,
            source_urls=source_urls,
            document_urls=document_urls,
            tone=tone,
            config_path=config_path,
            websocket=websocket,
            headers=headers,
        )
        report = await researcher.run()
    else:
        researcher = BasicReporter(
            query=task,
            report_type=report_type,
            report_source=report_source,
            source_urls=source_urls,
            document_urls=document_urls,
            tone=tone,
            config_path=config_path,
            websocket=websocket,
            headers=headers,
        )
        report = await researcher.run()

    # measure time
    end_time: datetime = datetime.now(timezone.utc)
    await websocket.send_json(
        {
            "type": "logs",
            "output": f"\nTotal run time: {end_time - start_time}\n",
        }
    )

    return report
=======
import asyncio
import datetime
from typing import Dict, List

from fastapi import WebSocket

from backend.report_type import BasicReport, DetailedReport
from backend.chat import ChatAgentWithMemory

from gpt_researcher.utils.enum import ReportType, Tone
from multi_agents.main import run_research_task
from gpt_researcher.actions import stream_output  # Import stream_output
from backend.server.server_utils import CustomLogsHandler


class WebSocketManager:
    """Manage websockets"""

    def __init__(self):
        """Initialize the WebSocketManager class."""
        self.active_connections: List[WebSocket] = []
        self.sender_tasks: Dict[WebSocket, asyncio.Task] = {}
        self.message_queues: Dict[WebSocket, asyncio.Queue] = {}
        self.chat_agent = None

    async def start_sender(self, websocket: WebSocket):
        """Start the sender task."""
        queue = self.message_queues.get(websocket)
        if not queue:
            return

        while True:
            message = await queue.get()
            if websocket in self.active_connections:
                try:
                    if message == "ping":
                        await websocket.send_text("pong")
                    else:
                        await websocket.send_text(message)
                except:
                    break
            else:
                break

    async def connect(self, websocket: WebSocket):
        """Connect a websocket."""
        await websocket.accept()
        self.active_connections.append(websocket)
        self.message_queues[websocket] = asyncio.Queue()
        self.sender_tasks[websocket] = asyncio.create_task(
            self.start_sender(websocket))

    async def disconnect(self, websocket: WebSocket):
        """Disconnect a websocket."""
        if websocket in self.active_connections:
            self.active_connections.remove(websocket)
            self.sender_tasks[websocket].cancel()
            await self.message_queues[websocket].put(None)
            del self.sender_tasks[websocket]
            del self.message_queues[websocket]

    async def start_streaming(self, task, report_type, report_source, source_urls, document_urls, tone, websocket, headers=None, query_domains=[]):
        """Start streaming the output."""
        tone = Tone[tone]
        # add customized JSON config file path here
        config_path = "default"
        report = await run_agent(task, report_type, report_source, source_urls, document_urls, tone, websocket, headers = headers, query_domains = query_domains, config_path = config_path)
        #Create new Chat Agent whenever a new report is written
        self.chat_agent = ChatAgentWithMemory(report, config_path, headers)
        return report

    async def chat(self, message, websocket):
        """Chat with the agent based message diff"""
        if self.chat_agent:
            await self.chat_agent.chat(message, websocket)
        else:
            await websocket.send_json({"type": "chat", "content": "Knowledge empty, please run the research first to obtain knowledge"})

async def run_agent(task, report_type, report_source, source_urls, document_urls, tone: Tone, websocket, headers=None, query_domains=[], config_path=""):
    """Run the agent."""    
    # Create logs handler for this research task
    logs_handler = CustomLogsHandler(websocket, task)
    
    # Initialize researcher based on report type
    if report_type == "multi_agents":
        report = await run_research_task(
            query=task, 
            websocket=logs_handler,  # Use logs_handler instead of raw websocket
            stream_output=stream_output, 
            tone=tone, 
            headers=headers
        )
        report = report.get("report", "")
        
    elif report_type == ReportType.DetailedReport.value:
        researcher = DetailedReport(
            query=task,
            query_domains=query_domains,
            report_type=report_type,
            report_source=report_source,
            source_urls=source_urls,
            document_urls=document_urls,
            tone=tone,
            config_path=config_path,
            websocket=logs_handler,  # Use logs_handler instead of raw websocket
            headers=headers
        )
        report = await researcher.run()
        
    else:
        researcher = BasicReport(
            query=task,
            query_domains=query_domains,
            report_type=report_type,
            report_source=report_source,
            source_urls=source_urls,
            document_urls=document_urls,
            tone=tone,
            config_path=config_path,
            websocket=logs_handler,  # Use logs_handler instead of raw websocket
            headers=headers
        )
        report = await researcher.run()

    return report
>>>>>>> c36835d7
<|MERGE_RESOLUTION|>--- conflicted
+++ resolved
@@ -1,297 +1,198 @@
-<<<<<<< HEAD
-import asyncio
-from datetime import datetime, timezone
-
-from fastapi import WebSocket
-from gpt_researcher.actions import stream_output
-from gpt_researcher.utils.schemas import ReportType, Tone
-from multi_agents.main import run_research_task
-
-from backend.chat import ChatAgentWithMemory
-from backend.report_type import BasicReporter, DetailedReporter
-
-
-class WebSocketManager:
-    """Manage websockets"""
-
-    def __init__(self):
-        """Initialize the WebSocketManager class."""
-        self.active_connections: list[WebSocket] = []
-        self.sender_tasks: dict[WebSocket, asyncio.Task] = {}
-        self.message_queues: dict[WebSocket, asyncio.Queue] = {}
-        self.chat_agent: ChatAgentWithMemory | None = None
-
-    async def start_sender(self, websocket: WebSocket):
-        """Start the sender task."""
-        queue = self.message_queues.get(websocket)
-        if not queue:
-            return
-
-        while True:
-            message = await queue.get()
-            if websocket in self.active_connections:
-                try:
-                    if message == "ping":
-                        await websocket.send_text("pong")
-                    else:
-                        await websocket.send_text(message)
-                except:
-                    break
-            else:
-                break
-
-    async def connect(
-        self,
-        websocket: WebSocket,
-    ):
-        """Connect a websocket."""
-        await websocket.accept()
-        self.active_connections.append(websocket)
-        self.message_queues[websocket] = asyncio.Queue()
-        self.sender_tasks[websocket] = asyncio.create_task(self.start_sender(websocket))
-
-    async def disconnect(
-        self,
-        websocket: WebSocket,
-    ):
-        """Disconnect a websocket."""
-        if websocket in self.active_connections:
-            self.active_connections.remove(websocket)
-            self.sender_tasks[websocket].cancel()
-            await self.message_queues[websocket].put(None)
-            del self.sender_tasks[websocket]
-            del self.message_queues[websocket]
-
-    async def start_streaming(
-        self,
-        task: str,
-        report_type: str,
-        report_source: str,
-        source_urls: list[str],
-        document_urls: list[str],
-        tone: Tone | str,
-        websocket: WebSocket,
-        headers: dict[str, str] | None = None,
-    ):
-        """Start streaming the output."""
-        tone = Tone.__members__[tone] if isinstance(tone, str) else tone
-        # add customized JSON config file path here
-        config_path = "default"
-        report: str = await run_agent(
-            task,
-            report_type,
-            report_source,
-            source_urls,
-            document_urls,
-            tone,
-            websocket,
-            headers=headers,
-            config_path=config_path,
-        )
-        # Create new Chat Agent whenever a new report is written
-        self.chat_agent = ChatAgentWithMemory(report, config_path, headers)
-        return report
-
-    async def chat(
-        self,
-        message: str,
-        websocket: WebSocket,
-    ) -> str | None:
-        """Chat with the agent based message diff"""
-        if self.chat_agent:
-            return await self.chat_agent.chat(message, websocket)
-        await websocket.send_json(
-            {
-                "type": "chat",
-                "content": "Knowledge empty, please run the research first to obtain knowledge",
-            }
-        )
-        return None
-
-
-async def run_agent(
-    task: str,
-    report_type: str,
-    report_source: str,
-    source_urls: list[str],
-    document_urls: list[str],
-    tone: Tone,
-    websocket: WebSocket,
-    headers: dict[str, str] | None = None,
-    config_path: str = "",
-) -> str:
-    """Run the agent."""
-    start_time: datetime = datetime.now(timezone.utc)
-    # Instead of running the agent directly run it through the different report type classes
-    if report_type == "multi_agents":
-        report = await run_research_task(
-            query=task,
-            websocket=websocket,
-            stream_output=stream_output,
-            tone=tone,
-            headers=headers,
-        )
-    elif report_type == ReportType.DetailedReport.value:
-        researcher = DetailedReporter(
-            query=task,
-            report_type=report_type,
-            report_source=report_source,
-            source_urls=source_urls,
-            document_urls=document_urls,
-            tone=tone,
-            config_path=config_path,
-            websocket=websocket,
-            headers=headers,
-        )
-        report = await researcher.run()
-    else:
-        researcher = BasicReporter(
-            query=task,
-            report_type=report_type,
-            report_source=report_source,
-            source_urls=source_urls,
-            document_urls=document_urls,
-            tone=tone,
-            config_path=config_path,
-            websocket=websocket,
-            headers=headers,
-        )
-        report = await researcher.run()
-
-    # measure time
-    end_time: datetime = datetime.now(timezone.utc)
-    await websocket.send_json(
-        {
-            "type": "logs",
-            "output": f"\nTotal run time: {end_time - start_time}\n",
-        }
-    )
-
-    return report
-=======
-import asyncio
-import datetime
-from typing import Dict, List
-
-from fastapi import WebSocket
-
-from backend.report_type import BasicReport, DetailedReport
-from backend.chat import ChatAgentWithMemory
-
-from gpt_researcher.utils.enum import ReportType, Tone
-from multi_agents.main import run_research_task
-from gpt_researcher.actions import stream_output  # Import stream_output
-from backend.server.server_utils import CustomLogsHandler
-
-
-class WebSocketManager:
-    """Manage websockets"""
-
-    def __init__(self):
-        """Initialize the WebSocketManager class."""
-        self.active_connections: List[WebSocket] = []
-        self.sender_tasks: Dict[WebSocket, asyncio.Task] = {}
-        self.message_queues: Dict[WebSocket, asyncio.Queue] = {}
-        self.chat_agent = None
-
-    async def start_sender(self, websocket: WebSocket):
-        """Start the sender task."""
-        queue = self.message_queues.get(websocket)
-        if not queue:
-            return
-
-        while True:
-            message = await queue.get()
-            if websocket in self.active_connections:
-                try:
-                    if message == "ping":
-                        await websocket.send_text("pong")
-                    else:
-                        await websocket.send_text(message)
-                except:
-                    break
-            else:
-                break
-
-    async def connect(self, websocket: WebSocket):
-        """Connect a websocket."""
-        await websocket.accept()
-        self.active_connections.append(websocket)
-        self.message_queues[websocket] = asyncio.Queue()
-        self.sender_tasks[websocket] = asyncio.create_task(
-            self.start_sender(websocket))
-
-    async def disconnect(self, websocket: WebSocket):
-        """Disconnect a websocket."""
-        if websocket in self.active_connections:
-            self.active_connections.remove(websocket)
-            self.sender_tasks[websocket].cancel()
-            await self.message_queues[websocket].put(None)
-            del self.sender_tasks[websocket]
-            del self.message_queues[websocket]
-
-    async def start_streaming(self, task, report_type, report_source, source_urls, document_urls, tone, websocket, headers=None, query_domains=[]):
-        """Start streaming the output."""
-        tone = Tone[tone]
-        # add customized JSON config file path here
-        config_path = "default"
-        report = await run_agent(task, report_type, report_source, source_urls, document_urls, tone, websocket, headers = headers, query_domains = query_domains, config_path = config_path)
-        #Create new Chat Agent whenever a new report is written
-        self.chat_agent = ChatAgentWithMemory(report, config_path, headers)
-        return report
-
-    async def chat(self, message, websocket):
-        """Chat with the agent based message diff"""
-        if self.chat_agent:
-            await self.chat_agent.chat(message, websocket)
-        else:
-            await websocket.send_json({"type": "chat", "content": "Knowledge empty, please run the research first to obtain knowledge"})
-
-async def run_agent(task, report_type, report_source, source_urls, document_urls, tone: Tone, websocket, headers=None, query_domains=[], config_path=""):
-    """Run the agent."""    
-    # Create logs handler for this research task
-    logs_handler = CustomLogsHandler(websocket, task)
-    
-    # Initialize researcher based on report type
-    if report_type == "multi_agents":
-        report = await run_research_task(
-            query=task, 
-            websocket=logs_handler,  # Use logs_handler instead of raw websocket
-            stream_output=stream_output, 
-            tone=tone, 
-            headers=headers
-        )
-        report = report.get("report", "")
-        
-    elif report_type == ReportType.DetailedReport.value:
-        researcher = DetailedReport(
-            query=task,
-            query_domains=query_domains,
-            report_type=report_type,
-            report_source=report_source,
-            source_urls=source_urls,
-            document_urls=document_urls,
-            tone=tone,
-            config_path=config_path,
-            websocket=logs_handler,  # Use logs_handler instead of raw websocket
-            headers=headers
-        )
-        report = await researcher.run()
-        
-    else:
-        researcher = BasicReport(
-            query=task,
-            query_domains=query_domains,
-            report_type=report_type,
-            report_source=report_source,
-            source_urls=source_urls,
-            document_urls=document_urls,
-            tone=tone,
-            config_path=config_path,
-            websocket=logs_handler,  # Use logs_handler instead of raw websocket
-            headers=headers
-        )
-        report = await researcher.run()
-
-    return report
->>>>>>> c36835d7
+from __future__ import annotations
+
+import asyncio
+import logging
+
+from datetime import datetime, timezone
+from typing import Any
+
+from fastapi import WebSocket
+from gpt_researcher.actions import stream_output
+from gpt_researcher.utils.enum import ReportType, Tone
+from multi_agents.main import run_research_task
+
+from backend.chat import ChatAgentWithMemory
+from backend.report_type import BasicReporter, DetailedReporter
+from backend.server.server_utils import CustomLogsHandler
+
+logger: logging.Logger = logging.getLogger(__name__)
+
+
+class WebSocketManager:
+    """Manage websockets"""
+
+    def __init__(self):
+        """Initialize the WebSocketManager class."""
+        self.active_connections: list[WebSocket] = []
+        self.sender_tasks: dict[WebSocket, asyncio.Task] = {}
+        self.message_queues: dict[WebSocket, asyncio.Queue] = {}
+        self.chat_agent: ChatAgentWithMemory | None = None
+
+    async def start_sender(
+        self,
+        websocket: WebSocket,
+    ):
+        """Start the sender task."""
+        queue: asyncio.Queue | None = self.message_queues.get(websocket)
+        if not queue:
+            return
+
+        while True:
+            message: Any = await queue.get()
+            if websocket in self.active_connections:
+                try:
+                    if message == "ping":
+                        await websocket.send_text("pong")
+                    else:
+                        await websocket.send_text(message)
+                except Exception as e:
+                    logger.exception(f"Error sending message: {e.__class__.__name__}: {e}")
+                    break
+            else:
+                break
+
+    async def connect(
+        self,
+        websocket: WebSocket,
+    ):
+        """Connect a websocket."""
+        await websocket.accept()
+        self.active_connections.append(websocket)
+        self.message_queues[websocket] = asyncio.Queue()
+        self.sender_tasks[websocket] = asyncio.create_task(self.start_sender(websocket))
+
+    async def disconnect(
+        self,
+        websocket: WebSocket,
+    ):
+        """Disconnect a websocket."""
+        if websocket not in self.active_connections:
+            return
+        self.active_connections.remove(websocket)
+        self.sender_tasks[websocket].cancel()
+        await self.message_queues[websocket].put(None)
+        del self.sender_tasks[websocket]
+        del self.message_queues[websocket]
+
+    async def start_streaming(
+        self,
+        task: str,
+        report_type: str,
+        report_source: str,
+        source_urls: list[str],
+        document_urls: list[str],
+        tone: Tone | str,
+        websocket: WebSocket,
+        headers: dict[str, str] | None = None,
+        query_domains: list[str] | None = None,
+    ):
+        """Start streaming the output."""
+        query_domains = [] if query_domains is None else query_domains
+        tone = Tone.__members__[tone.lower().capitalize()] if isinstance(tone, str) else tone
+        # add customized JSON config file path here
+        config_path = "default"
+        report: str = await run_agent(
+            task,
+            report_type,
+            report_source,
+            source_urls,
+            document_urls,
+            tone,
+            websocket,
+            headers=headers,
+            query_domains=query_domains,
+            config_path=config_path,
+        )
+        # Create new Chat Agent whenever a new report is written
+        self.chat_agent = ChatAgentWithMemory(report, config_path, headers)
+        return report
+
+    async def chat(
+        self,
+        message: str,
+        websocket: WebSocket,
+    ) -> str | None:
+        """Chat with the agent based message diff"""
+        if self.chat_agent is not None:
+            return await self.chat_agent.chat(message, websocket)
+        await websocket.send_json(
+            {
+                "type": "chat",
+                "content": "Knowledge empty, please run the research first to obtain knowledge",
+            }
+        )
+        return None
+
+
+async def run_agent(
+    task: str,
+    report_type: str | ReportType,
+    report_source: str,
+    source_urls: list[str],
+    document_urls: list[str],
+    tone: Tone,
+    websocket: WebSocket,
+    headers: dict[str, str] | None = None,
+    query_domains: list[str] = [],
+    config_path: str = "",
+) -> str:
+    """Run the agent."""
+    report_type = ReportType(report_type.title()) if isinstance(report_type, str) else report_type
+    # Create logs handler for this research task
+    logs_handler = CustomLogsHandler(websocket, task)
+
+    start_time: datetime = datetime.now(timezone.utc)
+    # Instead of running the agent directly run it through the different report type classes
+    if report_type == ReportType.MultiAgents:
+        report = await run_research_task(
+            query=task,
+            websocket=logs_handler,  # Use logs_handler instead of raw websocket
+            stream_output=stream_output,
+            tone=tone,
+            headers=headers,
+        )
+        report = report.get("report", "") if isinstance(report, dict) else report
+
+    elif report_type == ReportType.DetailedReport:
+        researcher = DetailedReporter(
+            query=task,
+            query_domains=query_domains,
+            report_type=report_type,
+            report_source=report_source,
+            source_urls=source_urls,
+            document_urls=document_urls,
+            tone=tone,
+            config_path=config_path,
+            websocket=(
+                logs_handler.websocket
+                if isinstance(logs_handler, CustomLogsHandler)
+                else logs_handler
+            ),  # Use logs_handler instead of raw websocket
+            headers=headers,
+        )
+        report = await researcher.run()
+    else:
+        researcher = BasicReporter(
+            query=task,
+            query_domains=query_domains,
+            report_type=report_type,
+            report_source=report_source,
+            source_urls=source_urls,
+            document_urls=document_urls,
+            tone=tone,
+            config_path=config_path,
+            websocket=logs_handler,
+            headers=headers,
+        )
+        report = await researcher.run()
+
+    # measure time
+    end_time: datetime = datetime.now(timezone.utc)
+    await websocket.send_json(
+        {
+            "type": "logs",
+            "output": f"\nTotal run time: {end_time - start_time}\n",
+        }
+    )
+
+    return report