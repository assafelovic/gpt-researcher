--- conflicted
+++ resolved
@@ -26,7 +26,6 @@
     def __init__(
         self,
         query: str,
-<<<<<<< HEAD
         report_type: str | ReportType | None = None,
         report_source: str | ReportSource | None = None,
         websocket: WebSocket | CustomLogsHandler | None = None,
@@ -86,34 +85,6 @@
         self.websocket: WebSocket | CustomLogsHandler | None = websocket
 
         self.gpt_researcher: GPTResearcher = GPTResearcher(
-=======
-        report_type: str,
-        report_source: str,
-        source_urls: List[str] = [],
-        document_urls: List[str] = [],
-        query_domains: List[str] = [],
-        config_path: str = None,
-        tone: Any = "",
-        websocket: WebSocket = None,
-        subtopics: List[Dict] = [],
-        headers: Optional[Dict] = None,
-        complement_source_urls: bool = False,
-    ):
-        self.query = query
-        self.report_type = report_type
-        self.report_source = report_source
-        self.source_urls = source_urls
-        self.document_urls = document_urls
-        self.query_domains = query_domains
-        self.config_path = config_path
-        self.tone = tone
-        self.websocket = websocket
-        self.subtopics = subtopics
-        self.headers = headers or {}
-        self.complement_source_urls = complement_source_urls
-        
-        self.gpt_researcher = GPTResearcher(
->>>>>>> 0c634e91
             query=self.query,
             report_type=self.report_type,
             report_format=self.cfg.REPORT_FORMAT,
@@ -124,11 +95,8 @@
             config=self.cfg,
             websocket=self.websocket,
             headers=self.headers,
-<<<<<<< HEAD
             query_domains=self.query_domains,
-=======
             complement_source_urls=self.complement_source_urls
->>>>>>> 0c634e91
         )
 
     async def run(self) -> str:
@@ -198,17 +166,11 @@
             parent_query=self.query,
             subtopics=[json.dumps(subtopic) for subtopic in self.subtopics],
             visited_urls=self.global_urls,
-<<<<<<< HEAD
             context=list(set(self.global_context)),
             headers=self.headers,
             query_domains=self.query_domains,
-=======
-            agent=self.gpt_researcher.agent,
-            role=self.gpt_researcher.role,
-            tone=self.tone,
             complement_source_urls=self.complement_source_urls,
             source_urls=self.source_urls
->>>>>>> 0c634e91
         )
 
         _research_result: str | list[str] = await subtopic_assistant.conduct_research()
