from __future__ import annotations

from typing import Any

from fastapi import WebSocket
from gpt_researcher import GPTResearcher
from gpt_researcher.utils.enum import ReportSource, ReportType, Tone


class BasicReport:
    def __init__(
        self,
        query: str,
        query_domains: list[str],
        report_type: ReportType | str,
        report_source: ReportSource | str,
        source_urls: list[str],
        document_urls: list[str],
        tone: Tone | str,
        config_path: str,
        websocket: WebSocket,
<<<<<<< HEAD
        headers=None,
        mcp_configs=None,
        mcp_strategy=None,
=======
        headers: dict[str, Any] | None = None,
>>>>>>> 48f599a3
    ):
        self.query: str = query
        self.query_domains: list[str] = query_domains
        self.report_type: ReportType | str = report_type
        self.report_source: ReportSource | str = report_source
        self.source_urls: list[str] = source_urls
        self.document_urls: list[str] = document_urls
        self.tone: Tone | str = tone
        self.config_path: str = config_path
        self.websocket: WebSocket = websocket
        self.headers: dict[str, Any] = {} if headers is None else headers

<<<<<<< HEAD
        # Initialize researcher with optional MCP parameters
        gpt_researcher_params = {
            "query": self.query,
            "query_domains": self.query_domains,
            "report_type": self.report_type,
            "report_source": self.report_source,
            "source_urls": self.source_urls,
            "document_urls": self.document_urls,
            "tone": self.tone,
            "config_path": self.config_path,
            "websocket": self.websocket,
            "headers": self.headers,
        }
        
        # Add MCP parameters if provided
        if mcp_configs is not None:
            gpt_researcher_params["mcp_configs"] = mcp_configs
        if mcp_strategy is not None:
            gpt_researcher_params["mcp_strategy"] = mcp_strategy
            
        self.gpt_researcher = GPTResearcher(**gpt_researcher_params)
=======
        # Initialize researcher
        self.gpt_researcher = GPTResearcher(
            query=self.query,
            query_domains=self.query_domains,
            report_type=self.report_type,
            report_source=self.report_source,
            source_urls=self.source_urls,
            document_urls=self.document_urls,
            tone=self.tone,
            config_path=self.config_path,
            websocket=self.websocket,
            headers=self.headers,
        )
>>>>>>> 48f599a3

    async def run(self) -> str:
        """Conduct research and write report."""
        await self.gpt_researcher.conduct_research()
        report: str = await self.gpt_researcher.write_report()
        return report<|MERGE_RESOLUTION|>--- conflicted
+++ resolved
@@ -19,13 +19,9 @@
         tone: Tone | str,
         config_path: str,
         websocket: WebSocket,
-<<<<<<< HEAD
-        headers=None,
-        mcp_configs=None,
-        mcp_strategy=None,
-=======
         headers: dict[str, Any] | None = None,
->>>>>>> 48f599a3
+        mcp_configs: dict[str, Any] | None = None,
+        mcp_strategy: str | None = None,
     ):
         self.query: str = query
         self.query_domains: list[str] = query_domains
@@ -38,29 +34,6 @@
         self.websocket: WebSocket = websocket
         self.headers: dict[str, Any] = {} if headers is None else headers
 
-<<<<<<< HEAD
-        # Initialize researcher with optional MCP parameters
-        gpt_researcher_params = {
-            "query": self.query,
-            "query_domains": self.query_domains,
-            "report_type": self.report_type,
-            "report_source": self.report_source,
-            "source_urls": self.source_urls,
-            "document_urls": self.document_urls,
-            "tone": self.tone,
-            "config_path": self.config_path,
-            "websocket": self.websocket,
-            "headers": self.headers,
-        }
-        
-        # Add MCP parameters if provided
-        if mcp_configs is not None:
-            gpt_researcher_params["mcp_configs"] = mcp_configs
-        if mcp_strategy is not None:
-            gpt_researcher_params["mcp_strategy"] = mcp_strategy
-            
-        self.gpt_researcher = GPTResearcher(**gpt_researcher_params)
-=======
         # Initialize researcher
         self.gpt_researcher = GPTResearcher(
             query=self.query,
@@ -73,8 +46,9 @@
             config_path=self.config_path,
             websocket=self.websocket,
             headers=self.headers,
+            mcp_configs=mcp_configs,
+            mcp_strategy=mcp_strategy,
         )
->>>>>>> 48f599a3
 
     async def run(self) -> str:
         """Conduct research and write report."""
