<<<<<<< HEAD
from __future__ import annotations

import os
from pathlib import Path
from typing import TYPE_CHECKING, Any

from gpt_researcher import GPTResearcher

if TYPE_CHECKING:
    from fastapi import WebSocket
    from gpt_researcher.utils.schemas import Tone


class BasicReporter:
    def __init__(
        self,
        query: str,
        report_type: str,
        report_source: str,
        source_urls: list[str],
        document_urls: list[str],
        tone: Tone | None,
        config_path: os.PathLike | str,
        websocket: WebSocket,
        headers: dict[str, Any] | None = None,
    ):
        self.query: str = query
        self.report_type: str = report_type
        self.report_source: str = report_source
        self.source_urls: list[str] = source_urls
        self.document_urls: list[str] = document_urls
        self.tone: Tone | None = tone
        self.config_path: Path = Path(os.path.normpath(config_path)).absolute()
        self.websocket: WebSocket = websocket
        self.headers: dict[str, Any] = {} if headers is None else headers

    async def run(self):
        # Initialize researcher
        researcher = GPTResearcher(
            query=self.query,
            report_type=self.report_type,
            report_source=self.report_source,
            source_urls=self.source_urls,
            document_urls=self.document_urls,
            tone=self.tone,
            config=self.config_path,
            websocket=self.websocket,
            headers=self.headers,
        )

        _research_context = await researcher.conduct_research()
        report: str = await researcher.write_report()
        return report
=======
from fastapi import WebSocket
from typing import Any

from gpt_researcher import GPTResearcher


class BasicReport:
    def __init__(
        self,
        query: str,
        query_domains: list,
        report_type: str,
        report_source: str,
        source_urls,
        document_urls,
        tone: Any,
        config_path: str,
        websocket: WebSocket,
        headers=None
    ):
        self.query = query
        self.query_domains = query_domains
        self.report_type = report_type
        self.report_source = report_source
        self.source_urls = source_urls
        self.document_urls = document_urls
        self.tone = tone
        self.config_path = config_path
        self.websocket = websocket
        self.headers = headers or {}

    async def run(self):
        # Initialize researcher
        researcher = GPTResearcher(
            query=self.query,
            query_domains=self.query_domains,
            report_type=self.report_type,
            report_source=self.report_source,
            source_urls=self.source_urls,
            document_urls=self.document_urls,
            tone=self.tone,
            config_path=self.config_path,
            websocket=self.websocket,
            headers=self.headers
        )

        await researcher.conduct_research()
        report = await researcher.write_report()
        return report
>>>>>>> c36835d7
<|MERGE_RESOLUTION|>--- conflicted
+++ resolved
@@ -1,105 +1,58 @@
-<<<<<<< HEAD
-from __future__ import annotations
-
-import os
-from pathlib import Path
-from typing import TYPE_CHECKING, Any
-
-from gpt_researcher import GPTResearcher
-
-if TYPE_CHECKING:
-    from fastapi import WebSocket
-    from gpt_researcher.utils.schemas import Tone
-
-
-class BasicReporter:
-    def __init__(
-        self,
-        query: str,
-        report_type: str,
-        report_source: str,
-        source_urls: list[str],
-        document_urls: list[str],
-        tone: Tone | None,
-        config_path: os.PathLike | str,
-        websocket: WebSocket,
-        headers: dict[str, Any] | None = None,
-    ):
-        self.query: str = query
-        self.report_type: str = report_type
-        self.report_source: str = report_source
-        self.source_urls: list[str] = source_urls
-        self.document_urls: list[str] = document_urls
-        self.tone: Tone | None = tone
-        self.config_path: Path = Path(os.path.normpath(config_path)).absolute()
-        self.websocket: WebSocket = websocket
-        self.headers: dict[str, Any] = {} if headers is None else headers
-
-    async def run(self):
-        # Initialize researcher
-        researcher = GPTResearcher(
-            query=self.query,
-            report_type=self.report_type,
-            report_source=self.report_source,
-            source_urls=self.source_urls,
-            document_urls=self.document_urls,
-            tone=self.tone,
-            config=self.config_path,
-            websocket=self.websocket,
-            headers=self.headers,
-        )
-
-        _research_context = await researcher.conduct_research()
-        report: str = await researcher.write_report()
-        return report
-=======
-from fastapi import WebSocket
-from typing import Any
-
-from gpt_researcher import GPTResearcher
-
-
-class BasicReport:
-    def __init__(
-        self,
-        query: str,
-        query_domains: list,
-        report_type: str,
-        report_source: str,
-        source_urls,
-        document_urls,
-        tone: Any,
-        config_path: str,
-        websocket: WebSocket,
-        headers=None
-    ):
-        self.query = query
-        self.query_domains = query_domains
-        self.report_type = report_type
-        self.report_source = report_source
-        self.source_urls = source_urls
-        self.document_urls = document_urls
-        self.tone = tone
-        self.config_path = config_path
-        self.websocket = websocket
-        self.headers = headers or {}
-
-    async def run(self):
-        # Initialize researcher
-        researcher = GPTResearcher(
-            query=self.query,
-            query_domains=self.query_domains,
-            report_type=self.report_type,
-            report_source=self.report_source,
-            source_urls=self.source_urls,
-            document_urls=self.document_urls,
-            tone=self.tone,
-            config_path=self.config_path,
-            websocket=self.websocket,
-            headers=self.headers
-        )
-
-        await researcher.conduct_research()
-        report = await researcher.write_report()
-        return report
->>>>>>> c36835d7
+from __future__ import annotations
+
+import os
+
+from pathlib import Path
+from typing import TYPE_CHECKING, Any
+
+from gpt_researcher import GPTResearcher
+from server.server_utils import CustomLogsHandler
+
+if TYPE_CHECKING:
+    from fastapi import WebSocket
+    from gpt_researcher.utils.enum import ReportSource, ReportType, Tone
+
+
+class BasicReporter:
+    def __init__(
+        self,
+        query: str,
+        report_type: str | ReportType,
+        report_source: str | ReportSource,
+        source_urls: list[str],
+        document_urls: list[str],
+        tone: Tone | None,
+        config_path: os.PathLike | str,
+        websocket: WebSocket | CustomLogsHandler,
+        headers: dict[str, Any] | None = None,
+        query_domains: list | None = None,
+    ):
+        self.query: str = query
+        self.report_type: ReportType = ReportType(report_type.title()) if isinstance(report_type, str) else report_type
+        self.report_source: ReportSource = ReportSource(report_source.title()) if isinstance(report_source, str) else report_source
+        self.source_urls: list[str] = source_urls
+        self.document_urls: list[str] = document_urls
+        self.tone: Tone | None = Tone.Objective if tone is None else tone
+        self.config_path: Path = Path(os.path.normpath(config_path)).absolute()
+        self.websocket: WebSocket | CustomLogsHandler = websocket
+        self.headers: dict[str, Any] = {} if headers is None else headers
+        self.query_domains: list[str] = [] if query_domains is None else query_domains
+
+    async def run(self) -> str:
+        # Initialize researcher
+        researcher = GPTResearcher(
+            query=self.query,
+            report_type=self.report_type,
+            report_source=self.report_source,
+            source_urls=self.source_urls,
+            document_urls=self.document_urls,
+            tone=self.tone if isinstance(self.tone, Tone) else Tone(self.tone),
+            config_path=self.config_path,
+            websocket=self.websocket,
+            headers=self.headers,
+            query_domains=self.query_domains,
+        )
+
+        _research_context: str | list[str] = await researcher.conduct_research()
+        report: str = await researcher.write_report()
+        return report