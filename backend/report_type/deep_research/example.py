--- conflicted
+++ resolved
@@ -1,18 +1,14 @@
 from __future__ import annotations
 
 import asyncio
-
 import os
 from pathlib import Path
 from typing import TYPE_CHECKING, Any, Callable, Coroutine
 
+from gpt_researcher import GPTResearcher
 from gpt_researcher.config.config import Config
-from gpt_researcher import GPTResearcher
-<<<<<<< HEAD
+from gpt_researcher.llm_provider.generic.base import ReasoningEfforts
 from gpt_researcher.utils.enum import ReportSource, ReportType, Tone
-=======
-from gpt_researcher.llm_provider.generic.base import ReasoningEfforts
->>>>>>> 0c634e91
 from gpt_researcher.utils.llm import create_chat_completion
 
 if TYPE_CHECKING:
@@ -55,8 +51,16 @@
         concurrency_limit: int = 2,  # Match TypeScript version
         config: Config | None = None,
     ):
-        self.config_path: Path | None = None if config_path is None else Path(os.path.normpath(config_path))
-        self.cfg: Config = Config.from_path(self.config_path) if self.config_path is not None else config if config is not None else Config()
+        self.config_path: Path | None = (
+            None if config_path is None else Path(os.path.normpath(config_path))
+        )
+        self.cfg: Config = (
+            Config.from_path(self.config_path)
+            if self.config_path is not None
+            else config
+            if config is not None
+            else Config()
+        )
         self.query: str = query
         self.breadth: int = breadth
         self.depth: int = depth
@@ -90,16 +94,14 @@
             model=self.cfg.SMART_LLM_MODEL,  # Using reasoning model for better question generation
             temperature=0.7,
             max_tokens=500,
-<<<<<<< HEAD
-            reasoning_effort="high",
-=======
-            reasoning_effort=ReasoningEfforts.High.value
->>>>>>> 0c634e91
+            reasoning_effort=ReasoningEfforts.High.value,
         )
 
         # Parse questions from response
         questions: list[str] = [
-            q.replace("Question:", "").strip() for q in response.split("\n") if q.strip().startswith("Question:")
+            q.replace("Question:", "").strip()
+            for q in response.split("\n")
+            if q.strip().startswith("Question:")
         ]
         return questions[:num_questions]
 
@@ -155,7 +157,10 @@
     ) -> dict[str, Any]:
         """Process research results to extract learnings and follow-up questions."""
         messages: list[dict[str, str]] = [
-            {"role": "system", "content": "You are an expert researcher analyzing search results."},
+            {
+                "role": "system",
+                "content": "You are an expert researcher analyzing search results.",
+            },
             {
                 "role": "user",
                 "content": f"Given the following research results for the query '{query}', extract key learnings and suggest follow-up questions. For each learning, include a citation to the source URL if available. Format each learning as 'Learning [source_url]: <insight>' and each question as 'Question: <question>':\n\n{context}",
@@ -168,11 +173,7 @@
             model=self.cfg.SMART_LLM_MODEL,  # Using reasoning model for analysis
             temperature=0.7,
             max_tokens=1000,
-<<<<<<< HEAD
-            reasoning_effort="high",
-=======
-            reasoning_effort=ReasoningEfforts.High.value
->>>>>>> 0c634e91
+            reasoning_effort=ReasoningEfforts.High.value,
         )
 
         # Parse learnings and questions with citations
@@ -228,7 +229,9 @@
             on_progress(progress)
 
         # Generate search queries
-        serp_queries: list[dict[str, str]] = await self.generate_serp_queries(query, num_queries=breadth)
+        serp_queries: list[dict[str, str]] = await self.generate_serp_queries(
+            query, num_queries=breadth
+        )
         progress.total_queries = len(serp_queries)
 
         all_learnings: list[str] = learnings.copy()
@@ -284,13 +287,19 @@
                     }
 
                 except Exception as e:
-                    logger.error(f"Error processing query '{serp_query['query']}': {str(e)}")
+                    logger.error(
+                        f"Error processing query '{serp_query['query']}': {str(e)}"
+                    )
                     return None
 
         # Process queries concurrently with limit
-        tasks: list[Coroutine[Any, Any, dict[str, Any] | None]] = [process_query(query) for query in serp_queries]
+        tasks: list[Coroutine[Any, Any, dict[str, Any] | None]] = [
+            process_query(query) for query in serp_queries
+        ]
         results: list[dict[str, Any] | None] = await asyncio.gather(*tasks)
-        filtered_results: list[dict[str, Any]] = [r for r in results if r is not None]  # Filter out failed queries
+        filtered_results: list[dict[str, Any]] = [
+            r for r in results if r is not None
+        ]  # Filter out failed queries
 
         # Collect all results
         for result in filtered_results:
@@ -324,7 +333,11 @@
                 all_visited_urls = set(deeper_results["visited_urls"])
                 all_citations.update(deeper_results["citations"])
 
-        return {"learnings": list(set(all_learnings)), "visited_urls": list(all_visited_urls), "citations": all_citations}
+        return {
+            "learnings": list(set(all_learnings)),
+            "visited_urls": list(all_visited_urls),
+            "citations": all_citations,
+        }
 
     async def run(
         self,
@@ -335,7 +348,9 @@
         follow_up_questions: list[str] = await self.generate_feedback(self.query)
 
         # Collect answers (this would normally come from user interaction)
-        answers: list[str] = ["Automatically proceeding with research"] * len(follow_up_questions)
+        answers: list[str] = ["Automatically proceeding with research"] * len(
+            follow_up_questions
+        )
 
         # Combine query and Q&A
         combined_query: str = f"""
@@ -346,7 +361,10 @@
 
         # Run deep research
         results: dict[str, Any] = await self.deep_research(
-            query=combined_query, breadth=self.breadth, depth=self.depth, on_progress=on_progress
+            query=combined_query,
+            breadth=self.breadth,
+            depth=self.depth,
+            on_progress=on_progress,
         )
 
         # Generate final report
