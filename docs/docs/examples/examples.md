<<<<<<< HEAD
# Simple Run

### Run PIP Package
```python
from gpt_researcher import GPTResearcher
import asyncio


async def main():
    """
    This is a sample script that shows how to run a research report.
    """
    # Query
    query = "What happened in the latest burning man floods?"

    # Report Type
    report_type = "research_report"

    # Initialize the researcher
    researcher = GPTResearcher(query=query, report_type=report_type, config_path=None)
    # Conduct research on the given query
    await researcher.conduct_research()
    # Write the report
    report = await researcher.write_report()
    
    return report


if __name__ == "__main__":
    asyncio.run(main())
=======
# Simple Run

### Run PIP Package
```python
from gpt_researcher import GPTResearcher
import asyncio

### Using Quick Run
async def main():
    """
    This is a sample script that shows how to run a research report.
    """
    # Query
    query = "What happened in the latest burning man floods?"

    # Report Type
    report_type = "research_report"

    # Initialize the researcher
    researcher = GPTResearcher(query=query, report_type=report_type, config_path=None)
    # Conduct research on the given query
    await researcher.conduct_research()
    # Write the report
    report = await researcher.write_report()
    
    return report


if __name__ == "__main__":
    asyncio.run(main())

# Custom Report Formatting

### Using Custom Prompts
```python
from gpt_researcher import GPTResearcher
import asyncio


async def main():
    """
    This example shows how to use custom prompts to control report formatting.
    """
    # Query
    query = "What are the latest advancements in renewable energy?"

    # Report Type
    report_type = "research_report"

    # Initialize the researcher
    researcher = GPTResearcher(query=query, report_type=report_type)
    
    # Conduct research on the given query
    await researcher.conduct_research()
    
    # Generate a standard report
    standard_report = await researcher.write_report()
    print("Standard Report Generated")
    
    # Generate a short, concise report using custom_prompt
    custom_prompt = "Provide a concise summary in 2 paragraphs without citations."
    short_report = await researcher.write_report(custom_prompt=custom_prompt)
    print("Short Report Generated")
    
    # Generate a bullet-point format report
    bullet_prompt = "List the top 5 advancements as bullet points with brief explanations."
    bullet_report = await researcher.write_report(custom_prompt=bullet_prompt)
    print("Bullet-Point Report Generated")
    
    return standard_report, short_report, bullet_report


if __name__ == "__main__":
    asyncio.run(main())

For more comprehensive examples of using custom prompts, see the `custom_prompt.py` file included in the examples directory.
>>>>>>> 0c634e91
```<|MERGE_RESOLUTION|>--- conflicted
+++ resolved
@@ -1,35 +1,3 @@
-<<<<<<< HEAD
-# Simple Run
-
-### Run PIP Package
-```python
-from gpt_researcher import GPTResearcher
-import asyncio
-
-
-async def main():
-    """
-    This is a sample script that shows how to run a research report.
-    """
-    # Query
-    query = "What happened in the latest burning man floods?"
-
-    # Report Type
-    report_type = "research_report"
-
-    # Initialize the researcher
-    researcher = GPTResearcher(query=query, report_type=report_type, config_path=None)
-    # Conduct research on the given query
-    await researcher.conduct_research()
-    # Write the report
-    report = await researcher.write_report()
-    
-    return report
-
-
-if __name__ == "__main__":
-    asyncio.run(main())
-=======
 # Simple Run
 
 ### Run PIP Package
@@ -106,5 +74,4 @@
     asyncio.run(main())
 
 For more comprehensive examples of using custom prompts, see the `custom_prompt.py` file included in the examples directory.
->>>>>>> 0c634e91
 ```