--- conflicted
+++ resolved
@@ -1,39 +1,8 @@
-<<<<<<< HEAD
 # Docker: Quickstart
 
 > **Step 1** - Install & Open Docker Desktop
 
-Follow instructions at https://www.docker.com/products/docker-desktop/
-
-
-> **Step 2** - [Follow this flow](https://www.youtube.com/watch?v=x1gKFt_6Us4)
-
-This mainly includes cloning the '.env.example' file, adding your API Keys to the cloned file and saving the file as '.env'
-
-> **Step 3** - Within root, run with Docker.
-
-```bash
-docker-compose up --build
-```
-
-If that doesn't work, try running it without the dash:
-```bash
-docker compose up --build
-```
-
-> **Step 4** - By default, if you haven't uncommented anything in your docker-compose file, this flow will start 2 processes:
- - the Python server running on localhost:8000
- - the React app running on localhost:3000
-
-Visit localhost:3000 on any browser and enjoy researching!
-
-=======
-# Docker: Quickstart
-
-> **Step 1** - Install & Open Docker Desktop
-
-Follow instructions at https://www.docker.com/products/docker-desktop/
-
+Follow instructions at <https://www.docker.com/products/docker-desktop/>
 
 > **Step 2** - [Follow this flow](https://www.youtube.com/watch?v=x1gKFt_6Us4)
 
@@ -48,16 +17,17 @@
 ```
 
 If that doesn't work, try running it without the dash:
+
 ```bash
 docker compose up --build
 ```
 
 > **Step 4** - By default, if you haven't uncommented anything in your docker-compose file, this flow will start 2 processes:
- - the Python server running on localhost:8000
- - the React app running on localhost:3000
+
+- the Python server running on localhost:8000
+- the React app running on localhost:3000
 
 Visit localhost:3000 on any browser and enjoy researching!
-
 
 ## Running with the Docker CLI
 
@@ -67,5 +37,4 @@
 docker run -it --name gpt-researcher -p 8000:8000 --env-file .env  -v /absolute/path/to/gptr_docs:/my-docs  gpt-researcher
 ```
 
-This will run the Docker container and mount the `/gptr_docs` directory to the container's `/my-docs` directory for analysis by the GPTR API Server.
->>>>>>> c36835d7
+This will run the Docker container and mount the `/gptr_docs` directory to the container's `/my-docs` directory for analysis by the GPTR API Server.