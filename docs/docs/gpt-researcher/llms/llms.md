# Configure LLM

As described in the [introduction](/docs/gpt-researcher/gptr/config), the default LLM and embedding is OpenAI due to its superior performance and speed.
With that said, GPT Researcher supports various open/closed source LLMs and embeddings, and you can easily switch between them by updating the `SMART_LLM`, `FAST_LLM` and `EMBEDDING` env variables. You might also need to include the provider API key and corresponding configuration params.

Current supported LLMs are `openai`, `anthropic`, `azure_openai`, `cohere`, `google_vertexai`, `google_genai`, `fireworks`, `ollama`, `together`, `mistralai`, `huggingface`, `groq`, `bedrock` and `litellm`.

Current supported embeddings are `openai`, `azure_openai`, `cohere`, `google_vertexai`, `google_genai`, `fireworks`, `ollama`, `together`, `mistralai`, `huggingface`, `nomic` ,`voyageai` and `bedrock`.

To learn more about support customization options see [here](/gpt-researcher/gptr/config).

**Please note**: GPT Researcher is optimized and heavily tested on GPT models. Some other models might run into context limit errors, and unexpected responses.
Please provide any feedback in our [Discord community](https://discord.gg/DUmbTebB) channel, so we can better improve the experience and performance.

Below you can find examples for how to configure the various supported LLMs.

## OpenAI

```bash
# set the custom OpenAI API key
OPENAI_API_KEY=[Your Key]

# specify llms
FAST_LLM="openai:gpt-4o-mini"
SMART_LLM="openai:gpt-4o"
STRATEGIC_LLM="openai:o1-preview"

# specify embedding
EMBEDDING="openai:text-embedding-3-small"
```

## Custom LLM

Create a local OpenAI API using [llama.cpp Server](https://github.com/ggerganov/llama.cpp/blob/master/examples/server/README.md#quick-start).

For custom LLM, specify "openai:{your-llm}"

```bash
# set the custom OpenAI API url
OPENAI_BASE_URL="http://localhost:1234/v1"
# set the custom OpenAI API key
OPENAI_API_KEY="dummy_key"

# specify custom llms  
FAST_LLM="openai:your_fast_llm"
SMART_LLM="openai:your_smart_llm"
STRATEGIC_LLM="openai:your_strategic_llm"
```

For custom embedding, set "custom:{your-embedding}"

```bash
# set the custom OpenAI API url
OPENAI_BASE_URL="http://localhost:1234/v1"
# set the custom OpenAI API key
OPENAI_API_KEY="dummy_key"

# specify the custom embedding model   
EMBEDDING="custom:your_embedding"
```

## Azure OpenAI

In Azure OpenAI you have to chose which models you want to use and make deployments for each model. You do this on the [Azure OpenAI Portal](https://portal.azure.com/).

In January 2025 the models that are recommended to use are:

- gpt-4o-mini
- gpt-4o
- o1-preview or o1-mini (You might need to request access to these models before you can deploy them).

Please then specify the model names/deployment names in your `.env` file.

**Required Precondition**

- Ypur endpoint can have any valid name.
- A model's deployment name *must be the same* as the model name.
- You need to deploy an *Embedding Model*: To ensure optimal performance, GPT Researcher requires the 'text-embedding-3-large' model. Please deploy this specific model to your Azure Endpoint.

**Recommended**:

- Quota increase: You should also request a quota increase especially for the embedding model, as the default quota is not sufficient.

```bash
# set the azure api key and deployment as you have configured it in Azure Portal. There is no default access point unless you configure it yourself!
AZURE_OPENAI_API_KEY="[Your Key]"
AZURE_OPENAI_ENDPOINT="https://{your-endpoint}.openai.azure.com/"
OPENAI_API_VERSION="2024-05-01-preview"

# each string is "azure_openai:deployment_name". ensure that your deployment have the same name as the model you use!
FAST_LLM="azure_openai:gpt-4o-mini" 
SMART_LLM="azure_openai:gpt-4o"
STRATEGIC_LLM="azure_openai:o1-preview"

# specify embedding
EMBEDDING="azure_openai:text-embedding-3-large"
```

<<<<<<< HEAD
=======
Add `langchain-azure-dynamic-sessions` to [requirements.txt](https://github.com/assafelovic/gpt-researcher/blob/master/requirements.txt) for Docker Support or `pip install` it

>>>>>>> 0c634e91
## Ollama

GPT Researcher supports both Ollama LLMs and embeddings. You can choose each or both.
To use [Ollama](http://www.ollama.com) you can set the following environment variables

```bash
OLLAMA_BASE_URL=http://localhost:11434
FAST_LLM="ollama:llama3"
SMART_LLM="ollama:llama3"
STRATEGIC_LLM="ollama:llama3"

EMBEDDING="ollama:nomic-embed-text"
```

Add `langchain-ollama` to [requirements.txt](https://github.com/assafelovic/gpt-researcher/blob/master/requirements.txt) for Docker Support or `pip install` it

## Groq

GroqCloud provides advanced AI hardware and software solutions designed to deliver amazingly fast AI inference performance.
To leverage Groq in GPT-Researcher, you will need a GroqCloud account and an API Key. (**NOTE:** Groq has a very *generous free tier*.)

### Sign up

- You can signup here: [https://console.groq.com/login](https://console.groq.com/login)
- Once you are logged in, you can get an API Key here: [https://console.groq.com/keys](https://console.groq.com/keys)

- Once you have an API key, you will need to add it to your `systems environment` using the variable name:
`GROQ_API_KEY="*********************"`

### Update env vars

And finally, you will need to configure the GPT-Researcher Provider and Model variables:

```bash
GROQ_API_KEY=[Your Key]

# Set one of the LLM models supported by Groq
FAST_LLM="groq:Mixtral-8x7b-32768"
SMART_LLM="groq:Mixtral-8x7b-32768"
STRATEGIC_LLM="groq:Mixtral-8x7b-32768"
```

<<<<<<< HEAD
**NOTE:** As of the writing of this Doc (May 2024), the available Language Models from Groq are:
=======
Add `langchain-groq` to [requirements.txt](https://github.com/assafelovic/gpt-researcher/blob/master/requirements.txt) for Docker Support or `pip install` it

__NOTE:__ As of the writing of this Doc (May 2024), the available Language Models from Groq are:

* Llama3-70b-8192
* Llama3-8b-8192
* Mixtral-8x7b-32768
* Gemma-7b-it
>>>>>>> 0c634e91

- Llama3-70b-8192
- Llama3-8b-8192
- Mixtral-8x7b-32768
- Gemma-7b-it

## Anthropic

Refer to Anthropic [Getting started page](https://docs.anthropic.com/en/api/getting-started) to obtain Anthropic API key. Update the corresponding env vars, for example:

```bash
ANTHROPIC_API_KEY=[Your key]
FAST_LLM="anthropic:claude-2.1"
SMART_LLM="anthropic:claude-3-opus-20240229"
STRATEGIC_LLM="anthropic:claude-3-opus-20240229"
```

<<<<<<< HEAD
Anthropic does not offer its own embedding model.
=======
Add `langchain-anthropic` to [requirements.txt](https://github.com/assafelovic/gpt-researcher/blob/master/requirements.txt) for Docker Support or `pip install` it

Anthropic does not offer its own embedding model, therefore, you'll want to either default to the OpenAI embedding model, or find another.

>>>>>>> 0c634e91

## Mistral AI

Sign up for a [Mistral API key](https://console.mistral.ai/users/api-keys/).
Then update the corresponding env vars, for example:

```bash
MISTRAL_API_KEY=[Your key]
FAST_LLM="mistralai:open-mistral-7b"
SMART_LLM="mistralai:mistral-large-latest"
STRATEGIC_LLM="mistralai:mistral-large-latest"

EMBEDDING="mistralai:mistral-embed"
```

<<<<<<< HEAD
=======
Add `langchain-mistralai` to [requirements.txt](https://github.com/assafelovic/gpt-researcher/blob/master/requirements.txt) for Docker Support or `pip install` it

>>>>>>> 0c634e91
## Together AI

[Together AI](https://www.together.ai/) offers an API to query [50+ leading open-source models](https://docs.together.ai/docs/inference-models) in a couple lines of code.
Then update corresponding env vars, for example:

```bash
TOGETHER_API_KEY=[Your key]
FAST_LLM="together:meta-llama/Llama-3-8b-chat-hf"
SMART_LLM="together:meta-llama/Llama-3-70b-chat-hf"
STRATEGIC_LLM="together:meta-llama/Llama-3-70b-chat-hf"

EMBEDDING="mistralai:nomic-ai/nomic-embed-text-v1.5"
```

<<<<<<< HEAD
=======
Add `langchain-together` to [requirements.txt](https://github.com/assafelovic/gpt-researcher/blob/master/requirements.txt) for Docker Support or `pip install` it

>>>>>>> 0c634e91
## HuggingFace

This integration requires a bit of extra work. Follow [this guide](https://python.langchain.com/v0.1/docs/integrations/chat/huggingface/) to learn more.
After you've followed the tutorial above, update the env vars:

```bash
HUGGINGFACE_API_KEY=[Your key]
FAST_LLM="huggingface:HuggingFaceH4/zephyr-7b-beta"
SMART_LLM="huggingface:HuggingFaceH4/zephyr-7b-beta"
STRATEGIC_LLM="huggingface:HuggingFaceH4/zephyr-7b-beta"

EMBEDDING="sentence-transformers/all-MiniLM-L6-v2"
```

<<<<<<< HEAD
=======
Add `langchain-huggingface` to [requirements.txt](https://github.com/assafelovic/gpt-researcher/blob/master/requirements.txt) for Docker Support or `pip install` it

>>>>>>> 0c634e91
## Google Gemini

Sign up [here](https://ai.google.dev/gemini-api/docs/api-key) for obtaining a Google Gemini API Key and update the following env vars:

```bash
GOOGLE_API_KEY=[Your key]
FAST_LLM="google_genai:gemini-1.5-flash"
SMART_LLM="google_genai:gemini-1.5-pro"
STRATEGIC_LLM="google_genai:gemini-1.5-pro"

EMBEDDING="google_genai:models/text-embedding-004"
```

<<<<<<< HEAD
=======
Add `langchain-google-genai` to [requirements.txt](https://github.com/assafelovic/gpt-researcher/blob/master/requirements.txt) for Docker Support or `pip install` it

>>>>>>> 0c634e91
## Google VertexAI

```bash
FAST_LLM="google_vertexai:gemini-1.5-flash-001"
SMART_LLM="google_vertexai:gemini-1.5-pro-001"
STRATEGIC_LLM="google_vertexai:gemini-1.5-pro-001"

EMBEDDING="google_vertexai:text-embedding-004"
```

<<<<<<< HEAD
=======
Add `langchain-google-vertexai` to [requirements.txt](https://github.com/assafelovic/gpt-researcher/blob/master/requirements.txt) for Docker Support or `pip install` it

>>>>>>> 0c634e91
## Cohere

```bash
COHERE_API_KEY=[Your key]
FAST_LLM="cohere:command"
SMART_LLM="cohere:command-nightly"
STRATEGIC_LLM="cohere:command-nightly"

EMBEDDING="cohere:embed-english-v3.0"
```

<<<<<<< HEAD
=======
Add `langchain-cohere` to [requirements.txt](https://github.com/assafelovic/gpt-researcher/blob/master/requirements.txt) for Docker Support or `pip install` it

>>>>>>> 0c634e91
## Fireworks

```bash
FIREWORKS_API_KEY=[Your key]
base_url="https://api.fireworks.ai/inference/v1/completions"
FAST_LLM="fireworks:accounts/fireworks/models/mixtral-8x7b-instruct"
SMART_LLM="fireworks:accounts/fireworks/models/mixtral-8x7b-instruct"
STRATEGIC_LLM="fireworks:accounts/fireworks/models/mixtral-8x7b-instruct"

EMBEDDING="fireworks:nomic-ai/nomic-embed-text-v1.5"
```

<<<<<<< HEAD
=======
Add `langchain-fireworks` to [requirements.txt](https://github.com/assafelovic/gpt-researcher/blob/master/requirements.txt) for Docker Support or `pip install` it

>>>>>>> 0c634e91
## Bedrock

```bash
FAST_LLM="bedrock:anthropic.claude-3-sonnet-20240229-v1:0"
SMART_LLM="bedrock:anthropic.claude-3-sonnet-20240229-v1:0"
STRATEGIC_LLM="bedrock:anthropic.claude-3-sonnet-20240229-v1:0"

EMBEDDING="bedrock:amazon.titan-embed-text-v2:0"
```

<<<<<<< HEAD
=======
Add `langchain_aws` to [requirements.txt](https://github.com/assafelovic/gpt-researcher/blob/master/requirements.txt) for Docker Support or `pip install` it

>>>>>>> 0c634e91
## LiteLLM

```bash
FAST_LLM="litellm:perplexity/pplx-7b-chat"
SMART_LLM="litellm:perplexity/pplx-70b-chat"
STRATEGIC_LLM="litellm:perplexity/pplx-70b-chat"
```

<<<<<<< HEAD
=======
Add `langchain_community` to [requirements.txt](https://github.com/assafelovic/gpt-researcher/blob/master/requirements.txt) for Docker Support or `pip install` it

>>>>>>> 0c634e91
## xAI

```bash
FAST_LLM="xai:grok-beta"
SMART_LLM="xai:grok-beta"
STRATEGIC_LLM="xai:grok-beta"
```

<<<<<<< HEAD
=======
Add `langchain_xai` to [requirements.txt](https://github.com/assafelovic/gpt-researcher/blob/master/requirements.txt) for Docker Support or `pip install` it

>>>>>>> 0c634e91
## DeepSeek

```bash
DEEPSEEK_API_KEY=[Your key]
FAST_LLM="deepseek:deepseek-chat"
SMART_LLM="deepseek:deepseek-chat"
STRATEGIC_LLM="deepseek:deepseek-chat"
```
## Openrouter.ai

```bash
OPENROUTER_API_KEY=[Your openrouter.ai key]
OPENAI_BASE_URL=https://openrouter.ai/api/v1
FAST_LLM="openrouter:google/gemini-2.0-flash-lite-001"
SMART_LLM="openrouter:google/gemini-2.0-flash-001"
STRATEGIC_LLM="openrouter:google/gemini-2.5-pro-exp-03-25"
OPENROUTER_LIMIT_RPS=1  # Ratelimit request per secound
EMBEDDING=google_genai:models/text-embedding-004 # openrouter doesn't support embedding models, use google instead its free
GOOGLE_API_KEY=[Your *google gemini* key]  
```

## Other Embedding Models

### Nomic

```bash
EMBEDDING="nomic:nomic-embed-text-v1.5"
```

### VoyageAI

```bash
VOYAGE_API_KEY=[Your Key]
EMBEDDING="voyageai:voyage-law-2"
```

Add `langchain-voyageai` to [requirements.txt](https://github.com/assafelovic/gpt-researcher/blob/master/requirements.txt) for Docker Support or `pip install` it<|MERGE_RESOLUTION|>--- conflicted
+++ resolved
@@ -1,6 +1,6 @@
 # Configure LLM
 
-As described in the [introduction](/docs/gpt-researcher/gptr/config), the default LLM and embedding is OpenAI due to its superior performance and speed.
+As described in the [introduction](/docs/gpt-researcher/gptr/config), the default LLM and embedding is OpenAI due to its superior performance and speed. 
 With that said, GPT Researcher supports various open/closed source LLMs and embeddings, and you can easily switch between them by updating the `SMART_LLM`, `FAST_LLM` and `EMBEDDING` env variables. You might also need to include the provider API key and corresponding configuration params.
 
 Current supported LLMs are `openai`, `anthropic`, `azure_openai`, `cohere`, `google_vertexai`, `google_genai`, `fireworks`, `ollama`, `together`, `mistralai`, `huggingface`, `groq`, `bedrock` and `litellm`.
@@ -29,12 +29,12 @@
 EMBEDDING="openai:text-embedding-3-small"
 ```
 
+
 ## Custom LLM
 
 Create a local OpenAI API using [llama.cpp Server](https://github.com/ggerganov/llama.cpp/blob/master/examples/server/README.md#quick-start).
 
 For custom LLM, specify "openai:{your-llm}"
-
 ```bash
 # set the custom OpenAI API url
 OPENAI_BASE_URL="http://localhost:1234/v1"
@@ -48,7 +48,6 @@
 ```
 
 For custom embedding, set "custom:{your-embedding}"
-
 ```bash
 # set the custom OpenAI API url
 OPENAI_BASE_URL="http://localhost:1234/v1"
@@ -59,11 +58,12 @@
 EMBEDDING="custom:your_embedding"
 ```
 
+
 ## Azure OpenAI
 
-In Azure OpenAI you have to chose which models you want to use and make deployments for each model. You do this on the [Azure OpenAI Portal](https://portal.azure.com/).
-
-In January 2025 the models that are recommended to use are:
+In Azure OpenAI you have to chose which models you want to use and make deployments for each model. You do this on the [Azure OpenAI Portal](https://portal.azure.com/). 
+
+In January 2025 the models that are recommended to use are: 
 
 - gpt-4o-mini
 - gpt-4o
@@ -71,7 +71,7 @@
 
 Please then specify the model names/deployment names in your `.env` file.
 
-**Required Precondition**
+**Required Precondition** 
 
 - Ypur endpoint can have any valid name.
 - A model's deployment name *must be the same* as the model name.
@@ -79,7 +79,7 @@
 
 **Recommended**:
 
-- Quota increase: You should also request a quota increase especially for the embedding model, as the default quota is not sufficient.
+- Quota increase: You should also request a quota increase especially for the embedding model, as the default quota is not sufficient. 
 
 ```bash
 # set the azure api key and deployment as you have configured it in Azure Portal. There is no default access point unless you configure it yourself!
@@ -96,11 +96,8 @@
 EMBEDDING="azure_openai:text-embedding-3-large"
 ```
 
-<<<<<<< HEAD
-=======
 Add `langchain-azure-dynamic-sessions` to [requirements.txt](https://github.com/assafelovic/gpt-researcher/blob/master/requirements.txt) for Docker Support or `pip install` it
 
->>>>>>> 0c634e91
 ## Ollama
 
 GPT Researcher supports both Ollama LLMs and embeddings. You can choose each or both.
@@ -120,10 +117,9 @@
 ## Groq
 
 GroqCloud provides advanced AI hardware and software solutions designed to deliver amazingly fast AI inference performance.
-To leverage Groq in GPT-Researcher, you will need a GroqCloud account and an API Key. (**NOTE:** Groq has a very *generous free tier*.)
+To leverage Groq in GPT-Researcher, you will need a GroqCloud account and an API Key. (__NOTE:__ Groq has a very _generous free tier_.)
 
 ### Sign up
-
 - You can signup here: [https://console.groq.com/login](https://console.groq.com/login)
 - Once you are logged in, you can get an API Key here: [https://console.groq.com/keys](https://console.groq.com/keys)
 
@@ -131,7 +127,6 @@
 `GROQ_API_KEY="*********************"`
 
 ### Update env vars
-
 And finally, you will need to configure the GPT-Researcher Provider and Model variables:
 
 ```bash
@@ -143,9 +138,6 @@
 STRATEGIC_LLM="groq:Mixtral-8x7b-32768"
 ```
 
-<<<<<<< HEAD
-**NOTE:** As of the writing of this Doc (May 2024), the available Language Models from Groq are:
-=======
 Add `langchain-groq` to [requirements.txt](https://github.com/assafelovic/gpt-researcher/blob/master/requirements.txt) for Docker Support or `pip install` it
 
 __NOTE:__ As of the writing of this Doc (May 2024), the available Language Models from Groq are:
@@ -154,17 +146,11 @@
 * Llama3-8b-8192
 * Mixtral-8x7b-32768
 * Gemma-7b-it
->>>>>>> 0c634e91
-
-- Llama3-70b-8192
-- Llama3-8b-8192
-- Mixtral-8x7b-32768
-- Gemma-7b-it
+
 
 ## Anthropic
 
 Refer to Anthropic [Getting started page](https://docs.anthropic.com/en/api/getting-started) to obtain Anthropic API key. Update the corresponding env vars, for example:
-
 ```bash
 ANTHROPIC_API_KEY=[Your key]
 FAST_LLM="anthropic:claude-2.1"
@@ -172,20 +158,15 @@
 STRATEGIC_LLM="anthropic:claude-3-opus-20240229"
 ```
 
-<<<<<<< HEAD
-Anthropic does not offer its own embedding model.
-=======
 Add `langchain-anthropic` to [requirements.txt](https://github.com/assafelovic/gpt-researcher/blob/master/requirements.txt) for Docker Support or `pip install` it
 
 Anthropic does not offer its own embedding model, therefore, you'll want to either default to the OpenAI embedding model, or find another.
 
->>>>>>> 0c634e91
 
 ## Mistral AI
 
-Sign up for a [Mistral API key](https://console.mistral.ai/users/api-keys/).
+Sign up for a [Mistral API key](https://console.mistral.ai/users/api-keys/). 
 Then update the corresponding env vars, for example:
-
 ```bash
 MISTRAL_API_KEY=[Your key]
 FAST_LLM="mistralai:open-mistral-7b"
@@ -195,16 +176,11 @@
 EMBEDDING="mistralai:mistral-embed"
 ```
 
-<<<<<<< HEAD
-=======
 Add `langchain-mistralai` to [requirements.txt](https://github.com/assafelovic/gpt-researcher/blob/master/requirements.txt) for Docker Support or `pip install` it
 
->>>>>>> 0c634e91
 ## Together AI
-
 [Together AI](https://www.together.ai/) offers an API to query [50+ leading open-source models](https://docs.together.ai/docs/inference-models) in a couple lines of code.
 Then update corresponding env vars, for example:
-
 ```bash
 TOGETHER_API_KEY=[Your key]
 FAST_LLM="together:meta-llama/Llama-3-8b-chat-hf"
@@ -214,16 +190,12 @@
 EMBEDDING="mistralai:nomic-ai/nomic-embed-text-v1.5"
 ```
 
-<<<<<<< HEAD
-=======
 Add `langchain-together` to [requirements.txt](https://github.com/assafelovic/gpt-researcher/blob/master/requirements.txt) for Docker Support or `pip install` it
 
->>>>>>> 0c634e91
 ## HuggingFace
 
 This integration requires a bit of extra work. Follow [this guide](https://python.langchain.com/v0.1/docs/integrations/chat/huggingface/) to learn more.
 After you've followed the tutorial above, update the env vars:
-
 ```bash
 HUGGINGFACE_API_KEY=[Your key]
 FAST_LLM="huggingface:HuggingFaceH4/zephyr-7b-beta"
@@ -233,15 +205,11 @@
 EMBEDDING="sentence-transformers/all-MiniLM-L6-v2"
 ```
 
-<<<<<<< HEAD
-=======
 Add `langchain-huggingface` to [requirements.txt](https://github.com/assafelovic/gpt-researcher/blob/master/requirements.txt) for Docker Support or `pip install` it
 
->>>>>>> 0c634e91
 ## Google Gemini
 
 Sign up [here](https://ai.google.dev/gemini-api/docs/api-key) for obtaining a Google Gemini API Key and update the following env vars:
-
 ```bash
 GOOGLE_API_KEY=[Your key]
 FAST_LLM="google_genai:gemini-1.5-flash"
@@ -251,11 +219,8 @@
 EMBEDDING="google_genai:models/text-embedding-004"
 ```
 
-<<<<<<< HEAD
-=======
 Add `langchain-google-genai` to [requirements.txt](https://github.com/assafelovic/gpt-researcher/blob/master/requirements.txt) for Docker Support or `pip install` it
 
->>>>>>> 0c634e91
 ## Google VertexAI
 
 ```bash
@@ -266,11 +231,8 @@
 EMBEDDING="google_vertexai:text-embedding-004"
 ```
 
-<<<<<<< HEAD
-=======
 Add `langchain-google-vertexai` to [requirements.txt](https://github.com/assafelovic/gpt-researcher/blob/master/requirements.txt) for Docker Support or `pip install` it
 
->>>>>>> 0c634e91
 ## Cohere
 
 ```bash
@@ -282,11 +244,8 @@
 EMBEDDING="cohere:embed-english-v3.0"
 ```
 
-<<<<<<< HEAD
-=======
 Add `langchain-cohere` to [requirements.txt](https://github.com/assafelovic/gpt-researcher/blob/master/requirements.txt) for Docker Support or `pip install` it
 
->>>>>>> 0c634e91
 ## Fireworks
 
 ```bash
@@ -299,11 +258,8 @@
 EMBEDDING="fireworks:nomic-ai/nomic-embed-text-v1.5"
 ```
 
-<<<<<<< HEAD
-=======
 Add `langchain-fireworks` to [requirements.txt](https://github.com/assafelovic/gpt-researcher/blob/master/requirements.txt) for Docker Support or `pip install` it
 
->>>>>>> 0c634e91
 ## Bedrock
 
 ```bash
@@ -314,11 +270,8 @@
 EMBEDDING="bedrock:amazon.titan-embed-text-v2:0"
 ```
 
-<<<<<<< HEAD
-=======
 Add `langchain_aws` to [requirements.txt](https://github.com/assafelovic/gpt-researcher/blob/master/requirements.txt) for Docker Support or `pip install` it
 
->>>>>>> 0c634e91
 ## LiteLLM
 
 ```bash
@@ -327,11 +280,8 @@
 STRATEGIC_LLM="litellm:perplexity/pplx-70b-chat"
 ```
 
-<<<<<<< HEAD
-=======
 Add `langchain_community` to [requirements.txt](https://github.com/assafelovic/gpt-researcher/blob/master/requirements.txt) for Docker Support or `pip install` it
 
->>>>>>> 0c634e91
 ## xAI
 
 ```bash
@@ -340,13 +290,9 @@
 STRATEGIC_LLM="xai:grok-beta"
 ```
 
-<<<<<<< HEAD
-=======
 Add `langchain_xai` to [requirements.txt](https://github.com/assafelovic/gpt-researcher/blob/master/requirements.txt) for Docker Support or `pip install` it
 
->>>>>>> 0c634e91
 ## DeepSeek
-
 ```bash
 DEEPSEEK_API_KEY=[Your key]
 FAST_LLM="deepseek:deepseek-chat"
@@ -366,6 +312,7 @@
 GOOGLE_API_KEY=[Your *google gemini* key]  
 ```
 
+
 ## Other Embedding Models
 
 ### Nomic
