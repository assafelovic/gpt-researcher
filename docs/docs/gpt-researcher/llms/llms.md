--- conflicted
+++ resolved
@@ -1,14 +1,13 @@
-<<<<<<< HEAD
 # Configure LLM
 
-As described in the [introduction](/docs/gpt-researcher/gptr/config), the default LLM and embedding is OpenAI due to its superior performance and speed. 
+As described in the [introduction](/docs/gpt-researcher/gptr/config), the default LLM and embedding is OpenAI due to its superior performance and speed.
 With that said, GPT Researcher supports various open/closed source LLMs and embeddings, and you can easily switch between them by updating the `SMART_LLM`, `FAST_LLM` and `EMBEDDING` env variables. You might also need to include the provider API key and corresponding configuration params.
 
 Current supported LLMs are `openai`, `anthropic`, `azure_openai`, `cohere`, `google_vertexai`, `google_genai`, `fireworks`, `ollama`, `together`, `mistralai`, `huggingface`, `groq`, `bedrock` and `litellm`.
 
 Current supported embeddings are `openai`, `azure_openai`, `cohere`, `google_vertexai`, `google_genai`, `fireworks`, `ollama`, `together`, `mistralai`, `huggingface`, `nomic` ,`voyageai` and `bedrock`.
 
-To learn more about support customization options see [here](/gpt-researcher/config).
+To learn more about support customization options see [here](/gpt-researcher/gptr/config).
 
 **Please note**: GPT Researcher is optimized and heavily tested on GPT models. Some other models might run into context limit errors, and unexpected responses.
 Please provide any feedback in our [Discord community](https://discord.gg/DUmbTebB) channel, so we can better improve the experience and performance.
@@ -30,12 +29,12 @@
 EMBEDDING="openai:text-embedding-3-small"
 ```
 
-
 ## Custom LLM
 
 Create a local OpenAI API using [llama.cpp Server](https://github.com/ggerganov/llama.cpp/blob/master/examples/server/README.md#quick-start).
 
 For custom LLM, specify "openai:{your-llm}"
+
 ```bash
 # set the custom OpenAI API url
 OPENAI_BASE_URL="http://localhost:1234/v1"
@@ -49,6 +48,7 @@
 ```
 
 For custom embedding, set "custom:{your-embedding}"
+
 ```bash
 # set the custom OpenAI API url
 OPENAI_BASE_URL="http://localhost:1234/v1"
@@ -59,29 +59,42 @@
 EMBEDDING="custom:your_embedding"
 ```
 
-
 ## Azure OpenAI
 
-See also the documentation in the Langchain [Azure OpenAI](https://api.python.langchain.com/en/latest/chat_models/langchain_openai.chat_models.azure.AzureChatOpenAI.html) page.
-
-On Azure OpenAI you will need to create deployments for each model you want to use. Please also specify the model names/deployment names in your `.env` file:
-
-Required Embedding Model:
-To ensure optimal performance, GPT Researcher requires the text-embedding-3-large model. Please deploy this specific model to your Azure Endpoint.
-
-```bash
-AZURE_OPENAI_API_KEY=[Your Key]
-AZURE_OPENAI_ENDPOINT=https://{your-endpoint}.openai.azure.com/
-OPENAI_API_VERSION=2024-05-01-preview
-
-# note that the deployment name must be the same as the model name
-FAST_LLM=azure_openai:gpt-4o-mini 
-SMART_LLM=azure_openai:gpt-4o
-STRATEGIC_LLM=azure_openai:o1-preview
-
-
-```
-
+In Azure OpenAI you have to chose which models you want to use and make deployments for each model. You do this on the [Azure OpenAI Portal](https://portal.azure.com/).
+
+In January 2025 the models that are recommended to use are:
+
+- gpt-4o-mini
+- gpt-4o
+- o1-preview or o1-mini (You might need to request access to these models before you can deploy them).
+
+Please then specify the model names/deployment names in your `.env` file.
+
+**Required Precondition**
+
+- Ypur endpoint can have any valid name.
+- A model's deployment name *must be the same* as the model name.
+- You need to deploy an *Embedding Model*: To ensure optimal performance, GPT Researcher requires the 'text-embedding-3-large' model. Please deploy this specific model to your Azure Endpoint.
+
+**Recommended**:
+
+- Quota increase: You should also request a quota increase especially for the embedding model, as the default quota is not sufficient.
+
+```bash
+# set the azure api key and deployment as you have configured it in Azure Portal. There is no default access point unless you configure it yourself!
+AZURE_OPENAI_API_KEY="[Your Key]"
+AZURE_OPENAI_ENDPOINT="https://{your-endpoint}.openai.azure.com/"
+OPENAI_API_VERSION="2024-05-01-preview"
+
+# each string is "azure_openai:deployment_name". ensure that your deployment have the same name as the model you use!
+FAST_LLM="azure_openai:gpt-4o-mini" 
+SMART_LLM="azure_openai:gpt-4o"
+STRATEGIC_LLM="azure_openai:o1-preview"
+
+# specify embedding
+EMBEDDING="azure_openai:text-embedding-3-large"
+```
 
 ## Ollama
 
@@ -100,9 +113,10 @@
 ## Groq
 
 GroqCloud provides advanced AI hardware and software solutions designed to deliver amazingly fast AI inference performance.
-To leverage Groq in GPT-Researcher, you will need a GroqCloud account and an API Key. (__NOTE:__ Groq has a very _generous free tier_.)
+To leverage Groq in GPT-Researcher, you will need a GroqCloud account and an API Key. (**NOTE:** Groq has a very *generous free tier*.)
 
 ### Sign up
+
 - You can signup here: [https://console.groq.com/login](https://console.groq.com/login)
 - Once you are logged in, you can get an API Key here: [https://console.groq.com/keys](https://console.groq.com/keys)
 
@@ -110,6 +124,7 @@
 `GROQ_API_KEY="*********************"`
 
 ### Update env vars
+
 And finally, you will need to configure the GPT-Researcher Provider and Model variables:
 
 ```bash
@@ -121,17 +136,17 @@
 STRATEGIC_LLM="groq:Mixtral-8x7b-32768"
 ```
 
-__NOTE:__ As of the writing of this Doc (May 2024), the available Language Models from Groq are:
-
-* Llama3-70b-8192
-* Llama3-8b-8192
-* Mixtral-8x7b-32768
-* Gemma-7b-it
-
+**NOTE:** As of the writing of this Doc (May 2024), the available Language Models from Groq are:
+
+- Llama3-70b-8192
+- Llama3-8b-8192
+- Mixtral-8x7b-32768
+- Gemma-7b-it
 
 ## Anthropic
 
 Refer to Anthropic [Getting started page](https://docs.anthropic.com/en/api/getting-started) to obtain Anthropic API key. Update the corresponding env vars, for example:
+
 ```bash
 ANTHROPIC_API_KEY=[Your key]
 FAST_LLM="anthropic:claude-2.1"
@@ -139,13 +154,13 @@
 STRATEGIC_LLM="anthropic:claude-3-opus-20240229"
 ```
 
-Anthropic does not offer its own embedding model. 
-
+Anthropic does not offer its own embedding model.
 
 ## Mistral AI
 
-Sign up for a [Mistral API key](https://console.mistral.ai/users/api-keys/). 
+Sign up for a [Mistral API key](https://console.mistral.ai/users/api-keys/).
 Then update the corresponding env vars, for example:
+
 ```bash
 MISTRAL_API_KEY=[Your key]
 FAST_LLM="mistralai:open-mistral-7b"
@@ -155,10 +170,11 @@
 EMBEDDING="mistralai:mistral-embed"
 ```
 
-
 ## Together AI
+
 [Together AI](https://www.together.ai/) offers an API to query [50+ leading open-source models](https://docs.together.ai/docs/inference-models) in a couple lines of code.
 Then update corresponding env vars, for example:
+
 ```bash
 TOGETHER_API_KEY=[Your key]
 FAST_LLM="together:meta-llama/Llama-3-8b-chat-hf"
@@ -168,11 +184,11 @@
 EMBEDDING="mistralai:nomic-ai/nomic-embed-text-v1.5"
 ```
 
-
 ## HuggingFace
 
 This integration requires a bit of extra work. Follow [this guide](https://python.langchain.com/v0.1/docs/integrations/chat/huggingface/) to learn more.
 After you've followed the tutorial above, update the env vars:
+
 ```bash
 HUGGINGFACE_API_KEY=[Your key]
 FAST_LLM="huggingface:HuggingFaceH4/zephyr-7b-beta"
@@ -182,10 +198,10 @@
 EMBEDDING="sentence-transformers/all-MiniLM-L6-v2"
 ```
 
-
 ## Google Gemini
 
 Sign up [here](https://ai.google.dev/gemini-api/docs/api-key) for obtaining a Google Gemini API Key and update the following env vars:
+
 ```bash
 GOOGLE_API_KEY=[Your key]
 FAST_LLM="google_genai:gemini-1.5-flash"
@@ -195,7 +211,6 @@
 EMBEDDING="google_genai:models/text-embedding-004"
 ```
 
-
 ## Google VertexAI
 
 ```bash
@@ -205,7 +220,6 @@
 
 EMBEDDING="google_vertexai:text-embedding-004"
 ```
-
 
 ## Cohere
 
@@ -217,7 +231,6 @@
 
 EMBEDDING="cohere:embed-english-v3.0"
 ```
-
 
 ## Fireworks
 
@@ -231,7 +244,6 @@
 EMBEDDING="fireworks:nomic-ai/nomic-embed-text-v1.5"
 ```
 
-
 ## Bedrock
 
 ```bash
@@ -242,7 +254,6 @@
 EMBEDDING="bedrock:amazon.titan-embed-text-v2:0"
 ```
 
-
 ## LiteLLM
 
 ```bash
@@ -251,7 +262,6 @@
 STRATEGIC_LLM="litellm:perplexity/pplx-70b-chat"
 ```
 
-
 ## xAI
 
 ```bash
@@ -260,8 +270,8 @@
 STRATEGIC_LLM="xai:grok-beta"
 ```
 
-
 ## DeepSeek
+
 ```bash
 DEEPSEEK_API_KEY=[Your key]
 FAST_LLM="deepseek:deepseek-chat"
@@ -269,7 +279,6 @@
 STRATEGIC_LLM="deepseek:deepseek-chat"
 ```
 
-
 ## Other Embedding Models
 
 ### Nomic
@@ -283,306 +292,4 @@
 ```bash
 VOYAGE_API_KEY=[Your Key]
 EMBEDDING="voyageai:voyage-law-2"
-```
-=======
-# Configure LLM
-
-As described in the [introduction](/docs/gpt-researcher/gptr/config), the default LLM and embedding is OpenAI due to its superior performance and speed. 
-With that said, GPT Researcher supports various open/closed source LLMs and embeddings, and you can easily switch between them by updating the `SMART_LLM`, `FAST_LLM` and `EMBEDDING` env variables. You might also need to include the provider API key and corresponding configuration params.
-
-Current supported LLMs are `openai`, `anthropic`, `azure_openai`, `cohere`, `google_vertexai`, `google_genai`, `fireworks`, `ollama`, `together`, `mistralai`, `huggingface`, `groq`, `bedrock` and `litellm`.
-
-Current supported embeddings are `openai`, `azure_openai`, `cohere`, `google_vertexai`, `google_genai`, `fireworks`, `ollama`, `together`, `mistralai`, `huggingface`, `nomic` ,`voyageai` and `bedrock`.
-
-To learn more about support customization options see [here](/gpt-researcher/gptr/config).
-
-**Please note**: GPT Researcher is optimized and heavily tested on GPT models. Some other models might run into context limit errors, and unexpected responses.
-Please provide any feedback in our [Discord community](https://discord.gg/DUmbTebB) channel, so we can better improve the experience and performance.
-
-Below you can find examples for how to configure the various supported LLMs.
-
-## OpenAI
-
-```bash
-# set the custom OpenAI API key
-OPENAI_API_KEY=[Your Key]
-
-# specify llms
-FAST_LLM="openai:gpt-4o-mini"
-SMART_LLM="openai:gpt-4o"
-STRATEGIC_LLM="openai:o1-preview"
-
-# specify embedding
-EMBEDDING="openai:text-embedding-3-small"
-```
-
-
-## Custom LLM
-
-Create a local OpenAI API using [llama.cpp Server](https://github.com/ggerganov/llama.cpp/blob/master/examples/server/README.md#quick-start).
-
-For custom LLM, specify "openai:{your-llm}"
-```bash
-# set the custom OpenAI API url
-OPENAI_BASE_URL="http://localhost:1234/v1"
-# set the custom OpenAI API key
-OPENAI_API_KEY="dummy_key"
-
-# specify custom llms  
-FAST_LLM="openai:your_fast_llm"
-SMART_LLM="openai:your_smart_llm"
-STRATEGIC_LLM="openai:your_strategic_llm"
-```
-
-For custom embedding, set "custom:{your-embedding}"
-```bash
-# set the custom OpenAI API url
-OPENAI_BASE_URL="http://localhost:1234/v1"
-# set the custom OpenAI API key
-OPENAI_API_KEY="dummy_key"
-
-# specify the custom embedding model   
-EMBEDDING="custom:your_embedding"
-```
-
-
-## Azure OpenAI
-
-In Azure OpenAI you have to chose which models you want to use and make deployments for each model. You do this on the [Azure OpenAI Portal](https://portal.azure.com/). 
-
-In January 2025 the models that are recommended to use are: 
-
-- gpt-4o-mini
-- gpt-4o
-- o1-preview or o1-mini (You might need to request access to these models before you can deploy them).
-
-Please then specify the model names/deployment names in your `.env` file.
-
-**Required Precondition** 
-
-- Ypur endpoint can have any valid name.
-- A model's deployment name *must be the same* as the model name.
-- You need to deploy an *Embedding Model*: To ensure optimal performance, GPT Researcher requires the 'text-embedding-3-large' model. Please deploy this specific model to your Azure Endpoint.
-
-**Recommended**:
-
-- Quota increase: You should also request a quota increase especially for the embedding model, as the default quota is not sufficient. 
-
-```bash
-# set the azure api key and deployment as you have configured it in Azure Portal. There is no default access point unless you configure it yourself!
-AZURE_OPENAI_API_KEY="[Your Key]"
-AZURE_OPENAI_ENDPOINT="https://{your-endpoint}.openai.azure.com/"
-OPENAI_API_VERSION="2024-05-01-preview"
-
-# each string is "azure_openai:deployment_name". ensure that your deployment have the same name as the model you use!
-FAST_LLM="azure_openai:gpt-4o-mini" 
-SMART_LLM="azure_openai:gpt-4o"
-STRATEGIC_LLM="azure_openai:o1-preview"
-
-# specify embedding
-EMBEDDING="azure_openai:text-embedding-3-large"
-```
-
-
-## Ollama
-
-GPT Researcher supports both Ollama LLMs and embeddings. You can choose each or both.
-To use [Ollama](http://www.ollama.com) you can set the following environment variables
-
-```bash
-OLLAMA_BASE_URL=http://localhost:11434
-FAST_LLM="ollama:llama3"
-SMART_LLM="ollama:llama3"
-STRATEGIC_LLM="ollama:llama3"
-
-EMBEDDING="ollama:nomic-embed-text"
-```
-
-## Groq
-
-GroqCloud provides advanced AI hardware and software solutions designed to deliver amazingly fast AI inference performance.
-To leverage Groq in GPT-Researcher, you will need a GroqCloud account and an API Key. (__NOTE:__ Groq has a very _generous free tier_.)
-
-### Sign up
-- You can signup here: [https://console.groq.com/login](https://console.groq.com/login)
-- Once you are logged in, you can get an API Key here: [https://console.groq.com/keys](https://console.groq.com/keys)
-
-- Once you have an API key, you will need to add it to your `systems environment` using the variable name:
-`GROQ_API_KEY="*********************"`
-
-### Update env vars
-And finally, you will need to configure the GPT-Researcher Provider and Model variables:
-
-```bash
-GROQ_API_KEY=[Your Key]
-
-# Set one of the LLM models supported by Groq
-FAST_LLM="groq:Mixtral-8x7b-32768"
-SMART_LLM="groq:Mixtral-8x7b-32768"
-STRATEGIC_LLM="groq:Mixtral-8x7b-32768"
-```
-
-__NOTE:__ As of the writing of this Doc (May 2024), the available Language Models from Groq are:
-
-* Llama3-70b-8192
-* Llama3-8b-8192
-* Mixtral-8x7b-32768
-* Gemma-7b-it
-
-
-## Anthropic
-
-Refer to Anthropic [Getting started page](https://docs.anthropic.com/en/api/getting-started) to obtain Anthropic API key. Update the corresponding env vars, for example:
-```bash
-ANTHROPIC_API_KEY=[Your key]
-FAST_LLM="anthropic:claude-2.1"
-SMART_LLM="anthropic:claude-3-opus-20240229"
-STRATEGIC_LLM="anthropic:claude-3-opus-20240229"
-```
-
-Anthropic does not offer its own embedding model. 
-
-
-## Mistral AI
-
-Sign up for a [Mistral API key](https://console.mistral.ai/users/api-keys/). 
-Then update the corresponding env vars, for example:
-```bash
-MISTRAL_API_KEY=[Your key]
-FAST_LLM="mistralai:open-mistral-7b"
-SMART_LLM="mistralai:mistral-large-latest"
-STRATEGIC_LLM="mistralai:mistral-large-latest"
-
-EMBEDDING="mistralai:mistral-embed"
-```
-
-
-## Together AI
-[Together AI](https://www.together.ai/) offers an API to query [50+ leading open-source models](https://docs.together.ai/docs/inference-models) in a couple lines of code.
-Then update corresponding env vars, for example:
-```bash
-TOGETHER_API_KEY=[Your key]
-FAST_LLM="together:meta-llama/Llama-3-8b-chat-hf"
-SMART_LLM="together:meta-llama/Llama-3-70b-chat-hf"
-STRATEGIC_LLM="together:meta-llama/Llama-3-70b-chat-hf"
-
-EMBEDDING="mistralai:nomic-ai/nomic-embed-text-v1.5"
-```
-
-
-## HuggingFace
-
-This integration requires a bit of extra work. Follow [this guide](https://python.langchain.com/v0.1/docs/integrations/chat/huggingface/) to learn more.
-After you've followed the tutorial above, update the env vars:
-```bash
-HUGGINGFACE_API_KEY=[Your key]
-FAST_LLM="huggingface:HuggingFaceH4/zephyr-7b-beta"
-SMART_LLM="huggingface:HuggingFaceH4/zephyr-7b-beta"
-STRATEGIC_LLM="huggingface:HuggingFaceH4/zephyr-7b-beta"
-
-EMBEDDING="sentence-transformers/all-MiniLM-L6-v2"
-```
-
-
-## Google Gemini
-
-Sign up [here](https://ai.google.dev/gemini-api/docs/api-key) for obtaining a Google Gemini API Key and update the following env vars:
-```bash
-GOOGLE_API_KEY=[Your key]
-FAST_LLM="google_genai:gemini-1.5-flash"
-SMART_LLM="google_genai:gemini-1.5-pro"
-STRATEGIC_LLM="google_genai:gemini-1.5-pro"
-
-EMBEDDING="google_genai:models/text-embedding-004"
-```
-
-
-## Google VertexAI
-
-```bash
-FAST_LLM="google_vertexai:gemini-1.5-flash-001"
-SMART_LLM="google_vertexai:gemini-1.5-pro-001"
-STRATEGIC_LLM="google_vertexai:gemini-1.5-pro-001"
-
-EMBEDDING="google_vertexai:text-embedding-004"
-```
-
-
-## Cohere
-
-```bash
-COHERE_API_KEY=[Your key]
-FAST_LLM="cohere:command"
-SMART_LLM="cohere:command-nightly"
-STRATEGIC_LLM="cohere:command-nightly"
-
-EMBEDDING="cohere:embed-english-v3.0"
-```
-
-
-## Fireworks
-
-```bash
-FIREWORKS_API_KEY=[Your key]
-base_url="https://api.fireworks.ai/inference/v1/completions"
-FAST_LLM="fireworks:accounts/fireworks/models/mixtral-8x7b-instruct"
-SMART_LLM="fireworks:accounts/fireworks/models/mixtral-8x7b-instruct"
-STRATEGIC_LLM="fireworks:accounts/fireworks/models/mixtral-8x7b-instruct"
-
-EMBEDDING="fireworks:nomic-ai/nomic-embed-text-v1.5"
-```
-
-
-## Bedrock
-
-```bash
-FAST_LLM="bedrock:anthropic.claude-3-sonnet-20240229-v1:0"
-SMART_LLM="bedrock:anthropic.claude-3-sonnet-20240229-v1:0"
-STRATEGIC_LLM="bedrock:anthropic.claude-3-sonnet-20240229-v1:0"
-
-EMBEDDING="bedrock:amazon.titan-embed-text-v2:0"
-```
-
-
-## LiteLLM
-
-```bash
-FAST_LLM="litellm:perplexity/pplx-7b-chat"
-SMART_LLM="litellm:perplexity/pplx-70b-chat"
-STRATEGIC_LLM="litellm:perplexity/pplx-70b-chat"
-```
-
-
-## xAI
-
-```bash
-FAST_LLM="xai:grok-beta"
-SMART_LLM="xai:grok-beta"
-STRATEGIC_LLM="xai:grok-beta"
-```
-
-
-## DeepSeek
-```bash
-DEEPSEEK_API_KEY=[Your key]
-FAST_LLM="deepseek:deepseek-chat"
-SMART_LLM="deepseek:deepseek-chat"
-STRATEGIC_LLM="deepseek:deepseek-chat"
-```
-
-
-## Other Embedding Models
-
-### Nomic
-
-```bash
-EMBEDDING="nomic:nomic-embed-text-v1.5"
-```
-
-### VoyageAI
-
-```bash
-VOYAGE_API_KEY=[Your Key]
-EMBEDDING="voyageai:voyage-law-2"
-```
->>>>>>> c36835d7
+```