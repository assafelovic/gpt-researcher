<<<<<<< HEAD
# Running with Ollama

Ollama is a platform that allows you to deploy and manage custom language models. This guide will walk you through deploying a custom language model on Ollama.

Read on to understand how to install a Custom LLM with the Ollama WebUI, and how to query it with GPT-Researcher.


## Fetching the Desired LLM Models

After deploying Ollama WebUI, you'll want to enter the [Open WebUI Admin App](https://github.com/open-webui/open-webui/tree/main) & download a custom LLM.

Choose a model from [Ollama's Library of LLM's](https://ollama.com/library?sort=popular)

Paste the model name & size into the Web UI:

<img width="1511" alt="Screen Shot 2024-08-27 at 23 26 28" src="https://github.com/user-attachments/assets/32abd048-745c-4232-9f1f-6af265cff250"></img>

For our example, let's choose to download the `qwen2:1.5b` model.

This model now automatically becomes available via your Server's out-of-the-box API - we'll leverage it within our GPT-Researcher .env file in the next step.


## Querying your Custom LLM with GPT-Researcher

If you deploy ollama locally, a .env like so, should enable powering GPT-Researcher with Ollama:

```bash
OPENAI_API_KEY="123"
OPENAI_API_BASE="http://127.0.0.1:11434/v1"
OLLAMA_BASE_URL="http://127.0.0.1:11434/"
FAST_LLM="ollama:qwen2:1.5b"
SMART_LLM="ollama:qwen2:1.5b"
EMBEDDING="ollama:all-minilm:22m"
```

Replace `FAST_LLM` & `SMART_LLM` with the model you downloaded from the Elestio Web UI in the previous step.


## Run LLM Test Script for GPTR

And here's a custom python script you can use to query your custom LLM:

```python

import os
import asyncio
import logging
logging.basicConfig(level=logging.DEBUG)
from gpt_researcher.llm_provider.generic import GenericLLMProvider
from gpt_researcher.utils.llm import get_llm

OLLAMA_BASE_URL = "https://ollama-ug3qr-u21899.vm.elestio.app:57987"
LLM_MODEL = "llama3.1"

# Create the GenericLLMProvider instance
llm_provider = get_llm(
    "ollama",
    base_url=OLLAMA_BASE_URL,
    model=LLM_MODEL,
    temperature=0.7,
    max_tokens=2000,
    verify_ssl=False  # Add this line
)

# Test the connection with a simple query
messages = [{"role": "user", "content": "sup?"}]

async def test_ollama():
    try:
        response = await llm_provider.get_chat_response(messages, stream=False)
        print("Ollama response:", response)
    except Exception as e:
        print(f"Error: {e}")

# Run the async function
asyncio.run(test_ollama())
    
```

Replace `OLLAMA_BASE_URL` with the URL of your Ollama instance, and `LLM_MODEL` with the model you downloaded from the Ollama Web UI.

Run the script to test the connection with your custom LLM.


## Deploy Ollama on Elestio

Elestio is a platform that allows you to deploy and manage custom language models. This guide will walk you through deploying a custom language model on Elestio.

You can deploy an [Open WebUI](https://github.com/open-webui/open-webui/tree/main) server with [Elestio](https://elest.io/open-source/ollama)

Here's an example .env file that will enable powering GPT-Researcher with Elestio:

```bash
OPENAI_API_KEY="123"
OPENAI_API_BASE="https://<your_custom_elestio_project>.vm.elestio.app:57987/v1"
OLLAMA_BASE_URL="https://<your_custom_elestio_project>.vm.elestio.app:57987/"
FAST_LLM="openai:qwen2:1.5b"
SMART_LLM="openai:qwen2:1.5b"
EMBEDDING="ollama:all-minilm:22m"
```

#### Disable Elestio Authentication or Add Auth Headers

To remove the basic auth you have to follow the below steps:
Go to your service -> Security -> at last Nginx -> in that find the below code:

```bash
auth_basic           "Authentication"; 
auth_basic_user_file /etc/nginx/conf.d/.htpasswd;
```

Comment these both these lines out and click the button "Update & Restart" to reflect the changes.
=======
# Running with Ollama

Ollama is a platform that allows you to deploy and manage custom language models. This guide will walk you through deploying a custom language model on Ollama.

Read on to understand how to install a Custom LLM with the Ollama WebUI, and how to query it with GPT-Researcher.


## Fetching the Desired LLM Models

After deploying Ollama WebUI, you'll want to enter the [Open WebUI Admin App](https://github.com/open-webui/open-webui/tree/main) & download a custom LLM.

Choose a model from [Ollama's Library of LLM's](https://ollama.com/library?sort=popular)

Paste the model name & size into the Web UI:

<img width="1511" alt="Screen Shot 2024-08-27 at 23 26 28" src="https://github.com/user-attachments/assets/32abd048-745c-4232-9f1f-6af265cff250"></img>

For our example, let's choose to download the `qwen2:1.5b` from the chat completion model & `nomic-embed-text` for the embeddings model.

This model now automatically becomes available via your Server's out-of-the-box API - we'll leverage it within our GPT-Researcher .env file in the next step.


## Querying your Custom LLM with GPT-Researcher

If you deploy ollama locally, a .env like so, should enable powering GPT-Researcher with Ollama:

```bash
OPENAI_API_KEY="123"
OPENAI_API_BASE="http://127.0.0.1:11434/v1"
OLLAMA_BASE_URL="http://127.0.0.1:11434/"
FAST_LLM="ollama:qwen2:1.5b"
SMART_LLM="ollama:qwen2:1.5b"
STRATEGIC_LLM="ollama:qwen2:1.5b"
EMBEDDING_PROVIDER="ollama"
OLLAMA_EMBEDDING_MODEL="nomic-embed-text"
```

Replace `FAST_LLM` & `SMART_LLM` with the model you downloaded from the Elestio Web UI in the previous step.


## Deploy Ollama on Elestio

Elestio is a platform that allows you to deploy and manage custom language models. This guide will walk you through deploying a custom language model on Elestio.

You can deploy an [Open WebUI](https://github.com/open-webui/open-webui/tree/main) server with [Elestio](https://elest.io/open-source/ollama)


## Run LLM Test Script for GPTR

You can leverage the global `test-your-llm` function with `tests/test-your-llm`.
Here are the steps to do so:

Step 1: Set the following values in your `.env`. Note: replace the base urls with the custom domain that your web app is available on - for example: if the web app is available on `https://ollama-2d52b-u21899.vm.elestio.app/` within the browser, that becomes the value to use in your .env file.

```bash
OPENAI_API_KEY="123"
OPENAI_API_BASE="https://ollama-2d52b-u21899.vm.elestio.app:57987/v1"
OLLAMA_BASE_URL="https://ollama-2d52b-u21899.vm.elestio.app:57987/"
FAST_LLM="openai:qwen2.5"
SMART_LLM="openai:qwen2.5"
STRATEGIC_LLM="openai:qwen2.5"
EMBEDDING_PROVIDER="ollama"
OLLAMA_EMBEDDING_MODEL="nomic-embed-text"
```

Note: to verify you're pointing at the correct API URL, you can run something like this in your terminal:

```bash
nslookup ollama-2d52b-u21899.vm.elestio.app
```

Step 2:

```bash
cd tests
python -m test-your-llm
```

You should get an LLM response, such as:
```
Sup! How can I assist you today? Feel free to ask me any questions or let me know if you need help with anything.
```

#### Disable Elestio Authentication or Add Auth Headers

To remove the basic auth you have to follow the below steps:

Go to your service -> Security in your Elestio admin panel.

Step 1: Disable the Firewall.

Step 2: Edit your Nginx Configuration. You'll want to comment both these both these lines out:

```bash
auth_basic           "Authentication"; 
auth_basic_user_file /etc/nginx/conf.d/.htpasswd;
```

Step 2: Click the button "Update & Restart" to apply your nginx changes.
>>>>>>> 1770d7f7
<|MERGE_RESOLUTION|>--- conflicted
+++ resolved
@@ -1,214 +1,96 @@
-<<<<<<< HEAD
-# Running with Ollama
-
-Ollama is a platform that allows you to deploy and manage custom language models. This guide will walk you through deploying a custom language model on Ollama.
-
-Read on to understand how to install a Custom LLM with the Ollama WebUI, and how to query it with GPT-Researcher.
-
-
-## Fetching the Desired LLM Models
-
-After deploying Ollama WebUI, you'll want to enter the [Open WebUI Admin App](https://github.com/open-webui/open-webui/tree/main) & download a custom LLM.
-
-Choose a model from [Ollama's Library of LLM's](https://ollama.com/library?sort=popular)
-
-Paste the model name & size into the Web UI:
-
-<img width="1511" alt="Screen Shot 2024-08-27 at 23 26 28" src="https://github.com/user-attachments/assets/32abd048-745c-4232-9f1f-6af265cff250"></img>
-
-For our example, let's choose to download the `qwen2:1.5b` model.
-
-This model now automatically becomes available via your Server's out-of-the-box API - we'll leverage it within our GPT-Researcher .env file in the next step.
-
-
-## Querying your Custom LLM with GPT-Researcher
-
-If you deploy ollama locally, a .env like so, should enable powering GPT-Researcher with Ollama:
-
-```bash
-OPENAI_API_KEY="123"
-OPENAI_API_BASE="http://127.0.0.1:11434/v1"
-OLLAMA_BASE_URL="http://127.0.0.1:11434/"
-FAST_LLM="ollama:qwen2:1.5b"
-SMART_LLM="ollama:qwen2:1.5b"
-EMBEDDING="ollama:all-minilm:22m"
-```
-
-Replace `FAST_LLM` & `SMART_LLM` with the model you downloaded from the Elestio Web UI in the previous step.
-
-
-## Run LLM Test Script for GPTR
-
-And here's a custom python script you can use to query your custom LLM:
-
-```python
-
-import os
-import asyncio
-import logging
-logging.basicConfig(level=logging.DEBUG)
-from gpt_researcher.llm_provider.generic import GenericLLMProvider
-from gpt_researcher.utils.llm import get_llm
-
-OLLAMA_BASE_URL = "https://ollama-ug3qr-u21899.vm.elestio.app:57987"
-LLM_MODEL = "llama3.1"
-
-# Create the GenericLLMProvider instance
-llm_provider = get_llm(
-    "ollama",
-    base_url=OLLAMA_BASE_URL,
-    model=LLM_MODEL,
-    temperature=0.7,
-    max_tokens=2000,
-    verify_ssl=False  # Add this line
-)
-
-# Test the connection with a simple query
-messages = [{"role": "user", "content": "sup?"}]
-
-async def test_ollama():
-    try:
-        response = await llm_provider.get_chat_response(messages, stream=False)
-        print("Ollama response:", response)
-    except Exception as e:
-        print(f"Error: {e}")
-
-# Run the async function
-asyncio.run(test_ollama())
-    
-```
-
-Replace `OLLAMA_BASE_URL` with the URL of your Ollama instance, and `LLM_MODEL` with the model you downloaded from the Ollama Web UI.
-
-Run the script to test the connection with your custom LLM.
-
-
-## Deploy Ollama on Elestio
-
-Elestio is a platform that allows you to deploy and manage custom language models. This guide will walk you through deploying a custom language model on Elestio.
-
-You can deploy an [Open WebUI](https://github.com/open-webui/open-webui/tree/main) server with [Elestio](https://elest.io/open-source/ollama)
-
-Here's an example .env file that will enable powering GPT-Researcher with Elestio:
-
-```bash
-OPENAI_API_KEY="123"
-OPENAI_API_BASE="https://<your_custom_elestio_project>.vm.elestio.app:57987/v1"
-OLLAMA_BASE_URL="https://<your_custom_elestio_project>.vm.elestio.app:57987/"
-FAST_LLM="openai:qwen2:1.5b"
-SMART_LLM="openai:qwen2:1.5b"
-EMBEDDING="ollama:all-minilm:22m"
-```
-
-#### Disable Elestio Authentication or Add Auth Headers
-
-To remove the basic auth you have to follow the below steps:
-Go to your service -> Security -> at last Nginx -> in that find the below code:
-
-```bash
-auth_basic           "Authentication"; 
-auth_basic_user_file /etc/nginx/conf.d/.htpasswd;
-```
-
-Comment these both these lines out and click the button "Update & Restart" to reflect the changes.
-=======
-# Running with Ollama
-
-Ollama is a platform that allows you to deploy and manage custom language models. This guide will walk you through deploying a custom language model on Ollama.
-
-Read on to understand how to install a Custom LLM with the Ollama WebUI, and how to query it with GPT-Researcher.
-
-
-## Fetching the Desired LLM Models
-
-After deploying Ollama WebUI, you'll want to enter the [Open WebUI Admin App](https://github.com/open-webui/open-webui/tree/main) & download a custom LLM.
-
-Choose a model from [Ollama's Library of LLM's](https://ollama.com/library?sort=popular)
-
-Paste the model name & size into the Web UI:
-
-<img width="1511" alt="Screen Shot 2024-08-27 at 23 26 28" src="https://github.com/user-attachments/assets/32abd048-745c-4232-9f1f-6af265cff250"></img>
-
-For our example, let's choose to download the `qwen2:1.5b` from the chat completion model & `nomic-embed-text` for the embeddings model.
-
-This model now automatically becomes available via your Server's out-of-the-box API - we'll leverage it within our GPT-Researcher .env file in the next step.
-
-
-## Querying your Custom LLM with GPT-Researcher
-
-If you deploy ollama locally, a .env like so, should enable powering GPT-Researcher with Ollama:
-
-```bash
-OPENAI_API_KEY="123"
-OPENAI_API_BASE="http://127.0.0.1:11434/v1"
-OLLAMA_BASE_URL="http://127.0.0.1:11434/"
-FAST_LLM="ollama:qwen2:1.5b"
-SMART_LLM="ollama:qwen2:1.5b"
-STRATEGIC_LLM="ollama:qwen2:1.5b"
-EMBEDDING_PROVIDER="ollama"
-OLLAMA_EMBEDDING_MODEL="nomic-embed-text"
-```
-
-Replace `FAST_LLM` & `SMART_LLM` with the model you downloaded from the Elestio Web UI in the previous step.
-
-
-## Deploy Ollama on Elestio
-
-Elestio is a platform that allows you to deploy and manage custom language models. This guide will walk you through deploying a custom language model on Elestio.
-
-You can deploy an [Open WebUI](https://github.com/open-webui/open-webui/tree/main) server with [Elestio](https://elest.io/open-source/ollama)
-
-
-## Run LLM Test Script for GPTR
-
-You can leverage the global `test-your-llm` function with `tests/test-your-llm`.
-Here are the steps to do so:
-
-Step 1: Set the following values in your `.env`. Note: replace the base urls with the custom domain that your web app is available on - for example: if the web app is available on `https://ollama-2d52b-u21899.vm.elestio.app/` within the browser, that becomes the value to use in your .env file.
-
-```bash
-OPENAI_API_KEY="123"
-OPENAI_API_BASE="https://ollama-2d52b-u21899.vm.elestio.app:57987/v1"
-OLLAMA_BASE_URL="https://ollama-2d52b-u21899.vm.elestio.app:57987/"
-FAST_LLM="openai:qwen2.5"
-SMART_LLM="openai:qwen2.5"
-STRATEGIC_LLM="openai:qwen2.5"
-EMBEDDING_PROVIDER="ollama"
-OLLAMA_EMBEDDING_MODEL="nomic-embed-text"
-```
-
-Note: to verify you're pointing at the correct API URL, you can run something like this in your terminal:
-
-```bash
-nslookup ollama-2d52b-u21899.vm.elestio.app
-```
-
-Step 2:
-
-```bash
-cd tests
-python -m test-your-llm
-```
-
-You should get an LLM response, such as:
-```
-Sup! How can I assist you today? Feel free to ask me any questions or let me know if you need help with anything.
-```
-
-#### Disable Elestio Authentication or Add Auth Headers
-
-To remove the basic auth you have to follow the below steps:
-
-Go to your service -> Security in your Elestio admin panel.
-
-Step 1: Disable the Firewall.
-
-Step 2: Edit your Nginx Configuration. You'll want to comment both these both these lines out:
-
-```bash
-auth_basic           "Authentication"; 
-auth_basic_user_file /etc/nginx/conf.d/.htpasswd;
-```
-
-Step 2: Click the button "Update & Restart" to apply your nginx changes.
->>>>>>> 1770d7f7
+# Running with Ollama
+
+Ollama is a platform that allows you to deploy and manage custom language models. This guide will walk you through deploying a custom language model on Ollama.
+
+Read on to understand how to install a Custom LLM with the Ollama WebUI, and how to query it with GPT-Researcher.
+
+## Fetching the Desired LLM Models
+
+After deploying Ollama WebUI, you'll want to enter the [Open WebUI Admin App](https://github.com/open-webui/open-webui/tree/main) & download a custom LLM.
+
+Choose a model from [Ollama's Library of LLM's](https://ollama.com/library?sort=popular)
+
+Paste the model name & size into the Web UI:
+
+<img width="1511" alt="Screen Shot 2024-08-27 at 23 26 28" src="https://github.com/user-attachments/assets/32abd048-745c-4232-9f1f-6af265cff250"></img>
+
+For our example, let's choose to download the `qwen2:1.5b` from the chat completion model & `nomic-embed-text` for the embeddings model.
+
+This model now automatically becomes available via your Server's out-of-the-box API - we'll leverage it within our GPT-Researcher .env file in the next step.
+
+## Querying your Custom LLM with GPT-Researcher
+
+If you deploy ollama locally, a .env like so, should enable powering GPT-Researcher with Ollama:
+
+```bash
+OPENAI_API_KEY="123"
+OPENAI_API_BASE="http://127.0.0.1:11434/v1"
+OLLAMA_BASE_URL="http://127.0.0.1:11434/"
+FAST_LLM="ollama:qwen2:1.5b"
+SMART_LLM="ollama:qwen2:1.5b"
+STRATEGIC_LLM="ollama:qwen2:1.5b"
+EMBEDDING_PROVIDER="ollama"
+OLLAMA_EMBEDDING_MODEL="nomic-embed-text"
+```
+
+Replace `FAST_LLM` & `SMART_LLM` with the model you downloaded from the Elestio Web UI in the previous step.
+
+## Deploy Ollama on Elestio
+
+Elestio is a platform that allows you to deploy and manage custom language models. This guide will walk you through deploying a custom language model on Elestio.
+
+You can deploy an [Open WebUI](https://github.com/open-webui/open-webui/tree/main) server with [Elestio](https://elest.io/open-source/ollama)
+
+## Run LLM Test Script for GPTR
+
+You can leverage the global `test-your-llm` function with `tests/test-your-llm`.
+Here are the steps to do so:
+
+Step 1: Set the following values in your `.env`. Note: replace the base urls with the custom domain that your web app is available on - for example: if the web app is available on `https://ollama-2d52b-u21899.vm.elestio.app/` within the browser, that becomes the value to use in your .env file.
+
+```bash
+OPENAI_API_KEY="123"
+OPENAI_API_BASE="https://ollama-2d52b-u21899.vm.elestio.app:57987/v1"
+OLLAMA_BASE_URL="https://ollama-2d52b-u21899.vm.elestio.app:57987/"
+FAST_LLM="openai:qwen2.5"
+SMART_LLM="openai:qwen2.5"
+STRATEGIC_LLM="openai:qwen2.5"
+EMBEDDING_PROVIDER="ollama"
+OLLAMA_EMBEDDING_MODEL="nomic-embed-text"
+```
+
+Note: to verify you're pointing at the correct API URL, you can run something like this in your terminal:
+
+```bash
+nslookup ollama-2d52b-u21899.vm.elestio.app
+```
+
+Step 2:
+
+```bash
+cd tests
+python -m test-your-llm
+```
+
+You should get an LLM response, such as:
+
+```
+Sup! How can I assist you today? Feel free to ask me any questions or let me know if you need help with anything.
+```
+
+#### Disable Elestio Authentication or Add Auth Headers
+
+To remove the basic auth you have to follow the below steps:
+
+Go to your service -> Security in your Elestio admin panel.
+
+Step 1: Disable the Firewall.
+
+Step 2: Edit your Nginx Configuration. You'll want to comment both these both these lines out:
+
+```bash
+auth_basic           "Authentication"; 
+auth_basic_user_file /etc/nginx/conf.d/.htpasswd;
+```
+
+Step 2: Click the button "Update & Restart" to apply your nginx changes.