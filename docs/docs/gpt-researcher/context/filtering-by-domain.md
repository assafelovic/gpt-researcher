<<<<<<< HEAD
# Filtering by Domain

If you set Google as a Retriever, you can filter web results by site.

For example, set in the query param you pass the GPTResearcher class instance: `query="site:linkedin.com a python web developer to implement my custom gpt-researcher flow"` will limit the results to linkedin.com

> **Step 1** -  Set these environment variables with a .env file in the root folder

```bash
TAVILY_API_KEY=
LANGCHAIN_TRACING_V2=true
LANGCHAIN_API_KEY=
OPENAI_API_KEY=
DOC_PATH=./my-docs
RETRIEVER=google
GOOGLE_API_KEY=
GOOGLE_CX_KEY=
```

> **Step 2** -  from the root project run:

docker-compose up -- build

> **Step 3** -  from the frontend input box in localhost:3000, you can append any google search filter (such as filtering by domain names)
=======
# Filtering by Domain

You can filter web search results by specific domains when using either the Tavily or Google Search retrievers. This functionality is available across all interfaces - pip package, NextJS frontend, and vanilla JS frontend.

> Note: We welcome contributions to add domain filtering to other retrievers!

To set Tavily as a retriever, you'll need to set the `RETRIEVER` environment variable to `tavily` and set the `TAVILY_API_KEY` environment variable to your Tavily API key.

```bash
RETRIEVER=tavily
TAVILY_API_KEY=your_tavily_api_key
```

To set Google as a retriever, you'll need to set the `RETRIEVER` environment variable to `google` and set the `GOOGLE_API_KEY` and `GOOGLE_CX_KEY` environment variables to your Google API key and Google Custom Search Engine ID.

```bash
RETRIEVER=google
GOOGLE_API_KEY=your_google_api_key
GOOGLE_CX_KEY=your_google_custom_search_engine_id
```

## Using the Pip Package

When using the pip package, you can pass a list of domains to filter results:

```python
report = GPTResearcher(
    query="Latest AI Startups",
    report_type="research_report",
    report_source="web",
    domains=["forbes.com", "techcrunch.com"]
)
```

## Using the NextJS Frontend

When using the NextJS frontend, you can pass a list of domains to filter results via the Settings Modal:

![Settings Modal](./img/nextjs-filter-by-domain.JPG)

## Using the Vanilla JS Frontend

When using the Vanilla JS frontend, you can pass a list of domains to filter results via the relevant input field:

![Filter by Domain](./img/vanilla-filter-by-domains.png)
>>>>>>> c36835d7
<|MERGE_RESOLUTION|>--- conflicted
+++ resolved
@@ -1,29 +1,3 @@
-<<<<<<< HEAD
-# Filtering by Domain
-
-If you set Google as a Retriever, you can filter web results by site.
-
-For example, set in the query param you pass the GPTResearcher class instance: `query="site:linkedin.com a python web developer to implement my custom gpt-researcher flow"` will limit the results to linkedin.com
-
-> **Step 1** -  Set these environment variables with a .env file in the root folder
-
-```bash
-TAVILY_API_KEY=
-LANGCHAIN_TRACING_V2=true
-LANGCHAIN_API_KEY=
-OPENAI_API_KEY=
-DOC_PATH=./my-docs
-RETRIEVER=google
-GOOGLE_API_KEY=
-GOOGLE_CX_KEY=
-```
-
-> **Step 2** -  from the root project run:
-
-docker-compose up -- build
-
-> **Step 3** -  from the frontend input box in localhost:3000, you can append any google search filter (such as filtering by domain names)
-=======
 # Filtering by Domain
 
 You can filter web search results by specific domains when using either the Tavily or Google Search retrievers. This functionality is available across all interfaces - pip package, NextJS frontend, and vanilla JS frontend.
@@ -68,5 +42,4 @@
 
 When using the Vanilla JS frontend, you can pass a list of domains to filter results via the relevant input field:
 
-![Filter by Domain](./img/vanilla-filter-by-domains.png)
->>>>>>> c36835d7
+![Filter by Domain](./img/vanilla-filter-by-domains.png)