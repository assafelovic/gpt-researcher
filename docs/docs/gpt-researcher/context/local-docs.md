--- conflicted
+++ resolved
@@ -1,27 +1,3 @@
-<<<<<<< HEAD
-# Research on Local Documents
-
-## Just Local Docs
-
-You can instruct the GPT Researcher to run research tasks based on your local documents. Currently supported file formats are: PDF, plain text, CSV, Excel, Markdown, PowerPoint, and Word documents.
-
-Step 1: Add the env variable `DOC_PATH` pointing to the folder where your documents are located.
-
-```bash
-export DOC_PATH="./my-docs"
-```
-
-Step 2: 
- - If you're running the frontend app on localhost:8000, simply select "My Documents" from the "Report Source" Dropdown Options.
- - If you're running GPT Researcher with the [PIP package](https://docs.tavily.com/docs/gpt-researcher/gptr/pip-package), pass the `report_source` argument as "local" when you instantiate the `GPTResearcher` class [code sample here](https://docs.gptr.dev/docs/gpt-researcher/context/tailored-research).
-
-## Local Docs + Web (Hybrid)
-
-![GPT Researcher hybrid research](./gptr-hybrid.png)
-
-Check out the blog post on [Hybrid Research](https://docs.gptr.dev/blog/gptr-hybrid) to learn more about how to combine local documents with web research.
-```
-=======
 # Local Documents
 
 ## Just Local Docs
@@ -34,14 +10,15 @@
 export DOC_PATH="./my-docs"
 ```
 
-Step 2: 
- - If you're running the frontend app on localhost:8000, simply select "My Documents" from the "Report Source" Dropdown Options.
- - If you're running GPT Researcher with the [PIP package](https://docs.tavily.com/docs/gpt-researcher/gptr/pip-package), pass the `report_source` argument as "local" when you instantiate the `GPTResearcher` class [code sample here](https://docs.gptr.dev/docs/gpt-researcher/context/tailored-research).
+Step 2:
+
+- If you're running the frontend app on localhost:8000, simply select "My Documents" from the "Report Source" Dropdown Options.
+- If you're running GPT Researcher with the [PIP package](https://docs.tavily.com/docs/gpt-researcher/gptr/pip-package), pass the `report_source` argument as "local" when you instantiate the `GPTResearcher` class [code sample here](https://docs.gptr.dev/docs/gpt-researcher/context/tailored-research).
 
 ## Local Docs + Web (Hybrid)
 
 ![GPT Researcher hybrid research](./img/gptr-hybrid.png)
 
 Check out the blog post on [Hybrid Research](https://docs.gptr.dev/blog/gptr-hybrid) to learn more about how to combine local documents with web research.
-```
->>>>>>> c36835d7
+
+```