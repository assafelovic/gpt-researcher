# Configuration

The config.py enables you to customize GPT Researcher to your specific needs and preferences.

Thanks to our amazing community and contributions, GPT Researcher supports multiple LLMs and Retrievers.
In addition, GPT Researcher can be tailored to various report formats (such as APA), word count, research iterations depth, etc.

GPT Researcher defaults to our recommended suite of integrations: [OpenAI](https://platform.openai.com/docs/overview) for LLM calls and [Tavily API](https://app.tavily.com) for retrieving real-time web information.

As seen below, OpenAI still stands as the superior LLM. We assume it will stay this way for some time, and that prices will only continue to decrease, while performance and speed increase over time.

<div style={{ marginBottom: '10px' }}>
<img align="center" height="350" src="/img/leaderboard.png" />
</div>

The default config.py file can be found in `/gpt_researcher/config/`. It supports various options for customizing GPT Researcher to your needs.
You can also include your own external JSON file `config.json` by adding the path in the `config_file` param. **Please follow the config.py file for additional future support**.

Below is a list of current supported options:

- **`RETRIEVER`**: Web search engine used for retrieving sources. Defaults to `tavily`. Options: `duckduckgo`, `bing`, `google`, `searchapi`, `serper`, `searx`. [Check here](https://github.com/assafelovic/gpt-researcher/tree/master/gpt_researcher/retrievers) for supported retrievers
- **`EMBEDDING`**: Embedding model. Defaults to `openai:text-embedding-3-small`. Options: `ollama`, `huggingface`, `azure_openai`, `custom`.
- **`SIMILARITY_THRESHOLD`**: Threshold value for similarity comparison when processing documents. Defaults to `0.42`.
- **`FAST_LLM`**: Model name for fast LLM operations such summaries. Defaults to `openai:gpt-4o-mini`.
- **`SMART_LLM`**: Model name for smart operations like generating research reports and reasoning. Defaults to `openai:gpt-4.1`.
- **`STRATEGIC_LLM`**: Model name for strategic operations like generating research plans and strategies. Defaults to `openai:o4-mini`.
- **`LANGUAGE`**: Language to be used for the final research report. Defaults to `english`.
- **`CURATE_SOURCES`**: Whether to curate sources for research. This step adds an LLM run which may increase costs and total run time but improves quality of source selection. Defaults to `False`.
- **`FAST_TOKEN_LIMIT`**: Maximum token limit for fast LLM responses. Defaults to `2000`.
- **`SMART_TOKEN_LIMIT`**: Maximum token limit for smart LLM responses. Defaults to `4000`.
- **`STRATEGIC_TOKEN_LIMIT`**: Maximum token limit for strategic LLM responses. Defaults to `4000`.
- **`BROWSE_CHUNK_MAX_LENGTH`**: Maximum length of text chunks to browse in web sources. Defaults to `8192`.
- **`SUMMARY_TOKEN_LIMIT`**: Maximum token limit for generating summaries. Defaults to `700`.
- **`TEMPERATURE`**: Sampling temperature for LLM responses, typically between 0 and 1. A higher value results in more randomness and creativity, while a lower value results in more focused and deterministic responses. Defaults to `0.4`.
- **`USER_AGENT`**: Custom User-Agent string for web crawling and web requests.
- **`MAX_SEARCH_RESULTS_PER_QUERY`**: Maximum number of search results to retrieve per query. Defaults to `5`.
- **`MEMORY_BACKEND`**: Backend used for memory operations, such as local storage of temporary data. Defaults to `local`.
- **`TOTAL_WORDS`**: Total word count limit for document generation or processing tasks. Defaults to `1200`.
- **`REPORT_FORMAT`**: Preferred format for report generation. Defaults to `APA`. Consider formats like `MLA`, `CMS`, `Harvard style`, `IEEE`, etc.
- **`MAX_ITERATIONS`**: Maximum number of iterations for processes like query expansion or search refinement. Defaults to `3`.
- **`AGENT_ROLE`**: Role of the agent. This configures the behavior of specialized research agents. Defaults to `None`. When set, it activates role-specific prompting and techniques tailored to particular research domains.
- **`MAX_SUBTOPICS`**: Maximum number of subtopics to generate or consider. Defaults to `3`.
- **`SCRAPER`**: Web scraper to use for gathering information. Defaults to `bs` (BeautifulSoup). You can also use [newspaper](https://github.com/codelucas/newspaper).
- **`MAX_SCRAPER_WORKERS`**: Maximum number of concurrent scraper workers per research. Defaults to `15`.
- **`REPORT_SOURCE`**: Source for the research report data. Defaults to `web` for online research. Can be set to `doc` for local document-based research. This determines where GPT Researcher gathers its primary information from.
- **`DOC_PATH`**: Path to read and research local documents. Defaults to `./my-docs`.
- **`PROMPT_FAMILY`**: The family of prompts and prompt formatting to use. Defaults to prompting optimized for GPT models. See the full list of options in [enum.py](https://github.com/assafelovic/gpt-researcher/blob/master/gpt_researcher/utils/enum.py#L56).
- **`LLM_KWARGS`**: Json formatted dict of additional keyword args to be passed to the LLM provider class when instantiating it. This is primarily useful for clients like Ollama that allow for additional keyword arguments such as `num_ctx` that influence the inference calls.
- **`EMBEDDING_KWARGS`**: Json formatted dict of additional keyword args to be passed to the embedding provider class when instantiating it.
- **`DEEP_RESEARCH_BREADTH`**: Controls the breadth of deep research, defining how many parallel paths to explore. Defaults to `3`.
- **`DEEP_RESEARCH_DEPTH`**: Controls the depth of deep research, defining how many sequential searches to perform. Defaults to `2`.
- **`DEEP_RESEARCH_CONCURRENCY`**: Controls the concurrency level for deep research operations. Defaults to `4`.
<<<<<<< HEAD
- **`REASONING_EFFORT`**: Controls the reasoning effort of strategic models. Default to `medium`.
=======
>>>>>>> 48f599a3

## Deep Research Configuration

The deep research parameters allow you to fine-tune how GPT Researcher explores complex topics that require extensive knowledge gathering. These parameters work together to determine the thoroughness and efficiency of the research process:

- **`DEEP_RESEARCH_BREADTH`**: Controls how many parallel research paths are explored simultaneously. A higher value (e.g., 5) causes the researcher to investigate more diverse subtopics at each step, resulting in broader coverage but potentially less focus on core themes. The default value of `3` provides a balanced approach between breadth and depth.

- **`DEEP_RESEARCH_DEPTH`**: Determines how many sequential search iterations GPT Researcher performs for each research path. A higher value (e.g., 3-4) allows for following citation trails and diving deeper into specialized information, but increases research time substantially. The default value of `2` ensures reasonable depth while maintaining practical completion times.

- **`DEEP_RESEARCH_CONCURRENCY`**: Sets how many concurrent operations can run during deep research. Higher values speed up the research process on capable systems but may increase API rate limit issues or resource consumption. The default value of `4` is suitable for most environments, but can be increased on systems with more resources or decreased if you experience performance issues.

For academic or highly specialized research, consider increasing both breadth and depth (e.g., BREADTH=4, DEPTH=3). For quick exploratory research, lower values (e.g., BREADTH=2, DEPTH=1) will provide faster results with less detail.

To change the default configurations, you can simply add env variables to your `.env` file as named above or export manually in your local project directory.

For example, to manually change the search engine and report format:
```bash
export RETRIEVER=bing
export REPORT_FORMAT=IEEE
```
Please note that you might need to export additional env vars and obtain API keys for other supported search retrievers and LLM providers. Please follow your console logs for further assistance.
To learn more about additional LLM support you can check out the docs [here](/docs/gpt-researcher/llms/llms).

You can also include your own external JSON file `config.json` by adding the path in the `config_file` param.
<|MERGE_RESOLUTION|>--- conflicted
+++ resolved
@@ -50,10 +50,7 @@
 - **`DEEP_RESEARCH_BREADTH`**: Controls the breadth of deep research, defining how many parallel paths to explore. Defaults to `3`.
 - **`DEEP_RESEARCH_DEPTH`**: Controls the depth of deep research, defining how many sequential searches to perform. Defaults to `2`.
 - **`DEEP_RESEARCH_CONCURRENCY`**: Controls the concurrency level for deep research operations. Defaults to `4`.
-<<<<<<< HEAD
 - **`REASONING_EFFORT`**: Controls the reasoning effort of strategic models. Default to `medium`.
-=======
->>>>>>> 48f599a3
 
 ## Deep Research Configuration
 
@@ -70,11 +67,13 @@
 To change the default configurations, you can simply add env variables to your `.env` file as named above or export manually in your local project directory.
 
 For example, to manually change the search engine and report format:
+
 ```bash
 export RETRIEVER=bing
 export REPORT_FORMAT=IEEE
 ```
+
 Please note that you might need to export additional env vars and obtain API keys for other supported search retrievers and LLM providers. Please follow your console logs for further assistance.
 To learn more about additional LLM support you can check out the docs [here](/docs/gpt-researcher/llms/llms).
 
-You can also include your own external JSON file `config.json` by adding the path in the `config_file` param.
+You can also include your own external JSON file `config.json` by adding the path in the `config_file` param.