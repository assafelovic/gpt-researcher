<<<<<<< HEAD
assafe:
  name: Assaf Elovic
  title: Creator @ GPT Researcher and Tavily
  url: https://github.com/assafelovic
  image_url: https://lh3.googleusercontent.com/a/ACg8ocJtrLku69VG_2Y0sJa5mt66gIGNaEBX5r_mgE6CRPEb7A=s96-c
=======
assafe:
  name: Assaf Elovic
  title: Creator @ GPT Researcher and Tavily
  url: https://github.com/assafelovic
  image_url: https://lh3.googleusercontent.com/a/ACg8ocJtrLku69VG_2Y0sJa5mt66gIGNaEBX5r_mgE6CRPEb7A=s96-c

elishakay:
  name: Elisha Kramer
  title: Core Contributor @ GPT Researcher
  url: https://github.com/ElishaKay
  image_url: https://avatars.githubusercontent.com/u/16700452
>>>>>>> 0c634e91
<|MERGE_RESOLUTION|>--- conflicted
+++ resolved
@@ -1,10 +1,3 @@
-<<<<<<< HEAD
-assafe:
-  name: Assaf Elovic
-  title: Creator @ GPT Researcher and Tavily
-  url: https://github.com/assafelovic
-  image_url: https://lh3.googleusercontent.com/a/ACg8ocJtrLku69VG_2Y0sJa5mt66gIGNaEBX5r_mgE6CRPEb7A=s96-c
-=======
 assafe:
   name: Assaf Elovic
   title: Creator @ GPT Researcher and Tavily
@@ -16,4 +9,9 @@
   title: Core Contributor @ GPT Researcher
   url: https://github.com/ElishaKay
   image_url: https://avatars.githubusercontent.com/u/16700452
->>>>>>> 0c634e91
+
+th3w1zard1:
+  name: Benjamin Auquite
+  title: Creator @ Wizard Researcher
+  url: https://github.com/th3w1zard1/wizard_researcher
+  image_url: https://avatars.githubusercontent.com/u/102546648