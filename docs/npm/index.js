// index.js
const WebSocket = require('ws');

class GPTResearcher {
  constructor(options = {}) {
    this.host = options.host || 'http://localhost:8000';
    this.socket = null;
    this.responseCallbacks = new Map();
    this.logListener = options.logListener;
    this.tone = options.tone || 'Reflective';
  }

  async initializeWebSocket() {
<<<<<<< HEAD
    if (!this.socket) {      
=======
    if (!this.socket) {
>>>>>>> 48f599a3
      const protocol = this.host.includes('https') ? 'wss:' : 'ws:';
      const cleanHost = this.host.replace('http://', '').replace('https://', '');
      const ws_uri = `${protocol}//${cleanHost}/ws`;

      this.socket = new WebSocket(ws_uri);

      this.socket.onopen = () => {
        console.log('WebSocket connection established');
      };

      this.socket.onmessage = (event) => {
        const data = JSON.parse(event.data);

        // Handle logs with custom listener if provided
        if (this.logListener) {
          this.logListener(data);
        } else {
          console.log('WebSocket data received:', data);
        }

        const callback = this.responseCallbacks.get('current');

      };

      this.socket.onclose = () => {
        console.log('WebSocket connection closed');
        this.socket = null;
      };

      this.socket.onerror = (error) => {
        console.error('WebSocket error:', error);
      };
    }
  }

  async sendMessage({
    task,
    useHTTP = false,
    reportType = 'research_report',
<<<<<<< HEAD
    reportSource = 'web', 
=======
    reportSource = 'web',
>>>>>>> 48f599a3
    queryDomains = [],
    tone = 'Reflective',
    query,
    moreContext
  }) {
    const data = {
      task: query ? `${query}. Additional context: ${moreContext}` : task,
      report_type: reportType,
      report_source: reportSource,
      headers: {},
      tone: tone,
      query_domains: queryDomains
    };

    if (useHTTP) {
      return this.sendHttpRequest(data);
    }

    return new Promise((resolve, reject) => {
      if (!this.socket || this.socket.readyState !== WebSocket.OPEN) {
        this.initializeWebSocket();
      }


      const payload = "start " + JSON.stringify(data);

      this.responseCallbacks.set('current', {
        onProgress: (progressData) => {
          resolve({ type: 'progress', data: progressData });
        },
        onComplete: (finalData) => {
          resolve({ type: 'complete', data: finalData });
        }
      });

      if (this.socket.readyState === WebSocket.OPEN) {
        this.socket.send(payload);
        console.log('Message sent:', payload);
      } else {
        this.socket.onopen = () => {
          this.socket.send(payload);
          console.log('Message sent after connection:', payload);
        };
      }
    });
  }

  async sendHttpRequest(data) {
    try {
      const response = await axios.post(`${this.host}/report/`, data);
      return { message: 'success', data: response.data };
    } catch (error) {
      console.error('HTTP request error:', error);
      return { message: 'error', error: error.message };
    }
  }

  async getReport(reportId) {
    try {
      const response = await axios.get(`${this.host}/report/${reportId}`);
      return response;
    } catch (error) {
      console.error('HTTP request error:', error);
      return { message: 'error', error: error.message };
    }
  }
}

module.exports = GPTResearcher;<|MERGE_RESOLUTION|>--- conflicted
+++ resolved
@@ -11,11 +11,7 @@
   }
 
   async initializeWebSocket() {
-<<<<<<< HEAD
-    if (!this.socket) {      
-=======
     if (!this.socket) {
->>>>>>> 48f599a3
       const protocol = this.host.includes('https') ? 'wss:' : 'ws:';
       const cleanHost = this.host.replace('http://', '').replace('https://', '');
       const ws_uri = `${protocol}//${cleanHost}/ws`;
@@ -55,11 +51,7 @@
     task,
     useHTTP = false,
     reportType = 'research_report',
-<<<<<<< HEAD
-    reportSource = 'web', 
-=======
     reportSource = 'web',
->>>>>>> 48f599a3
     queryDomains = [],
     tone = 'Reflective',
     query,
