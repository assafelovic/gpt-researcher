"""
Provides a command line interface for the GPTResearcher class.

Usage:

```shell
python cli.py "<query>" --report_type <report_type> --tone <tone> --query_domains <foo.com,bar.com>
```

"""

from __future__ import annotations

import asyncio

from argparse import ArgumentParser, Namespace, RawTextHelpFormatter
from pathlib import Path
from typing import TYPE_CHECKING
from uuid import uuid4

from backend.report_type import DetailedReport
from dotenv import load_dotenv
from gpt_researcher import GPTResearcher
from gpt_researcher.utils.enum import ReportType, Tone
from gpt_researcher.utils.logger import get_formatted_logger

if TYPE_CHECKING:
    import logging

    from argparse import Namespace

logger: logging.Logger = get_formatted_logger("gpt_researcher")

# =============================================================================
# CLI
# =============================================================================

cli = ArgumentParser(
    description="Generate a research report.",
    # Enables the use of newlines in the help message
    formatter_class=RawTextHelpFormatter,
)

# =====================================
# Arg: Query
# =====================================

cli.add_argument(
    # Position 0 argument
    "query",
    type=str,
    help="The query to conduct research on.",
)

# =====================================
# Arg: Tone
# =====================================

cli.add_argument(
    "--tone",
    type=str,
    help="The tone of the report (optional).",
    choices=[
        "objective",
        "formal",
        "analytical",
        "persuasive",
        "informative",
        "explanatory",
        "descriptive",
        "critical",
        "comparative",
        "speculative",
        "reflective",
        "narrative",
        "humorous",
        "optimistic",
        "pessimistic",
    ],
    default="objective",
)

# =====================================
# Arg: Report Type
# =====================================

choices: list[str] = [report_type.value for report_type in ReportType]

report_type_descriptions: dict[str, str] = {
    ReportType.ResearchReport.value: "Summary - Short and fast (~2 min)",
    ReportType.DetailedReport.value: "Detailed - In depth and longer (~5 min)",
<<<<<<< HEAD
    ReportType.ResourceReport.value: "Resource - List of resources",
    ReportType.OutlineReport.value: "Outline - Skeleton of the report",
    ReportType.CustomReport.value: "Custom - Your Unique Report",
    ReportType.SubtopicReport.value: "Subtopic - Subtopic report",
=======
    ReportType.ResourceReport.value: "",
    ReportType.OutlineReport.value: "",
    ReportType.CustomReport.value: "",
    ReportType.SubtopicReport.value: "",
    ReportType.DeepResearch.value: "Deep Research"
>>>>>>> 0c634e91
}

cli.add_argument(
    "--report_type",
    type=str,
    help="The type of report to generate. Options:\n" + "\n".join(f"  {choice}: {report_type_descriptions[choice]}" for choice in choices),
    # Deserialize ReportType as a List of strings:
    choices=choices,
    required=True,
)

# =====================================
# Arg: Report Type
# =====================================

choices: list[str] = [report_type.value for report_type in ReportType]

report_type_descriptions: dict[str, str] = {
    ReportType.ResearchReport.value: "Summary - Short and fast (~2 min)",
    ReportType.DetailedReport.value: "Detailed - In depth and longer (~5 min)",
    ReportType.ResourceReport.value: "",
    ReportType.OutlineReport.value: "",
    ReportType.CustomReport.value: "",
    ReportType.SubtopicReport.value: "",
}

cli.add_argument(
    "--report_type",
    type=str,
    help="The type of report to generate. Options:\n" + "\n".join(f"  {choice}: {report_type_descriptions[choice]}" for choice in choices),
    # Deserialize ReportType as a List of strings:
    choices=choices,
    required=True,
)

# =====================================
# Arg: Query Domains
# =====================================

cli.add_argument(
    "--query_domains",
    type=str,
    help="A comma-separated list of domains to search for the query.",
    default="",
)

# =============================================================================
# Main
# =============================================================================


async def main(args) -> None:
    """Conduct research on the given query, generate the report, and write it as a markdown file to the output directory."""
    query_domains: list[str] = [] if args.query_domains is None else args.query_domains.split(",")

    if str(args.report_type).casefold() == ReportType.DetailedReport.value:
        detailed_report: DetailedReport = DetailedReport(
            query=args.query,
            query_domains=query_domains,
            report_type=ReportType.DetailedReport,
            report_source="web_search",
        )

        report: str = await detailed_report.run()
    else:
        # Convert the simple keyword to the full Tone enum value
        tone_map: dict[str, Tone] = {
            "objective": Tone.Objective,
            "formal": Tone.Formal,
            "analytical": Tone.Analytical,
            "persuasive": Tone.Persuasive,
            "informative": Tone.Informative,
            "explanatory": Tone.Explanatory,
            "descriptive": Tone.Descriptive,
            "critical": Tone.Critical,
            "comparative": Tone.Comparative,
            "speculative": Tone.Speculative,
            "reflective": Tone.Reflective,
            "narrative": Tone.Narrative,
            "humorous": Tone.Humorous,
            "optimistic": Tone.Optimistic,
            "pessimistic": Tone.Pessimistic,
        }

        researcher = GPTResearcher(
            query=args.query,
            query_domains=query_domains,
            report_type=args.report_type,
            tone=tone_map[str(args.tone).casefold()],
        )

        _research_result: str | list[str] = await researcher.conduct_research()
        # report: str = await researcher.write_report(_research_result if isinstance(_research_result, list) else [_research_result])

        report: str = await researcher.write_report()

    # Write the report to a file
    artifact_filepath: Path = Path("outputs", f"{uuid4().hex[:8]}.md")
    artifact_filepath.parent.mkdir(parents=True, exist_ok=True)
    artifact_filepath.write_text(report)

    msg = f"Report written to '{artifact_filepath}'"
    print(msg)
    logger.info(msg)


if __name__ == "__main__":
    load_dotenv()
    args: Namespace = cli.parse_args()
    asyncio.run(main(args))<|MERGE_RESOLUTION|>--- conflicted
+++ resolved
@@ -49,8 +49,33 @@
     # Position 0 argument
     "query",
     type=str,
-    help="The query to conduct research on.",
-)
+    help="The query to conduct research on.")
+
+# =====================================
+# Arg: Report Type
+# =====================================
+
+choices = [report_type.value for report_type in ReportType]
+
+report_type_descriptions = {
+    ReportType.ResearchReport.value: "Summary - Short and fast (~2 min)",
+    ReportType.DetailedReport.value: "Detailed - In depth and longer (~5 min)",
+    ReportType.ResourceReport.value: "",
+    ReportType.OutlineReport.value: "",
+    ReportType.CustomReport.value: "",
+    ReportType.SubtopicReport.value: "",
+    ReportType.DeepResearch.value: "Deep Research"
+}
+
+cli.add_argument(
+    "--report_type",
+    type=str,
+    help="The type of report to generate. Options:\n" + "\n".join(
+        f"  {choice}: {report_type_descriptions[choice]}" for choice in choices
+    ),
+    # Deserialize ReportType as a List of strings:
+    choices=choices,
+    required=True)
 
 # =====================================
 # Arg: Tone
@@ -89,18 +114,10 @@
 report_type_descriptions: dict[str, str] = {
     ReportType.ResearchReport.value: "Summary - Short and fast (~2 min)",
     ReportType.DetailedReport.value: "Detailed - In depth and longer (~5 min)",
-<<<<<<< HEAD
     ReportType.ResourceReport.value: "Resource - List of resources",
     ReportType.OutlineReport.value: "Outline - Skeleton of the report",
     ReportType.CustomReport.value: "Custom - Your Unique Report",
     ReportType.SubtopicReport.value: "Subtopic - Subtopic report",
-=======
-    ReportType.ResourceReport.value: "",
-    ReportType.OutlineReport.value: "",
-    ReportType.CustomReport.value: "",
-    ReportType.SubtopicReport.value: "",
-    ReportType.DeepResearch.value: "Deep Research"
->>>>>>> 0c634e91
 }
 
 cli.add_argument(
