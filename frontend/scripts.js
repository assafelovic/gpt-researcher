<<<<<<< HEAD
const GPTResearcher = (() => {
  const init = () => {
    // Not sure, but I think it would be better to add event handlers here instead of in the HTML
    //document.getElementById("startResearch").addEventListener("click", startResearch);
    document
      .getElementById('copyToClipboard')
      .addEventListener('click', copyToClipboard)

    updateState('initial')
  }

  const changeSource = () => {
    const report_source = document.querySelector('select[name="report_source"]').value
    if (report_source === 'sources') {
        document.getElementById('sources').style.display = 'block'
    } else {
        document.getElementById('sources').style.display = 'none'
    }
  }

  const startResearch = () => {
    document.getElementById('output').innerHTML = ''
    document.getElementById('reportContainer').innerHTML = ''

    const imageContainer = document.getElementById('selectedImagesContainer')
    imageContainer.innerHTML = ''
    imageContainer.style.display = 'none'

    updateState('in_progress')

    addAgentResponse({
      output: '🤔 Thinking about research questions for the task...',
    })

    listenToSockEvents()
  }

  const listenToSockEvents = () => {
    const { protocol, host, pathname } = window.location
    const ws_uri = `${
      protocol === 'https:' ? 'wss:' : 'ws:'
    }//${host}${pathname}ws`
    const converter = new showdown.Converter()
    const socket = new WebSocket(ws_uri)

    socket.onmessage = (event) => {
      const data = JSON.parse(event.data)
      console.log("Received message:", data);  // Debug log
      if (data.type === 'logs') {
        addAgentResponse(data)
      } else if (data.type === 'images') {
      console.log("Received images:", data);  // Debug log
        displaySelectedImages(data)
      } else if (data.type === 'report') {
        writeReport(data, converter)
      } else if (data.type === 'path') {
        updateState('finished')
        updateDownloadLink(data)
      }
    }

    socket.onopen = (event) => {
      const task = document.querySelector('input[name="task"]').value
      const report_type = document.querySelector(
        'select[name="report_type"]'
      ).value
      const report_source = document.querySelector(
        'select[name="report_source"]'
      ).value
      const tone = document.querySelector('select[name="tone"]').value
      const agent = document.querySelector('input[name="agent"]:checked').value
      let source_urls = tags

      if (report_source !== 'sources' && source_urls.length > 0) {
        source_urls = source_urls.slice(0, source_urls.length - 1)
      }

      const query_domains_str = document.querySelector('input[name="query_domains"]').value
      let query_domains = []
      if (query_domains_str) {
        query_domains = query_domains_str.split(',')
          .map((domain) => domain.trim())
          .filter((domain) => domain.length > 0);
      }

      const requestData = {
        task: task,
        report_type: report_type,
        report_source: report_source,
        source_urls: source_urls,
        tone: tone,
        agent: agent,
        query_domains: query_domains,
      }

      socket.send(`start ${JSON.stringify(requestData)}`)
    }
  }

  const addAgentResponse = (data) => {
    const output = document.getElementById('output')
    output.innerHTML += '<div class="agent_response">' + data.output + '</div>'
    output.scrollTop = output.scrollHeight
    output.style.display = 'block'
    updateScroll()
  }

  const writeReport = (data, converter) => {
    const reportContainer = document.getElementById('reportContainer')
    const markdownOutput = converter.makeHtml(data.output)
    reportContainer.innerHTML += markdownOutput
    updateScroll()
  }

  const updateDownloadLink = (data) => {
    if (!data.output) {
        console.error('No output data received');
        return;
    }
    
    const { pdf, docx, md, json } = data.output;
    console.log('Received paths:', { pdf, docx, md, json });
    
    // Helper function to safely update link
    const updateLink = (id, path) => {
        const element = document.getElementById(id);
        if (element && path) {
            console.log(`Setting ${id} href to:`, path);
            element.setAttribute('href', path);
            element.classList.remove('disabled');
        } else {
            console.warn(`Either element ${id} not found or path not provided`);
        }
    };

    updateLink('downloadLink', pdf);
    updateLink('downloadLinkWord', docx);
    updateLink('downloadLinkMd', md);
    updateLink('downloadLinkJson', json);
  }

  const updateScroll = () => {
    window.scrollTo(0, document.body.scrollHeight)
  }

  const copyToClipboard = () => {
    const textarea = document.createElement('textarea')
    textarea.id = 'temp_element'
    textarea.style.height = 0
    document.body.appendChild(textarea)
    textarea.value = document.getElementById('reportContainer').innerText
    const selector = document.querySelector('#temp_element')
    selector.select()
    document.execCommand('copy')
    document.body.removeChild(textarea)
  }

  const updateState = (state) => {
    var status = ''
    switch (state) {
      case 'in_progress':
        status = 'Research in progress...'
        setReportActionsStatus('disabled')
        break
      case 'finished':
        status = 'Research finished!'
        setReportActionsStatus('enabled')
        break
      case 'error':
        status = 'Research failed!'
        setReportActionsStatus('disabled')
        break
      case 'initial':
        status = ''
        setReportActionsStatus('hidden')
        break
      default:
        setReportActionsStatus('disabled')
    }
    document.getElementById('status').innerHTML = status
    if (document.getElementById('status').innerHTML == '') {
      document.getElementById('status').style.display = 'none'
    } else {
      document.getElementById('status').style.display = 'block'
    }
  }

  /**
   * Shows or hides the download and copy buttons
   * @param {str} status Kind of hacky. Takes "enabled", "disabled", or "hidden". "Hidden is same as disabled but also hides the div"
   */
  const setReportActionsStatus = (status) => {
    const reportActions = document.getElementById('reportActions')
    // Disable everything in reportActions until research is finished

    if (status == 'enabled') {
      reportActions.querySelectorAll('a').forEach((link) => {
        link.classList.remove('disabled')
        link.removeAttribute('onclick')
        reportActions.style.display = 'block'
      })
    } else {
      reportActions.querySelectorAll('a').forEach((link) => {
        link.classList.add('disabled')
        link.setAttribute('onclick', 'return false;')
      })
      if (status == 'hidden') {
        reportActions.style.display = 'none'
      }
    }
  }

  const tagsInput = document.getElementById('tags-input');
  const input = document.getElementById('custom_source');

  const tags = [];

  const addTag = (url) => {
    if (tags.includes(url)) return;
    tags.push(url);

    const tagElement = document.createElement('span');
    tagElement.className = 'tag';
    tagElement.textContent = url;

    const removeButton = document.createElement('span');
    removeButton.className = 'remove-tag';
    removeButton.textContent = 'x';
    removeButton.onclick = function () {
        tagsInput.removeChild(tagElement);
        tags.splice(tags.indexOf(url), 1);
    };

    tagElement.appendChild(removeButton);
    tagsInput.insertBefore(tagElement, input);
  }

  const displaySelectedImages = (data) => {
    const imageContainer = document.getElementById('selectedImagesContainer')
    //imageContainer.innerHTML = '<h3>Selected Images</h3>'
    const images = JSON.parse(data.output)
    console.log("Received images:", images);  // Debug log
    if (images && images.length > 0) {
      images.forEach(imageUrl => {
        const imgElement = document.createElement('img')
        imgElement.src = imageUrl
        imgElement.alt = 'Research Image'
        imgElement.style.maxWidth = '200px'
        imgElement.style.margin = '5px'
        imgElement.style.cursor = 'pointer'
        imgElement.onclick = () => showImageDialog(imageUrl)
        imageContainer.appendChild(imgElement)
      })
      imageContainer.style.display = 'block'
    } else {
      imageContainer.innerHTML += '<p>No images found for this research.</p>'
    }
  }

  const showImageDialog = (imageUrl) => {
    const dialog = document.createElement('div');
    dialog.className = 'image-dialog';
    
    const img = document.createElement('img');
    img.src = imageUrl;
    img.alt = 'Full-size Research Image';
    
    const closeBtn = document.createElement('button');
    closeBtn.textContent = 'Close';
    closeBtn.onclick = () => document.body.removeChild(dialog);
    
    dialog.appendChild(img);
    dialog.appendChild(closeBtn);
    document.body.appendChild(dialog);
  }

  document.addEventListener('DOMContentLoaded', init)
  return {
    startResearch,
    copyToClipboard,
    changeSource,
    addTag,
    displaySelectedImages,
    showImageDialog,
  }
})()
=======
const GPTResearcher = (() => {
  const init = () => {
    // Not sure, but I think it would be better to add event handlers here instead of in the HTML
    //document.getElementById("startResearch").addEventListener("click", startResearch);
    document
      .getElementById('copyToClipboard')
      .addEventListener('click', copyToClipboard)

    updateState('initial')
  }

  const changeSource = () => {
    const report_source = document.querySelector('select[name="report_source"]').value
    if (report_source === 'sources') {
        document.getElementById('sources').style.display = 'block'
    } else {
        document.getElementById('sources').style.display = 'none'
    }
  }

  let dispose_socket = null
  const startResearch = () => {
    document.getElementById('output').innerHTML = ''
    document.getElementById('reportContainer').innerHTML = ''
    dispose_socket?.()

    const imageContainer = document.getElementById('selectedImagesContainer')
    imageContainer.innerHTML = ''
    imageContainer.style.display = 'none'

    updateState('in_progress')

    addAgentResponse({
      output: '🤔 Thinking about research questions for the task...',
    })

    dispose_socket = listenToSockEvents()
  }

  const listenToSockEvents = () => {
    const { protocol, host, pathname } = window.location
    const ws_uri = `${
      protocol === 'https:' ? 'wss:' : 'ws:'
    }//${host}${pathname}ws`
    const converter = new showdown.Converter()
    const socket = new WebSocket(ws_uri)

    socket.onmessage = (event) => {
      const data = JSON.parse(event.data)
      console.log("Received message:", data);  // Debug log
      if (data.type === 'logs') {
        addAgentResponse(data)
      } else if (data.type === 'images') {
      console.log("Received images:", data);  // Debug log
        displaySelectedImages(data)
      } else if (data.type === 'report') {
        writeReport(data, converter)
      } else if (data.type === 'path') {
        updateState('finished')
        updateDownloadLink(data)
      }
    }

    socket.onopen = (event) => {
      const task = document.querySelector('input[name="task"]').value
      const report_type = document.querySelector(
        'select[name="report_type"]'
      ).value
      const report_source = document.querySelector(
        'select[name="report_source"]'
      ).value
      const tone = document.querySelector('select[name="tone"]').value
      const agent = document.querySelector('input[name="agent"]:checked').value
      let source_urls = tags

      if (report_source !== 'sources' && source_urls.length > 0) {
        source_urls = source_urls.slice(0, source_urls.length - 1)
      }

      const query_domains_str = document.querySelector('input[name="query_domains"]').value
      let query_domains = []
      if (query_domains_str) {
        query_domains = query_domains_str.split(',')
          .map((domain) => domain.trim())
          .filter((domain) => domain.length > 0);
      }

      const requestData = {
        task: task,
        report_type: report_type,
        report_source: report_source,
        source_urls: source_urls,
        tone: tone,
        agent: agent,
        query_domains: query_domains,
      }

      socket.send(`start ${JSON.stringify(requestData)}`)
    }

    // return dispose function
    return () => {
      try {
        if (socket.readyState !== WebSocket.CLOSED && socket.readyState !== WebSocket.CLOSING) {
          socket.close();
        }
      } catch (e) {
        console.error('Error closing socket:', e)
      }
    }; 
  }

  const addAgentResponse = (data) => {
    const output = document.getElementById('output')
    output.innerHTML += '<div class="agent_response">' + data.output + '</div>'
    output.scrollTop = output.scrollHeight
    output.style.display = 'block'
    updateScroll()
  }

  const writeReport = (data, converter) => {
    const reportContainer = document.getElementById('reportContainer')
    const markdownOutput = converter.makeHtml(data.output)
    reportContainer.innerHTML += markdownOutput
    updateScroll()
  }

  const updateDownloadLink = (data) => {
    if (!data.output) {
        console.error('No output data received');
        return;
    }
    
    const { pdf, docx, md, json } = data.output;
    console.log('Received paths:', { pdf, docx, md, json });
    
    // Helper function to safely update link
    const updateLink = (id, path) => {
        const element = document.getElementById(id);
        if (element && path) {
            console.log(`Setting ${id} href to:`, path);
            element.setAttribute('href', path);
            element.classList.remove('disabled');
        } else {
            console.warn(`Either element ${id} not found or path not provided`);
        }
    };

    updateLink('downloadLink', pdf);
    updateLink('downloadLinkWord', docx);
    updateLink('downloadLinkMd', md);
    updateLink('downloadLinkJson', json);
  }

  const updateScroll = () => {
    window.scrollTo(0, document.body.scrollHeight)
  }

  const copyToClipboard = () => {
    const textarea = document.createElement('textarea')
    textarea.id = 'temp_element'
    textarea.style.height = 0
    document.body.appendChild(textarea)
    textarea.value = document.getElementById('reportContainer').innerText
    const selector = document.querySelector('#temp_element')
    selector.select()
    document.execCommand('copy')
    document.body.removeChild(textarea)
  }

  const updateState = (state) => {
    var status = ''
    switch (state) {
      case 'in_progress':
        status = 'Research in progress...'
        setReportActionsStatus('disabled')
        break
      case 'finished':
        status = 'Research finished!'
        setReportActionsStatus('enabled')
        break
      case 'error':
        status = 'Research failed!'
        setReportActionsStatus('disabled')
        break
      case 'initial':
        status = ''
        setReportActionsStatus('hidden')
        break
      default:
        setReportActionsStatus('disabled')
    }
    document.getElementById('status').innerHTML = status
    if (document.getElementById('status').innerHTML == '') {
      document.getElementById('status').style.display = 'none'
    } else {
      document.getElementById('status').style.display = 'block'
    }
  }

  /**
   * Shows or hides the download and copy buttons
   * @param {str} status Kind of hacky. Takes "enabled", "disabled", or "hidden". "Hidden is same as disabled but also hides the div"
   */
  const setReportActionsStatus = (status) => {
    const reportActions = document.getElementById('reportActions')
    // Disable everything in reportActions until research is finished

    if (status == 'enabled') {
      reportActions.querySelectorAll('a').forEach((link) => {
        link.classList.remove('disabled')
        link.removeAttribute('onclick')
        reportActions.style.display = 'block'
      })
    } else {
      reportActions.querySelectorAll('a').forEach((link) => {
        link.classList.add('disabled')
        link.setAttribute('onclick', 'return false;')
      })
      if (status == 'hidden') {
        reportActions.style.display = 'none'
      }
    }
  }

  const tagsInput = document.getElementById('tags-input');
  const input = document.getElementById('custom_source');

  const tags = [];

  const addTag = (url) => {
    if (tags.includes(url)) return;
    tags.push(url);

    const tagElement = document.createElement('span');
    tagElement.className = 'tag';
    tagElement.textContent = url;

    const removeButton = document.createElement('span');
    removeButton.className = 'remove-tag';
    removeButton.textContent = 'x';
    removeButton.onclick = function () {
        tagsInput.removeChild(tagElement);
        tags.splice(tags.indexOf(url), 1);
    };

    tagElement.appendChild(removeButton);
    tagsInput.insertBefore(tagElement, input);
  }

  const displaySelectedImages = (data) => {
    const imageContainer = document.getElementById('selectedImagesContainer')
    //imageContainer.innerHTML = '<h3>Selected Images</h3>'
    const images = JSON.parse(data.output)
    console.log("Received images:", images);  // Debug log
    if (images && images.length > 0) {
      images.forEach(imageUrl => {
        const imgElement = document.createElement('img')
        imgElement.src = imageUrl
        imgElement.alt = 'Research Image'
        imgElement.style.maxWidth = '200px'
        imgElement.style.margin = '5px'
        imgElement.style.cursor = 'pointer'
        imgElement.onclick = () => showImageDialog(imageUrl)
        imageContainer.appendChild(imgElement)
      })
      imageContainer.style.display = 'block'
    } else {
      imageContainer.innerHTML += '<p>No images found for this research.</p>'
    }
  }

  const showImageDialog = (imageUrl) => {
    const dialog = document.createElement('div');
    dialog.className = 'image-dialog';
    
    const img = document.createElement('img');
    img.src = imageUrl;
    img.alt = 'Full-size Research Image';
    
    const closeBtn = document.createElement('button');
    closeBtn.textContent = 'Close';
    closeBtn.onclick = () => document.body.removeChild(dialog);
    
    dialog.appendChild(img);
    dialog.appendChild(closeBtn);
    document.body.appendChild(dialog);
  }

  document.addEventListener('DOMContentLoaded', init)
  return {
    startResearch,
    copyToClipboard,
    changeSource,
    addTag,
    displaySelectedImages,
    showImageDialog,
  }
})()
>>>>>>> 1770d7f7
<|MERGE_RESOLUTION|>--- conflicted
+++ resolved
@@ -1,4 +1,3 @@
-<<<<<<< HEAD
 const GPTResearcher = (() => {
   const init = () => {
     // Not sure, but I think it would be better to add event handlers here instead of in the HTML
@@ -19,9 +18,11 @@
     }
   }
 
+  let dispose_socket = null
   const startResearch = () => {
     document.getElementById('output').innerHTML = ''
     document.getElementById('reportContainer').innerHTML = ''
+    dispose_socket?.()
 
     const imageContainer = document.getElementById('selectedImagesContainer')
     imageContainer.innerHTML = ''
@@ -33,7 +34,7 @@
       output: '🤔 Thinking about research questions for the task...',
     })
 
-    listenToSockEvents()
+    dispose_socket = listenToSockEvents()
   }
 
   const listenToSockEvents = () => {
@@ -96,6 +97,17 @@
 
       socket.send(`start ${JSON.stringify(requestData)}`)
     }
+
+    // return dispose function
+    return () => {
+      try {
+        if (socket.readyState !== WebSocket.CLOSED && socket.readyState !== WebSocket.CLOSING) {
+          socket.close();
+        }
+      } catch (e) {
+        console.error('Error closing socket:', e)
+      }
+    }; 
   }
 
   const addAgentResponse = (data) => {
@@ -284,305 +296,4 @@
     displaySelectedImages,
     showImageDialog,
   }
-})()
-=======
-const GPTResearcher = (() => {
-  const init = () => {
-    // Not sure, but I think it would be better to add event handlers here instead of in the HTML
-    //document.getElementById("startResearch").addEventListener("click", startResearch);
-    document
-      .getElementById('copyToClipboard')
-      .addEventListener('click', copyToClipboard)
-
-    updateState('initial')
-  }
-
-  const changeSource = () => {
-    const report_source = document.querySelector('select[name="report_source"]').value
-    if (report_source === 'sources') {
-        document.getElementById('sources').style.display = 'block'
-    } else {
-        document.getElementById('sources').style.display = 'none'
-    }
-  }
-
-  let dispose_socket = null
-  const startResearch = () => {
-    document.getElementById('output').innerHTML = ''
-    document.getElementById('reportContainer').innerHTML = ''
-    dispose_socket?.()
-
-    const imageContainer = document.getElementById('selectedImagesContainer')
-    imageContainer.innerHTML = ''
-    imageContainer.style.display = 'none'
-
-    updateState('in_progress')
-
-    addAgentResponse({
-      output: '🤔 Thinking about research questions for the task...',
-    })
-
-    dispose_socket = listenToSockEvents()
-  }
-
-  const listenToSockEvents = () => {
-    const { protocol, host, pathname } = window.location
-    const ws_uri = `${
-      protocol === 'https:' ? 'wss:' : 'ws:'
-    }//${host}${pathname}ws`
-    const converter = new showdown.Converter()
-    const socket = new WebSocket(ws_uri)
-
-    socket.onmessage = (event) => {
-      const data = JSON.parse(event.data)
-      console.log("Received message:", data);  // Debug log
-      if (data.type === 'logs') {
-        addAgentResponse(data)
-      } else if (data.type === 'images') {
-      console.log("Received images:", data);  // Debug log
-        displaySelectedImages(data)
-      } else if (data.type === 'report') {
-        writeReport(data, converter)
-      } else if (data.type === 'path') {
-        updateState('finished')
-        updateDownloadLink(data)
-      }
-    }
-
-    socket.onopen = (event) => {
-      const task = document.querySelector('input[name="task"]').value
-      const report_type = document.querySelector(
-        'select[name="report_type"]'
-      ).value
-      const report_source = document.querySelector(
-        'select[name="report_source"]'
-      ).value
-      const tone = document.querySelector('select[name="tone"]').value
-      const agent = document.querySelector('input[name="agent"]:checked').value
-      let source_urls = tags
-
-      if (report_source !== 'sources' && source_urls.length > 0) {
-        source_urls = source_urls.slice(0, source_urls.length - 1)
-      }
-
-      const query_domains_str = document.querySelector('input[name="query_domains"]').value
-      let query_domains = []
-      if (query_domains_str) {
-        query_domains = query_domains_str.split(',')
-          .map((domain) => domain.trim())
-          .filter((domain) => domain.length > 0);
-      }
-
-      const requestData = {
-        task: task,
-        report_type: report_type,
-        report_source: report_source,
-        source_urls: source_urls,
-        tone: tone,
-        agent: agent,
-        query_domains: query_domains,
-      }
-
-      socket.send(`start ${JSON.stringify(requestData)}`)
-    }
-
-    // return dispose function
-    return () => {
-      try {
-        if (socket.readyState !== WebSocket.CLOSED && socket.readyState !== WebSocket.CLOSING) {
-          socket.close();
-        }
-      } catch (e) {
-        console.error('Error closing socket:', e)
-      }
-    }; 
-  }
-
-  const addAgentResponse = (data) => {
-    const output = document.getElementById('output')
-    output.innerHTML += '<div class="agent_response">' + data.output + '</div>'
-    output.scrollTop = output.scrollHeight
-    output.style.display = 'block'
-    updateScroll()
-  }
-
-  const writeReport = (data, converter) => {
-    const reportContainer = document.getElementById('reportContainer')
-    const markdownOutput = converter.makeHtml(data.output)
-    reportContainer.innerHTML += markdownOutput
-    updateScroll()
-  }
-
-  const updateDownloadLink = (data) => {
-    if (!data.output) {
-        console.error('No output data received');
-        return;
-    }
-    
-    const { pdf, docx, md, json } = data.output;
-    console.log('Received paths:', { pdf, docx, md, json });
-    
-    // Helper function to safely update link
-    const updateLink = (id, path) => {
-        const element = document.getElementById(id);
-        if (element && path) {
-            console.log(`Setting ${id} href to:`, path);
-            element.setAttribute('href', path);
-            element.classList.remove('disabled');
-        } else {
-            console.warn(`Either element ${id} not found or path not provided`);
-        }
-    };
-
-    updateLink('downloadLink', pdf);
-    updateLink('downloadLinkWord', docx);
-    updateLink('downloadLinkMd', md);
-    updateLink('downloadLinkJson', json);
-  }
-
-  const updateScroll = () => {
-    window.scrollTo(0, document.body.scrollHeight)
-  }
-
-  const copyToClipboard = () => {
-    const textarea = document.createElement('textarea')
-    textarea.id = 'temp_element'
-    textarea.style.height = 0
-    document.body.appendChild(textarea)
-    textarea.value = document.getElementById('reportContainer').innerText
-    const selector = document.querySelector('#temp_element')
-    selector.select()
-    document.execCommand('copy')
-    document.body.removeChild(textarea)
-  }
-
-  const updateState = (state) => {
-    var status = ''
-    switch (state) {
-      case 'in_progress':
-        status = 'Research in progress...'
-        setReportActionsStatus('disabled')
-        break
-      case 'finished':
-        status = 'Research finished!'
-        setReportActionsStatus('enabled')
-        break
-      case 'error':
-        status = 'Research failed!'
-        setReportActionsStatus('disabled')
-        break
-      case 'initial':
-        status = ''
-        setReportActionsStatus('hidden')
-        break
-      default:
-        setReportActionsStatus('disabled')
-    }
-    document.getElementById('status').innerHTML = status
-    if (document.getElementById('status').innerHTML == '') {
-      document.getElementById('status').style.display = 'none'
-    } else {
-      document.getElementById('status').style.display = 'block'
-    }
-  }
-
-  /**
-   * Shows or hides the download and copy buttons
-   * @param {str} status Kind of hacky. Takes "enabled", "disabled", or "hidden". "Hidden is same as disabled but also hides the div"
-   */
-  const setReportActionsStatus = (status) => {
-    const reportActions = document.getElementById('reportActions')
-    // Disable everything in reportActions until research is finished
-
-    if (status == 'enabled') {
-      reportActions.querySelectorAll('a').forEach((link) => {
-        link.classList.remove('disabled')
-        link.removeAttribute('onclick')
-        reportActions.style.display = 'block'
-      })
-    } else {
-      reportActions.querySelectorAll('a').forEach((link) => {
-        link.classList.add('disabled')
-        link.setAttribute('onclick', 'return false;')
-      })
-      if (status == 'hidden') {
-        reportActions.style.display = 'none'
-      }
-    }
-  }
-
-  const tagsInput = document.getElementById('tags-input');
-  const input = document.getElementById('custom_source');
-
-  const tags = [];
-
-  const addTag = (url) => {
-    if (tags.includes(url)) return;
-    tags.push(url);
-
-    const tagElement = document.createElement('span');
-    tagElement.className = 'tag';
-    tagElement.textContent = url;
-
-    const removeButton = document.createElement('span');
-    removeButton.className = 'remove-tag';
-    removeButton.textContent = 'x';
-    removeButton.onclick = function () {
-        tagsInput.removeChild(tagElement);
-        tags.splice(tags.indexOf(url), 1);
-    };
-
-    tagElement.appendChild(removeButton);
-    tagsInput.insertBefore(tagElement, input);
-  }
-
-  const displaySelectedImages = (data) => {
-    const imageContainer = document.getElementById('selectedImagesContainer')
-    //imageContainer.innerHTML = '<h3>Selected Images</h3>'
-    const images = JSON.parse(data.output)
-    console.log("Received images:", images);  // Debug log
-    if (images && images.length > 0) {
-      images.forEach(imageUrl => {
-        const imgElement = document.createElement('img')
-        imgElement.src = imageUrl
-        imgElement.alt = 'Research Image'
-        imgElement.style.maxWidth = '200px'
-        imgElement.style.margin = '5px'
-        imgElement.style.cursor = 'pointer'
-        imgElement.onclick = () => showImageDialog(imageUrl)
-        imageContainer.appendChild(imgElement)
-      })
-      imageContainer.style.display = 'block'
-    } else {
-      imageContainer.innerHTML += '<p>No images found for this research.</p>'
-    }
-  }
-
-  const showImageDialog = (imageUrl) => {
-    const dialog = document.createElement('div');
-    dialog.className = 'image-dialog';
-    
-    const img = document.createElement('img');
-    img.src = imageUrl;
-    img.alt = 'Full-size Research Image';
-    
-    const closeBtn = document.createElement('button');
-    closeBtn.textContent = 'Close';
-    closeBtn.onclick = () => document.body.removeChild(dialog);
-    
-    dialog.appendChild(img);
-    dialog.appendChild(closeBtn);
-    document.body.appendChild(dialog);
-  }
-
-  document.addEventListener('DOMContentLoaded', init)
-  return {
-    startResearch,
-    copyToClipboard,
-    changeSource,
-    addTag,
-    displaySelectedImages,
-    showImageDialog,
-  }
-})()
->>>>>>> 1770d7f7
+})()