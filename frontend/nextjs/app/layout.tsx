--- conflicted
+++ resolved
@@ -1,61 +1,3 @@
-<<<<<<< HEAD
-import type { Metadata } from "next";
-import { Lexend } from "next/font/google";
-import PlausibleProvider from "next-plausible";
-import "./globals.css";
-
-const inter = Lexend({ subsets: ["latin"] });
-
-let title = "GPT Researcher";
-let description =
-  "LLM based autonomous agent that conducts local and web research on any topic and generates a comprehensive report with citations.";
-let url = "https://github.com/assafelovic/gpt-researcher";
-let ogimage = "/favicon.ico";
-let sitename = "GPT Researcher";
-
-export const metadata: Metadata = {
-  metadataBase: new URL(url),
-  title,
-  description,
-  icons: {
-    icon: "/favicon.ico",
-  },
-  openGraph: {
-    images: [ogimage],
-    title,
-    description,
-    url: url,
-    siteName: sitename,
-    locale: "en_US",
-    type: "website",
-  },
-  twitter: {
-    card: "summary_large_image",
-    images: [ogimage],
-    title,
-    description,
-  },
-};
-
-export default function RootLayout({
-  children,
-}: Readonly<{
-  children: React.ReactNode;
-}>) {
-  return (
-    <html lang="en">
-      <head>
-        <PlausibleProvider domain="localhost:3000" />
-      </head>
-      <body
-        className={`${inter.className} flex min-h-screen flex-col justify-between`}
-      >
-        {children}
-      </body>
-    </html>
-  );
-}
-=======
 import type { Metadata } from "next";
 import { Lexend } from "next/font/google";
 import PlausibleProvider from "next-plausible";
@@ -115,5 +57,4 @@
       </body>
     </html>
   );
-}
->>>>>>> c36835d7
+}