<<<<<<< HEAD
{
  "extends": "next/core-web-vitals"
}
=======
{
  "extends": "next/core-web-vitals",
  "rules": {
    "no-unused-vars": "off",
    "no-undef": "off",
    "no-console": "off",
    "@next/next/no-img-element": "off",
    "@typescript-eslint/no-explicit-any": "off",
    "@typescript-eslint/no-unused-vars": "off"
  },
  "ignorePatterns": ["build/**/*"]
}
>>>>>>> 1770d7f7
<|MERGE_RESOLUTION|>--- conflicted
+++ resolved
@@ -1,8 +1,3 @@
-<<<<<<< HEAD
-{
-  "extends": "next/core-web-vitals"
-}
-=======
 {
   "extends": "next/core-web-vitals",
   "rules": {
@@ -14,5 +9,4 @@
     "@typescript-eslint/no-unused-vars": "off"
   },
   "ignorePatterns": ["build/**/*"]
-}
->>>>>>> 1770d7f7
+}