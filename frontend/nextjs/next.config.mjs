--- conflicted
+++ resolved
@@ -1,17 +1,3 @@
-<<<<<<< HEAD
-/** @type {import('next').NextConfig} */
-const nextConfig = {
-  images: {
-    remotePatterns: [
-      {
-        hostname: 'www.google.com',
-      },
-    ],
-  },
-};
-
-export default nextConfig;
-=======
 /** @type {import('next').NextConfig} */
 const nextConfig = {
   images: {
@@ -26,5 +12,4 @@
   },
 };
 
-export default nextConfig;
->>>>>>> c36835d7
+export default nextConfig;