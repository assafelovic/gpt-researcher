<<<<<<< HEAD
interface GetHostParams {
  purpose?: string;
}

export const getHost = ({ purpose }: GetHostParams = {}): string => {
  if (typeof window !== 'undefined') {
    let { host } = window.location;
    if (purpose === 'langgraph-gui') {
      return host.includes('localhost') ? 'http%3A%2F%2F127.0.0.1%3A8123' : `https://${host}`;
    } else {
      return host.includes('localhost') ? 'http://localhost:8000' : `https://${host}`;
    }
  }
  return '';
=======
interface GetHostParams {
  purpose?: string;
}

export const getHost = ({ purpose }: GetHostParams = {}): string => {
  if (typeof window !== 'undefined') {
    let { host } = window.location;
    if (process.env.NEXT_PUBLIC_GPTR_API_URL) {
      return process.env.NEXT_PUBLIC_GPTR_API_URL;
    } else if (purpose === 'langgraph-gui') {
      return host.includes('localhost') ? 'http%3A%2F%2F127.0.0.1%3A8123' : `https://${host}`;
    } else {
      return host.includes('localhost') ? 'http://localhost:8000' : `https://${host}`;
    }
  }
  return '';
>>>>>>> c36835d7
};<|MERGE_RESOLUTION|>--- conflicted
+++ resolved
@@ -1,19 +1,3 @@
-<<<<<<< HEAD
-interface GetHostParams {
-  purpose?: string;
-}
-
-export const getHost = ({ purpose }: GetHostParams = {}): string => {
-  if (typeof window !== 'undefined') {
-    let { host } = window.location;
-    if (purpose === 'langgraph-gui') {
-      return host.includes('localhost') ? 'http%3A%2F%2F127.0.0.1%3A8123' : `https://${host}`;
-    } else {
-      return host.includes('localhost') ? 'http://localhost:8000' : `https://${host}`;
-    }
-  }
-  return '';
-=======
 interface GetHostParams {
   purpose?: string;
 }
@@ -30,5 +14,4 @@
     }
   }
   return '';
->>>>>>> c36835d7
 };