--- conflicted
+++ resolved
@@ -11,22 +11,6 @@
   if (typeof window !== 'undefined') {
     let { host } = window.location;
     const apiUrlInLocalStorage = localStorage.getItem("GPTR_API_URL");
-<<<<<<< HEAD
-    
-    const urlParams = new URLSearchParams(window.location.search);
-    const apiUrlInUrlParams = urlParams.get("GPTR_API_URL");
-    
-    if (apiUrlInLocalStorage) {
-      return apiUrlInLocalStorage;
-    } else if (apiUrlInUrlParams) {
-      return apiUrlInUrlParams;
-    } else if (process.env.NEXT_PUBLIC_GPTR_API_URL) {
-      return process.env.NEXT_PUBLIC_GPTR_API_URL;
-    } else if (process.env.REACT_APP_GPTR_API_URL) {
-      return process.env.REACT_APP_GPTR_API_URL;
-    } else if (purpose === 'langgraph-gui') {
-      return host.includes('localhost') ? 'http%3A%2F%2F127.0.0.1%3A8123' : `https://${host}`;
-=======
 
     const urlParams = new URLSearchParams(window.location.search);
     const apiUrlInUrlParams = urlParams.get("GPTR_API_URL");
@@ -52,7 +36,6 @@
       selectedUrl = apiUrlInLocalStorage;
     } else if (apiUrlInUrlParams) {
       selectedUrl = apiUrlInUrlParams;
->>>>>>> 48f599a3
     } else {
       selectedUrl = host.includes('localhost') ? 'http://localhost:8000' : `https://${host}`;
     }
