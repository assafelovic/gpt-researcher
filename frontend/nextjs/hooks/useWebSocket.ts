<<<<<<< HEAD
import { useRef, useState, useEffect, useCallback } from 'react';
import { Data, ChatBoxSettings, QuestionData } from '../types/data';
import { getHost } from '../helpers/getHost';
=======
import { useRef, useState, useEffect, useCallback } from "react";
import { Data, ChatBoxSettings, QuestionData } from "../types/data";
import { getHost, HostResult } from "../helpers/getHost";
import {
  logWebSocketConnection,
  logWebSocketConnected,
  logWebSocketMessage,
  logWebSocketError,
  logWebSocketClosed,
  logAgentWork,
  logAgentComplete,
  logAgentError,
  logConnectionStatus,
  logConnectionRetry,
  logResearchProgress,
  logResearchComplete,
  logSystem,
  logUserAction,
  generateRequestId
} from "../utils/terminalLogger";
import { processWebSocketData } from "../utils/dataProcessing";
>>>>>>> 48f599a3

export const useWebSocket = (
  promptValue: string,
  chatBoxSettings: ChatBoxSettings,
  setOrderedData: React.Dispatch<React.SetStateAction<Data[]>>,
  setAnswer: React.Dispatch<React.SetStateAction<string>>,
  setLoading: React.Dispatch<React.SetStateAction<boolean>>,
  setShowHumanFeedback: React.Dispatch<React.SetStateAction<boolean>>,
  setQuestionForHuman: React.Dispatch<React.SetStateAction<boolean | true>>,
) => {
  const [socket, setSocket] = useState<WebSocket | null>(null);
  const [isConnected, setIsConnected] = useState<boolean>(false);
  const requestIdRef = useRef<string>(generateRequestId());
  const connectionAttemptRef = useRef<number>(0);
  const researchStartTime = useRef<number>(0);
  const agentActivityRef = useRef<Set<string>>(new Set());

  // Cleanup function for heartbeat
  useEffect(() => {
    return () => {
      if (socket) {
        logSystem("Cleaning up WebSocket connection", undefined, requestIdRef.current);
        socket.close(1000, "Component unmounting");
      }
    };
  }, [socket]);

  const heartbeatInterval = useRef<number>();

  const startHeartbeat = (ws: WebSocket) => {
    // Clear any existing heartbeat
    if (heartbeatInterval.current) {
      clearInterval(heartbeatInterval.current);
    }

    // Start new heartbeat
    heartbeatInterval.current = window.setInterval(() => {
      if (ws.readyState === WebSocket.OPEN) {
        ws.send("ping");
      }
    }, 30000); // Send ping every 30 seconds
  };

  const initializeWebSocket = useCallback((promptValue: string, chatBoxSettings: ChatBoxSettings) => {
<<<<<<< HEAD
    console.log('🔌 WebSocket initialization called with:', { promptValue, chatBoxSettings });
    
    const storedConfig = localStorage.getItem('apiVariables');
    const apiVariables = storedConfig ? JSON.parse(storedConfig) : {};

    if (!socket && typeof window !== 'undefined') {
      
      let fullHost = getHost()
      const protocol = fullHost.includes('https') ? 'wss:' : 'ws:'
      const cleanHost = fullHost.replace('http://', '').replace('https://', '')
      const ws_uri = `${protocol}//${cleanHost}/ws`

      console.log('🌐 Connecting to WebSocket:', ws_uri);
=======
    console.log("🔌 WebSocket initialization called with:", { promptValue, chatBoxSettings });
    if (socket) {
      logSystem("WebSocket already exists, skipping initialization", undefined, requestIdRef.current);
      return;
    }

    const requestId = generateRequestId();
    requestIdRef.current = requestId;
    connectionAttemptRef.current += 1;
    researchStartTime.current = Date.now();

    logUserAction("Research initiated", {
      question: promptValue,
      settings: chatBoxSettings,
      attempt: connectionAttemptRef.current
    }, requestId);
>>>>>>> 48f599a3

    logSystem("WebSocket initialization called", {
      promptValue,
      chatBoxSettings,
      attempt: connectionAttemptRef.current
    }, requestId);

    const hostResult: HostResult = getHost();
    const protocol = hostResult.isSecure ? "wss://" : "ws://";
    const ws_uri = `${protocol}${hostResult.cleanHost}/ws`;

    logWebSocketConnection(ws_uri, requestId);
    logConnectionStatus("Initializing WebSocket connection", { host: hostResult.cleanHost, attempt: connectionAttemptRef.current }, requestId);

    const newSocket = new WebSocket(ws_uri);

    newSocket.onopen = () => {
      logWebSocketConnected(ws_uri, requestId);
      logConnectionStatus("WebSocket connected successfully", undefined, requestId);
      setIsConnected(true);
      setSocket(newSocket);

<<<<<<< HEAD
      newSocket.onopen = () => {
        console.log('✅ WebSocket connected successfully');
        console.log('📋 Sending research request with chatBoxSettings:', chatBoxSettings);
        
        const domainFilters = JSON.parse(localStorage.getItem('domainFilters') || '[]');
        const domains = domainFilters ? domainFilters.map((domain: any) => domain.value) : [];
        const { report_type, report_source, tone, mcp_enabled, mcp_configs } = chatBoxSettings;
        
        const requestData: any = { 
          task: promptValue,
          report_type, 
          report_source, 
          tone,
          query_domains: domains
        };

        // Add MCP configuration if enabled
        if (mcp_enabled && mcp_configs && mcp_configs.length > 0) {
          requestData.mcp_enabled = true;
          requestData.mcp_strategy = "fast"; // Always use fast strategy as default
          requestData.mcp_configs = mcp_configs;
          console.log('🔧 Including MCP configuration:', { mcp_enabled, mcp_configs });
        }
        
        let data = "start " + JSON.stringify(requestData);
        
        console.log('📤 Sending WebSocket message:', data);
        newSocket.send(data);
        startHeartbeat(newSocket);
      };

      newSocket.onmessage = (event) => {
        console.log('📥 WebSocket message received:', event.data);
        
        try {
          // Handle ping response
          if (event.data === 'pong') {
            console.log('🏓 Received pong response');
            return;
          }

          // Try to parse JSON data
          const data = JSON.parse(event.data);
          console.log('📊 Parsed WebSocket data:', data);
          
          if (data.type === 'human_feedback' && data.content === 'request') {
            console.log('👤 Human feedback requested');
            setQuestionForHuman(data.output);
            setShowHumanFeedback(true);
          } else {
            const contentAndType = `${data.content}-${data.type}`;
            setOrderedData((prevOrder) => [...prevOrder, { ...data, contentAndType }]);

            if (data.type === 'report') {
              console.log('📄 Received report data, updating answer');
              setAnswer((prev: string) => prev + data.output);
            } else if (data.type === 'path' || data.type === 'chat') {
              console.log('🏁 Research completed, stopping loading');
              setLoading(false);
            }
          }
        } catch (error) {
          console.error('❌ Error parsing WebSocket message:', error, 'Raw data:', event.data);
=======
      // Reset connection attempts on successful connection
      connectionAttemptRef.current = 0;

      logResearchProgress("Initializing Research", 5, { question: promptValue }, requestId);
      logSystem("Sending research request with chatBoxSettings", chatBoxSettings, requestId);

      const data = {
        question: promptValue,
        report_type: chatBoxSettings.report_type,
        report_source: chatBoxSettings.report_source,
        tone: chatBoxSettings.tone,
        // headers: chatBoxSettings.headers, // Remove if not in ChatBoxSettings type
        ...(chatBoxSettings.mcp_enabled && {
          mcp_enabled: chatBoxSettings.mcp_enabled,
          mcp_configs: chatBoxSettings.mcp_configs
        })
      };

      // Log MCP configuration if enabled
      if (chatBoxSettings.mcp_enabled) {
        logSystem("Including MCP configuration", {
          mcp_enabled: chatBoxSettings.mcp_enabled,
          mcp_configs: chatBoxSettings.mcp_configs
        }, requestId);
      }

      logWebSocketMessage("SEND", data, requestId);
      newSocket.send(JSON.stringify(data));
    };

    newSocket.onmessage = (event) => {
      try {
        logWebSocketMessage("RECEIVE", event.data, requestId);

        // Check for ping/pong messages
        if (event.data === "pong") {
          logSystem("Received pong response", undefined, requestId);
          return;
        }

        const data = JSON.parse(event.data);
        logSystem("Parsed WebSocket data", data, requestId);

        // Extract and log agent work information
        if (data.type === "agent_work" || data.agent_type) {
          const agentType = data.agent_type || data.type;
          const task = data.task || data.message || "Processing";
          const progress = data.progress || undefined;

          logAgentWork(agentType, task, progress, requestId);
          agentActivityRef.current.add(agentType);

          if (progress !== undefined) {
            logResearchProgress(`${agentType} Progress`, progress, { task }, requestId);
          }
>>>>>>> 48f599a3
        }

<<<<<<< HEAD
      newSocket.onclose = () => {
        console.log('🔌 WebSocket connection closed');
        if (heartbeatInterval.current) {
          clearInterval(heartbeatInterval.current);
=======
        // Handle human feedback request
        if (data.type === "human_feedback") {
          logUserAction("Human feedback requested", data, requestId);
          setShowHumanFeedback(true);
          setQuestionForHuman(data.question || true);
>>>>>>> 48f599a3
        }

<<<<<<< HEAD
      newSocket.onerror = (error) => {
        console.error('❌ WebSocket error:', error);
        if (heartbeatInterval.current) {
          clearInterval(heartbeatInterval.current);
        }
      };
    } else if (socket) {
      console.log('⚠️ WebSocket already exists, skipping initialization');
    }
  }, [socket]); // Remove currentApiUrl from dependencies
=======
        // Process the data
        const processedData = processWebSocketData(data, setOrderedData, setAnswer);

        // Log research completion
        if (data.type === "report" || data.output) {
          logSystem("Received report data, updating answer", undefined, requestId);
          const elapsedTime = Date.now() - researchStartTime.current;
          logResearchComplete(elapsedTime, {
            reportLength: data.output?.length || 0,
            agentsUsed: Array.from(agentActivityRef.current),
            dataPoints: processedData?.length || 0
          }, requestId);
        }

        if (data.type === "end" || data.status === "complete") {
          logSystem("Research completed, stopping loading", undefined, requestId);
          setLoading(false);

          // Log completion summary
          const totalTime = Date.now() - researchStartTime.current;
          logAgentComplete("Research Session", {
            totalTimeMs: totalTime,
            agentsUsed: Array.from(agentActivityRef.current),
            question: promptValue
          }, requestId);
        }

      } catch (error) {
        logWebSocketError(error, requestId);
        logAgentError("WebSocket Message Processing", error, requestId);
      }
    };

    newSocket.onclose = (event) => {
      logWebSocketClosed(event.code, event.reason, requestId);
      logConnectionStatus("WebSocket connection closed", { code: event.code, reason: event.reason }, requestId);
      setIsConnected(false);
      setSocket(null);

      // Attempt reconnection if it wasn't a clean close
      if (event.code !== 1000 && connectionAttemptRef.current < 3) {
        const retryDelay = Math.pow(2, connectionAttemptRef.current) * 1000; // Exponential backoff
        logConnectionRetry(connectionAttemptRef.current + 1, 3, requestId);

        setTimeout(() => {
          logSystem("Attempting WebSocket reconnection", {
            attempt: connectionAttemptRef.current + 1,
            delay: retryDelay
          }, requestId);
          // Note: Need to store prompt and settings for reconnection
        }, retryDelay);
      } else if (connectionAttemptRef.current >= 3) {
        logSystem("Max WebSocket reconnection attempts reached", {
          maxAttempts: 3,
          finalCode: event.code,
          finalReason: event.reason
        }, requestId);
      }
    };

    newSocket.onerror = (error) => {
      logWebSocketError(error, requestId);
      logConnectionStatus("WebSocket error occurred", error, requestId);
    };
  }, [setAnswer, setLoading, setOrderedData, setQuestionForHuman, setShowHumanFeedback, socket]);

  useEffect(() => {
    if (promptValue) {
      // Reset agent activity tracking for new research
      agentActivityRef.current.clear();
      initializeWebSocket(promptValue, chatBoxSettings);
    }
  }, [promptValue, chatBoxSettings, initializeWebSocket]);
>>>>>>> 48f599a3

  return {
    socket,
    isConnected,
    requestId: requestIdRef.current,
    connectionAttempt: connectionAttemptRef.current,
    agentActivity: Array.from(agentActivityRef.current)
  };
};<|MERGE_RESOLUTION|>--- conflicted
+++ resolved
@@ -1,11 +1,6 @@
-<<<<<<< HEAD
 import { useRef, useState, useEffect, useCallback } from 'react';
 import { Data, ChatBoxSettings, QuestionData } from '../types/data';
 import { getHost } from '../helpers/getHost';
-=======
-import { useRef, useState, useEffect, useCallback } from "react";
-import { Data, ChatBoxSettings, QuestionData } from "../types/data";
-import { getHost, HostResult } from "../helpers/getHost";
 import {
   logWebSocketConnection,
   logWebSocketConnected,
@@ -24,7 +19,6 @@
   generateRequestId
 } from "../utils/terminalLogger";
 import { processWebSocketData } from "../utils/dataProcessing";
->>>>>>> 48f599a3
 
 export const useWebSocket = (
   promptValue: string,
@@ -69,21 +63,6 @@
   };
 
   const initializeWebSocket = useCallback((promptValue: string, chatBoxSettings: ChatBoxSettings) => {
-<<<<<<< HEAD
-    console.log('🔌 WebSocket initialization called with:', { promptValue, chatBoxSettings });
-    
-    const storedConfig = localStorage.getItem('apiVariables');
-    const apiVariables = storedConfig ? JSON.parse(storedConfig) : {};
-
-    if (!socket && typeof window !== 'undefined') {
-      
-      let fullHost = getHost()
-      const protocol = fullHost.includes('https') ? 'wss:' : 'ws:'
-      const cleanHost = fullHost.replace('http://', '').replace('https://', '')
-      const ws_uri = `${protocol}//${cleanHost}/ws`
-
-      console.log('🌐 Connecting to WebSocket:', ws_uri);
-=======
     console.log("🔌 WebSocket initialization called with:", { promptValue, chatBoxSettings });
     if (socket) {
       logSystem("WebSocket already exists, skipping initialization", undefined, requestIdRef.current);
@@ -100,7 +79,6 @@
       settings: chatBoxSettings,
       attempt: connectionAttemptRef.current
     }, requestId);
->>>>>>> 48f599a3
 
     logSystem("WebSocket initialization called", {
       promptValue,
@@ -123,71 +101,6 @@
       setIsConnected(true);
       setSocket(newSocket);
 
-<<<<<<< HEAD
-      newSocket.onopen = () => {
-        console.log('✅ WebSocket connected successfully');
-        console.log('📋 Sending research request with chatBoxSettings:', chatBoxSettings);
-        
-        const domainFilters = JSON.parse(localStorage.getItem('domainFilters') || '[]');
-        const domains = domainFilters ? domainFilters.map((domain: any) => domain.value) : [];
-        const { report_type, report_source, tone, mcp_enabled, mcp_configs } = chatBoxSettings;
-        
-        const requestData: any = { 
-          task: promptValue,
-          report_type, 
-          report_source, 
-          tone,
-          query_domains: domains
-        };
-
-        // Add MCP configuration if enabled
-        if (mcp_enabled && mcp_configs && mcp_configs.length > 0) {
-          requestData.mcp_enabled = true;
-          requestData.mcp_strategy = "fast"; // Always use fast strategy as default
-          requestData.mcp_configs = mcp_configs;
-          console.log('🔧 Including MCP configuration:', { mcp_enabled, mcp_configs });
-        }
-        
-        let data = "start " + JSON.stringify(requestData);
-        
-        console.log('📤 Sending WebSocket message:', data);
-        newSocket.send(data);
-        startHeartbeat(newSocket);
-      };
-
-      newSocket.onmessage = (event) => {
-        console.log('📥 WebSocket message received:', event.data);
-        
-        try {
-          // Handle ping response
-          if (event.data === 'pong') {
-            console.log('🏓 Received pong response');
-            return;
-          }
-
-          // Try to parse JSON data
-          const data = JSON.parse(event.data);
-          console.log('📊 Parsed WebSocket data:', data);
-          
-          if (data.type === 'human_feedback' && data.content === 'request') {
-            console.log('👤 Human feedback requested');
-            setQuestionForHuman(data.output);
-            setShowHumanFeedback(true);
-          } else {
-            const contentAndType = `${data.content}-${data.type}`;
-            setOrderedData((prevOrder) => [...prevOrder, { ...data, contentAndType }]);
-
-            if (data.type === 'report') {
-              console.log('📄 Received report data, updating answer');
-              setAnswer((prev: string) => prev + data.output);
-            } else if (data.type === 'path' || data.type === 'chat') {
-              console.log('🏁 Research completed, stopping loading');
-              setLoading(false);
-            }
-          }
-        } catch (error) {
-          console.error('❌ Error parsing WebSocket message:', error, 'Raw data:', event.data);
-=======
       // Reset connection attempts on successful connection
       connectionAttemptRef.current = 0;
 
@@ -243,35 +156,15 @@
           if (progress !== undefined) {
             logResearchProgress(`${agentType} Progress`, progress, { task }, requestId);
           }
->>>>>>> 48f599a3
-        }
-
-<<<<<<< HEAD
-      newSocket.onclose = () => {
-        console.log('🔌 WebSocket connection closed');
-        if (heartbeatInterval.current) {
-          clearInterval(heartbeatInterval.current);
-=======
+        }
+
         // Handle human feedback request
         if (data.type === "human_feedback") {
           logUserAction("Human feedback requested", data, requestId);
           setShowHumanFeedback(true);
           setQuestionForHuman(data.question || true);
->>>>>>> 48f599a3
-        }
-
-<<<<<<< HEAD
-      newSocket.onerror = (error) => {
-        console.error('❌ WebSocket error:', error);
-        if (heartbeatInterval.current) {
-          clearInterval(heartbeatInterval.current);
-        }
-      };
-    } else if (socket) {
-      console.log('⚠️ WebSocket already exists, skipping initialization');
-    }
-  }, [socket]); // Remove currentApiUrl from dependencies
-=======
+        }
+
         // Process the data
         const processedData = processWebSocketData(data, setOrderedData, setAnswer);
 
@@ -345,7 +238,6 @@
       initializeWebSocket(promptValue, chatBoxSettings);
     }
   }, [promptValue, chatBoxSettings, initializeWebSocket]);
->>>>>>> 48f599a3
 
   return {
     socket,
