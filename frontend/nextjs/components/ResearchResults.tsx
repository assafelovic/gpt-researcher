--- conflicted
+++ resolved
@@ -1,164 +1,81 @@
-<<<<<<< HEAD
-import React from 'react';
-import Question from './ResearchBlocks/Question';
-import Answer from './ResearchBlocks/Answer';
-import Sources from './ResearchBlocks/Sources';
-import ImageSection from './ResearchBlocks/ImageSection';
-import SubQuestions from './ResearchBlocks/elements/SubQuestions';
-import LogsSection from './ResearchBlocks/LogsSection';
-import AccessReport from './ResearchBlocks/AccessReport';
-import { preprocessOrderedData } from '../utils/dataProcessing';
-import { Data } from '../types/data';
-
-interface ResearchResultsProps {
-  orderedData: Data[];
-  answer: string;
-  allLogs: any[];
-  chatBoxSettings: any;
-  handleClickSuggestion: (value: string) => void;
-}
-
-export const ResearchResults: React.FC<ResearchResultsProps> = ({
-  orderedData,
-  answer,
-  allLogs,
-  chatBoxSettings,
-  handleClickSuggestion
-}) => {
-  const groupedData = preprocessOrderedData(orderedData);
-  const pathData = groupedData.find(data => data.type === 'path');
-  const initialQuestion = groupedData.find(data => data.type === 'question');
-
-  const chatComponents = groupedData
-    .filter(data => {
-      if (data.type === 'question' && data === initialQuestion) {
-        return false;
-      }
-      return (data.type === 'question' || data.type === 'chat');
-    })
-    .map((data, index) => {
-      if (data.type === 'question') {
-        return <Question key={`question-${index}`} question={data.content} />;
-      } else {
-        return <Answer key={`chat-${index}`} answer={data.content} />;
-      }
-    });
-
-  const sourceComponents = groupedData
-    .filter(data => data.type === 'sourceBlock')
-    .map((data, index) => (
-      <Sources key={`sourceBlock-${index}`} sources={data.items}/>
-    ));
-
-  const imageComponents = groupedData
-    .filter(data => data.type === 'imagesBlock')
-    .map((data, index) => (
-      <ImageSection key={`images-${index}`} metadata={data.metadata} />
-    ));
-
-  const initialReport = groupedData.find(data => data.type === 'reportBlock');
-  const finalReport = groupedData
-    .filter(data => data.type === 'reportBlock')
-    .pop();
-  const subqueriesComponent = groupedData.find(data => data.content === 'subqueries');
-
-  return (
-    <>
-      {orderedData.length > 0 && <LogsSection logs={allLogs} />}
-      {initialQuestion && <Question question={initialQuestion.content} />}
-      {subqueriesComponent && (
-        <SubQuestions
-          metadata={subqueriesComponent.metadata}
-          handleClickSuggestion={handleClickSuggestion}
-        />
-      )}
-      {sourceComponents}
-      {imageComponents}
-      {finalReport && <Answer answer={finalReport.content} />}
-      {pathData && <AccessReport accessData={pathData.output} report={answer} chatBoxSettings={chatBoxSettings} />}
-      {chatComponents}
-    </>
-  );
-=======
-import React from 'react';
-import Question from './ResearchBlocks/Question';
-import Answer from './ResearchBlocks/Answer';
-import Sources from './ResearchBlocks/Sources';
-import ImageSection from './ResearchBlocks/ImageSection';
-import SubQuestions from './ResearchBlocks/elements/SubQuestions';
-import LogsSection from './ResearchBlocks/LogsSection';
-import AccessReport from './ResearchBlocks/AccessReport';
-import { preprocessOrderedData } from '../utils/dataProcessing';
-import { Data } from '../types/data';
-
-interface ResearchResultsProps {
-  orderedData: Data[];
-  answer: string;
-  allLogs: any[];
-  chatBoxSettings: any;
-  handleClickSuggestion: (value: string) => void;
-}
-
-export const ResearchResults: React.FC<ResearchResultsProps> = ({
-  orderedData,
-  answer,
-  allLogs,
-  chatBoxSettings,
-  handleClickSuggestion
-}) => {
-  const groupedData = preprocessOrderedData(orderedData);
-  const pathData = groupedData.find(data => data.type === 'path');
-  const initialQuestion = groupedData.find(data => data.type === 'question');
-
-  const chatComponents = groupedData
-    .filter(data => {
-      if (data.type === 'question' && data === initialQuestion) {
-        return false;
-      }
-      return (data.type === 'question' || data.type === 'chat');
-    })
-    .map((data, index) => {
-      if (data.type === 'question') {
-        return <Question key={`question-${index}`} question={data.content} />;
-      } else {
-        return <Answer key={`chat-${index}`} answer={data.content} />;
-      }
-    });
-
-  const sourceComponents = groupedData
-    .filter(data => data.type === 'sourceBlock')
-    .map((data, index) => (
-      <Sources key={`sourceBlock-${index}`} sources={data.items}/>
-    ));
-
-  const imageComponents = groupedData
-    .filter(data => data.type === 'imagesBlock')
-    .map((data, index) => (
-      <ImageSection key={`images-${index}`} metadata={data.metadata} />
-    ));
-
-  const initialReport = groupedData.find(data => data.type === 'reportBlock');
-  const finalReport = groupedData
-    .filter(data => data.type === 'reportBlock')
-    .pop();
-  const subqueriesComponent = groupedData.find(data => data.content === 'subqueries');
-
-  return (
-    <>
-      {initialQuestion && <Question question={initialQuestion.content} />}
-      {orderedData.length > 0 && <LogsSection logs={allLogs} />}
-      {subqueriesComponent && (
-        <SubQuestions
-          metadata={subqueriesComponent.metadata}
-          handleClickSuggestion={handleClickSuggestion}
-        />
-      )}
-      {sourceComponents}
-      {imageComponents}
-      {finalReport && <Answer answer={finalReport.content} />}
-      {pathData && <AccessReport accessData={pathData.output} report={answer} chatBoxSettings={chatBoxSettings} />}
-      {chatComponents}
-    </>
-  );
->>>>>>> c36835d7
+import React from 'react';
+import Question from './ResearchBlocks/Question';
+import Answer from './ResearchBlocks/Answer';
+import Sources from './ResearchBlocks/Sources';
+import ImageSection from './ResearchBlocks/ImageSection';
+import SubQuestions from './ResearchBlocks/elements/SubQuestions';
+import LogsSection from './ResearchBlocks/LogsSection';
+import AccessReport from './ResearchBlocks/AccessReport';
+import { preprocessOrderedData } from '../utils/dataProcessing';
+import { Data } from '../types/data';
+
+interface ResearchResultsProps {
+  orderedData: Data[];
+  answer: string;
+  allLogs: any[];
+  chatBoxSettings: any;
+  handleClickSuggestion: (value: string) => void;
+}
+
+export const ResearchResults: React.FC<ResearchResultsProps> = ({
+  orderedData,
+  answer,
+  allLogs,
+  chatBoxSettings,
+  handleClickSuggestion
+}) => {
+  const groupedData = preprocessOrderedData(orderedData);
+  const pathData = groupedData.find(data => data.type === 'path');
+  const initialQuestion = groupedData.find(data => data.type === 'question');
+
+  const chatComponents = groupedData
+    .filter(data => {
+      if (data.type === 'question' && data === initialQuestion) {
+        return false;
+      }
+      return (data.type === 'question' || data.type === 'chat');
+    })
+    .map((data, index) => {
+      if (data.type === 'question') {
+        return <Question key={`question-${index}`} question={data.content} />;
+      } else {
+        return <Answer key={`chat-${index}`} answer={data.content} />;
+      }
+    });
+
+  const sourceComponents = groupedData
+    .filter(data => data.type === 'sourceBlock')
+    .map((data, index) => (
+      <Sources key={`sourceBlock-${index}`} sources={data.items}/>
+    ));
+
+  const imageComponents = groupedData
+    .filter(data => data.type === 'imagesBlock')
+    .map((data, index) => (
+      <ImageSection key={`images-${index}`} metadata={data.metadata} />
+    ));
+
+  const initialReport = groupedData.find(data => data.type === 'reportBlock');
+  const finalReport = groupedData
+    .filter(data => data.type === 'reportBlock')
+    .pop();
+  const subqueriesComponent = groupedData.find(data => data.content === 'subqueries');
+
+  return (
+    <>
+      {initialQuestion && <Question question={initialQuestion.content} />}
+      {orderedData.length > 0 && <LogsSection logs={allLogs} />}
+      {subqueriesComponent && (
+        <SubQuestions
+          metadata={subqueriesComponent.metadata}
+          handleClickSuggestion={handleClickSuggestion}
+        />
+      )}
+      {sourceComponents}
+      {imageComponents}
+      {finalReport && <Answer answer={finalReport.content} />}
+      {pathData && <AccessReport accessData={pathData.output} report={answer} chatBoxSettings={chatBoxSettings} />}
+      {chatComponents}
+    </>
+  );
 }; 