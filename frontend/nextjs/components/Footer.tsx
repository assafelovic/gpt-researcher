--- conflicted
+++ resolved
@@ -28,32 +28,10 @@
       <div className="container flex flex-col sm:flex-row min-h-[60px] sm:min-h-[72px] mt-2 items-center justify-center sm:justify-between border-t border-gray-700/30 px-4 pb-3 pt-4 sm:py-5 lg:px-0 bg-transparent backdrop-blur-sm gap-3 sm:gap-0">
         <Modal setChatBoxSettings={setChatBoxSettings} chatBoxSettings={chatBoxSettings} />
         <div className="text-xs sm:text-sm text-gray-100 text-center sm:text-left order-2 sm:order-1">
-<<<<<<< HEAD
-            © {new Date().getFullYear()} GPT Researcher. All rights reserved.
-        </div>
-        <div className="flex items-center gap-4 order-1 sm:order-2 mb-2 sm:mb-0">
-          <Link href={"https://gptr.dev"} target="_blank" className="p-1">
-              <svg 
-                xmlns="http://www.w3.org/2000/svg" 
-                viewBox="0 0 24 24" 
-                fill="none" 
-                stroke="currentColor" 
-                strokeWidth="2" 
-                strokeLinecap="round" 
-                strokeLinejoin="round" 
-                className="w-6 h-6 sm:w-7 sm:h-7 text-white hover:text-teal-400 transition-colors duration-300"
-              >
-                <path d="M3 9l9-7 9 7v11a2 2 0 0 1-2 2H5a2 2 0 0 1-2-2z" />
-                <polyline points="9 22 9 12 15 12 15 22" />
-              </svg>
-          </Link>
-          <Link href={"https://github.com/assafelovic/gpt-researcher"} target="_blank" className="p-1">
-=======
             © {new Date().getFullYear()} AI ResearchWizard. All rights reserved.
         </div>
         <div className="flex items-center gap-4 order-1 sm:order-2 mb-2 sm:mb-0">
           <Link href={"https://github.com/th3w1zard1/gpt-researcher"} target="_blank" className="p-1">
->>>>>>> 48f599a3
             <img
               src={"/img/github.svg"}
               alt="github"
@@ -62,20 +40,7 @@
               className="w-6 h-6 sm:w-7 sm:h-7"
             />{" "}
           </Link>
-<<<<<<< HEAD
-          <Link href={"https://discord.gg/QgZXvJAccX"} target="_blank" className="p-1">
-              <img
-                src={"/img/discord.svg"}
-                alt="discord"
-                width={24}
-                height={24}
-                className="w-6 h-6 sm:w-7 sm:h-7"
-              />{" "}
-          </Link>
-          <Link href={"https://hub.docker.com/r/gptresearcher/gpt-researcher"} target="_blank" className="p-1">
-=======
           <Link href={"https://hub.docker.com/r/th3w1zard1/ai-researchwizard"} target="_blank" className="p-1">
->>>>>>> 48f599a3
               <img
                 src={"/img/docker.svg"}
                 alt="docker"
