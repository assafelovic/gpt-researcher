<<<<<<< HEAD
import Image from "next/image";

interface QuestionProps {
  question: string;
}

const Question: React.FC<QuestionProps> = ({ question }) => {
  return (
    <div className="container w-full flex flex-col sm:flex-row items-start gap-3 pt-5 mb-2">
      <div className="flex items-center gap-2 sm:gap-4">
        <Image
          src={"/img/message-question-circle.svg"}
          alt="message"
          width={24}
          height={24}
          className="w-6 h-6"
        />
        <p className="font-bold uppercase leading-[152%] text-white">
          Research Task:
        </p><br/>
      </div>
      <div className="grow text-white break-words max-w-full log-message">&quot;{question}&quot;</div>
    </div>
  );
};

export default Question;
=======
import Image from "next/image";

interface QuestionProps {
  question: string;
}

const Question: React.FC<QuestionProps> = ({ question }) => {
  return (
    <div className="container w-full flex flex-col sm:flex-row items-start gap-3 pt-5 mb-5">
      <div className="flex items-center gap-2 sm:gap-4">
        <Image
          src={"/img/message-question-circle.svg"}
          alt="message"
          width={24}
          height={24}
          className="w-6 h-6"
        />
        <p className="font-bold uppercase leading-[152%] text-white">
          Research Task:
        </p><br/>
      </div>
      <div className="grow text-white break-words max-w-full log-message">&quot;{question}&quot;</div>
    </div>
  );
};

export default Question;
>>>>>>> c36835d7
<|MERGE_RESOLUTION|>--- conflicted
+++ resolved
@@ -1,32 +1,3 @@
-<<<<<<< HEAD
-import Image from "next/image";
-
-interface QuestionProps {
-  question: string;
-}
-
-const Question: React.FC<QuestionProps> = ({ question }) => {
-  return (
-    <div className="container w-full flex flex-col sm:flex-row items-start gap-3 pt-5 mb-2">
-      <div className="flex items-center gap-2 sm:gap-4">
-        <Image
-          src={"/img/message-question-circle.svg"}
-          alt="message"
-          width={24}
-          height={24}
-          className="w-6 h-6"
-        />
-        <p className="font-bold uppercase leading-[152%] text-white">
-          Research Task:
-        </p><br/>
-      </div>
-      <div className="grow text-white break-words max-w-full log-message">&quot;{question}&quot;</div>
-    </div>
-  );
-};
-
-export default Question;
-=======
 import Image from "next/image";
 
 interface QuestionProps {
@@ -53,5 +24,4 @@
   );
 };
 
-export default Question;
->>>>>>> c36835d7
+export default Question;