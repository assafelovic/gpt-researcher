--- conflicted
+++ resolved
@@ -17,30 +17,14 @@
   const [isVisible, setIsVisible] = useState(false);
   const [showGradient, setShowGradient] = useState(true);
   const particlesContainerRef = useRef<HTMLDivElement>(null);
-<<<<<<< HEAD
-  
+
   useEffect(() => {
     setIsVisible(true);
-    
-=======
-
-  useEffect(() => {
-    setIsVisible(true);
-
->>>>>>> 48f599a3
+
     // Create particles for the background effect
     if (particlesContainerRef.current) {
       const container = particlesContainerRef.current;
       const particleCount = window.innerWidth < 768 ? 15 : 30; // Reduce particles on mobile
-<<<<<<< HEAD
-      
-      // Clear any existing particles
-      container.innerHTML = '';
-      
-      for (let i = 0; i < particleCount; i++) {
-        const particle = document.createElement('div');
-        
-=======
 
       // Clear any existing particles
       container.innerHTML = "";
@@ -48,7 +32,6 @@
       for (let i = 0; i < particleCount; i++) {
         const particle = document.createElement("div");
 
->>>>>>> 48f599a3
         // Random particle attributes
         const size = Math.random() * 4 + 1;
         const posX = Math.random() * 100;
@@ -56,15 +39,9 @@
         const duration = Math.random() * 50 + 20;
         const delay = Math.random() * 5;
         const opacity = Math.random() * 0.3 + 0.1;
-<<<<<<< HEAD
-        
-        // Apply styles
-        particle.className = 'absolute rounded-full bg-white';
-=======
 
         // Apply styles
         particle.className = "absolute rounded-full bg-white";
->>>>>>> 48f599a3
         Object.assign(particle.style, {
           width: `${size}px`,
           height: `${size}px`,
@@ -73,33 +50,18 @@
           opacity: opacity.toString(),
           animation: `float ${duration}s ease-in-out ${delay}s infinite`,
         });
-<<<<<<< HEAD
-        
+
         container.appendChild(particle);
       }
     }
-    
+
     // Add scroll event listener to show/hide gradient
     let lastScrollY = window.scrollY;
     const threshold = 100; // Amount of scroll before hiding gradient
-    
+
     const handleScroll = () => {
       const currentScrollY = window.scrollY;
-      
-=======
-
-        container.appendChild(particle);
-      }
-    }
-
-    // Add scroll event listener to show/hide gradient
-    let lastScrollY = window.scrollY;
-    const threshold = 100; // Amount of scroll before hiding gradient
-
-    const handleScroll = () => {
-      const currentScrollY = window.scrollY;
-
->>>>>>> 48f599a3
+
       if (currentScrollY <= threshold) {
         // At or near the top, show gradient
         setShowGradient(true);
@@ -110,20 +72,6 @@
         // Scrolling up, show gradient
         setShowGradient(true);
       }
-<<<<<<< HEAD
-      
-      lastScrollY = currentScrollY;
-    };
-    
-    window.addEventListener('scroll', handleScroll);
-    
-    // Clean up function
-    return () => {
-      if (particlesContainerRef.current) {
-        particlesContainerRef.current.innerHTML = '';
-      }
-      window.removeEventListener('scroll', handleScroll);
-=======
 
       lastScrollY = currentScrollY;
     };
@@ -139,7 +87,6 @@
         particlesContainer.innerHTML = "";
       }
       window.removeEventListener("scroll", handleScroll);
->>>>>>> 48f599a3
     };
   }, []);
 
@@ -154,57 +101,23 @@
   };
 
   return (
-<<<<<<< HEAD
-    <div className="relative overflow-visible min-h-[80vh] sm:min-h-[85vh] flex items-center pt-[60px] sm:pt-[80px] mt-[-60px] sm:mt-[-130px]">
-      {/* Particle background */}
-      <div ref={particlesContainerRef} className="absolute inset-0 -z-20"></div>
-      
-      <motion.div 
-=======
     <div className="relative overflow-visible min-h-[80vh] sm:min-h-[85vh] flex items-center pt-[120px] sm:pt-[140px] mt-[-60px] sm:mt-[-130px]">
       {/* Particle background */}
       <div ref={particlesContainerRef} className="absolute inset-0 -z-20"></div>
 
       <motion.div
->>>>>>> 48f599a3
         initial="hidden"
         animate={isVisible ? "visible" : "hidden"}
         variants={fadeInUp}
         transition={{ duration: 0.8 }}
         className="flex flex-col items-center justify-center w-full py-6 sm:py-8 md:py-16 lg:pt-10 lg:pb-20"
       >
-<<<<<<< HEAD
-        <motion.div 
-=======
         <motion.div
->>>>>>> 48f599a3
           initial={{ opacity: 0, scale: 0.95 }}
           animate={{ opacity: isVisible ? 1 : 0, scale: isVisible ? 1 : 0.95 }}
           transition={{ duration: 0.8, delay: 0.2 }}
           className="landing flex flex-col items-center mb-4 sm:mb-6 md:mb-8"
         >
-<<<<<<< HEAD
-          <motion.h1 
-            className="text-3xl xs:text-4xl sm:text-5xl font-black text-center lg:text-7xl mb-1 sm:mb-2 tracking-tight"
-            variants={fadeInUp}
-            transition={{ duration: 0.8, delay: 0.4 }}
-          >
-            <div className="mb-2 xs:mb-3 sm:mb-1 md:mb-0">Say Goodbye to</div>
-            <span
-              style={{
-                backgroundImage: 'linear-gradient(to right, #0cdbb6, #1fd0f0, #06dbee)',
-                WebkitBackgroundClip: 'text',
-                WebkitTextFillColor: 'transparent',
-                display: 'block',
-                lineHeight: '1.2',
-                paddingBottom: '0.1em'
-              }}
-            >
-              Hours of Research
-            </span>
-          </motion.h1>
-          <motion.h2 
-=======
           <motion.h1
             className="text-3xl xs:text-4xl sm:text-5xl font-black text-center lg:text-7xl mb-1 sm:mb-2 tracking-tight text-shadow"
             variants={fadeInUp}
@@ -217,37 +130,10 @@
           </motion.h1>
 
           <motion.h2
->>>>>>> 48f599a3
             className="text-base sm:text-xl font-light text-center px-4 mb-6 text-gray-300 max-w-2xl"
             variants={fadeInUp}
             transition={{ duration: 0.8, delay: 0.6 }}
           >
-<<<<<<< HEAD
-            Say Hello to GPT Researcher, your AI partner for instant insights and comprehensive research
-          </motion.h2>
-          
-          {/* Powered by badge */}
-          {/*<motion.div
-            variants={fadeInUp}
-            transition={{ duration: 0.8, delay: 0.7 }}
-            className="flex items-center justify-center gap-2 py-2 px-4 rounded-full bg-black/30 backdrop-blur-sm border border-teal-500/20 hover:border-teal-500/40 transition-all duration-300 shadow-sm hover:shadow-teal-900/20"
-          >
-            <div className="h-1.5 w-1.5 rounded-full bg-teal-400 animate-pulse mr-0.5"></div>
-            <span className="text-gray-400 text-sm font-medium">Powered by</span>
-            <a 
-              href="https://gptr.dev" 
-              target="_blank" 
-              rel="noopener noreferrer" 
-              className="text-white text-[15px] font-bold hover:underline"
-            >
-              GPT Researcher
-            </a>
-          </motion.div>*/}
-        </motion.div>
-
-        {/* Input section with enhanced styling */}
-        <motion.div 
-=======
             Meet <strong className="text-white font-semibold">ResearchWizard</strong>, your personal AI research assistant that turns complex topics into clear insights. <br className="hidden sm:block" />
             Receive thorough reports with verified references, professional layout, and personalized content tailored specifically to your needs—all accomplished with just one click.
           </motion.h2>
@@ -273,19 +159,13 @@
 
         {/* Input section with enhanced styling */}
         <motion.div
->>>>>>> 48f599a3
           variants={fadeInUp}
           transition={{ duration: 0.8, delay: 0.8 }}
           className="w-full max-w-[760px] pb-6 sm:pb-8 md:pb-10 px-4 mt-4"
         >
           <div className="relative group">
-<<<<<<< HEAD
-            <div className="absolute -inset-1 bg-gradient-to-r from-teal-600 via-cyan-500 to-blue-600 rounded-lg blur-md opacity-75 group-hover:opacity-100 transition duration-1000 group-hover:duration-200 animate-gradient-x"></div>
-            <div className="relative bg-black bg-opacity-20 backdrop-blur-sm rounded-lg ring-1 ring-gray-800/60">
-=======
             <div className="absolute -inset-1 bg-gradient-to-r from-purple-600 via-teal-500 to-purple-600 rounded-lg blur-md opacity-75 group-hover:opacity-100 transition duration-1000 group-hover:duration-200 animate-gradient-x"></div>
             <div className="relative glass-container">
->>>>>>> 48f599a3
               <InputArea
                 promptValue={promptValue}
                 setPromptValue={setPromptValue}
@@ -296,11 +176,7 @@
         </motion.div>
 
         {/* Suggestions section with enhanced styling */}
-<<<<<<< HEAD
-        <motion.div 
-=======
         <motion.div
->>>>>>> 48f599a3
           variants={fadeInUp}
           transition={{ duration: 0.8, delay: 1 }}
           className="flex flex-wrap items-center justify-center gap-2 xs:gap-3 md:gap-4 pb-6 sm:pb-8 md:pb-10 px-4 lg:flex-nowrap lg:justify-normal"
@@ -313,26 +189,6 @@
                 initial="hidden"
                 animate="visible"
                 transition={{ duration: 0.4, delay: 1 + (index * 0.1) }}
-<<<<<<< HEAD
-                className="flex h-[38px] sm:h-[42px] cursor-pointer items-center justify-center gap-[6px] rounded-lg 
-                         border border-solid border-teal-500/30 bg-gradient-to-r from-teal-900/30 to-cyan-900/30 
-                         backdrop-blur-sm px-2 sm:px-3 py-1 sm:py-2 hover:border-teal-500/60 hover:from-teal-900/40 
-                         hover:to-cyan-900/40 transition-all duration-300 hover:shadow-lg hover:shadow-teal-900/20 min-w-[100px]"
-                onClick={() => handleClickSuggestion(item?.name)}
-                whileHover={{ scale: 1.05 }}
-                whileTap={{ scale: 0.98 }}
-              >
-                <img
-                  src={item.icon}
-                  alt={item.name}
-                  width={18}
-                  height={18}
-                  className="w-[18px] sm:w-[20px] opacity-80 filter invert brightness-100"
-                />
-                <span className="text-xs sm:text-sm font-medium leading-[normal] text-gray-200">
-                  {item.name}
-                </span>
-=======
                 className="flex h-[38px] sm:h-[42px] cursor-pointer items-center justify-center gap-[6px] rounded-lg
                         border border-solid border-purple-500/30 bg-gradient-to-r from-purple-900/30 to-teal-900/30
                         backdrop-blur-sm px-2 sm:px-3 py-1 sm:py-2 hover:border-purple-500/60 hover:from-purple-900/40
@@ -349,7 +205,6 @@
                 <p className="text-xs sm:text-sm font-medium text-gray-200 hover:text-white transition-colors">
                   {item.name}
                 </p>
->>>>>>> 48f599a3
               </motion.div>
             ))}
           </AnimatePresence>
@@ -357,11 +212,7 @@
       </motion.div>
 
       {/* Magical premium gradient glow at the bottom */}
-<<<<<<< HEAD
-      <motion.div 
-=======
       <motion.div
->>>>>>> 48f599a3
         initial={{ opacity: 0 }}
         animate={{ opacity: showGradient ? 1 : 0 }}
         transition={{ duration: 1.2 }}
@@ -369,34 +220,6 @@
       >
         <div className="relative w-full h-full">
           {/* Main perfect center glow with smooth fade at edges */}
-<<<<<<< HEAD
-          <div 
-            className="absolute inset-0"
-            style={{
-              opacity: 0.85,
-              background: 'radial-gradient(ellipse at center, rgba(12, 219, 182, 1) 0%, rgba(6, 219, 238, 0.7) 25%, rgba(6, 219, 238, 0.2) 50%, rgba(0, 0, 0, 0) 75%)',
-              boxShadow: '0 0 30px 6px rgba(12, 219, 182, 0.5), 0 0 60px 10px rgba(6, 219, 238, 0.25)'
-            }}
-          />
-          
-          {/* Subtle shimmer overlay with perfect center focus */}
-          <div 
-            className="absolute inset-0"
-            style={{
-              animation: 'shimmer 8s ease-in-out infinite alternate',
-              opacity: 0.5,
-              background: 'radial-gradient(ellipse at center, rgba(255, 255, 255, 0.8) 0%, rgba(255, 255, 255, 0.2) 30%, rgba(255, 255, 255, 0) 60%)'
-            }}
-          />
-          
-          {/* Gentle breathing effect */}
-          <div 
-            className="absolute inset-0"
-            style={{
-              opacity: 0.4,
-              animation: 'breathe 7s cubic-bezier(0.4, 0.0, 0.2, 1) infinite',
-              background: 'radial-gradient(circle at center, rgba(255, 255, 255, 0.6) 0%, rgba(255, 255, 255, 0) 50%)'
-=======
           <div
             className="absolute inset-0"
             style={{
@@ -423,16 +246,10 @@
               opacity: 0.4,
               animation: "breathe 7s cubic-bezier(0.4, 0.0, 0.2, 1) infinite",
               background: "radial-gradient(circle at center, rgba(255, 255, 255, 0.6) 0%, rgba(255, 255, 255, 0) 50%)",
->>>>>>> 48f599a3
             }}
           />
         </div>
       </motion.div>
-<<<<<<< HEAD
-      
-=======
-
->>>>>>> 48f599a3
       {/* Custom keyframes for magical animations */}
       <style jsx global>{`
         @keyframes shimmer {
@@ -448,11 +265,6 @@
             transform: scale(1.02);
           }
         }
-<<<<<<< HEAD
-        
-=======
-
->>>>>>> 48f599a3
         @keyframes breathe {
           0%, 100% {
             opacity: 0.3;
