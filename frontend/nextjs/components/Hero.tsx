--- conflicted
+++ resolved
@@ -1,105 +1,3 @@
-<<<<<<< HEAD
-import Image from "next/image";
-import { FC } from "react";
-import InputArea from "./ResearchBlocks/elements/InputArea";
-
-type THeroProps = {
-  promptValue: string;
-  setPromptValue: React.Dispatch<React.SetStateAction<string>>;
-  handleDisplayResult: (query : string) => void;
-};
-
-const Hero: FC<THeroProps> = ({
-  promptValue,
-  setPromptValue,
-  handleDisplayResult,
-}) => {
-  const handleClickSuggestion = (value: string) => {
-    setPromptValue(value);
-  };
-
-  return (
-    <div>
-      <div className="flex flex-col items-center justify-center">
-        <div className="landing flex flex-col items-center">
-          <h1 className="text-4xl font-extrabold text-center lg:text-7xl">
-            Say Goodbye to <br />
-            <span
-              style={{
-                backgroundImage: 'linear-gradient(to right, #9867F0, #ED4E50)',
-                WebkitBackgroundClip: 'text',
-                WebkitTextFillColor: 'transparent',
-              }}
-            >
-              Hours of Research
-            </span>
-          </h1>
-          <h2 className="text-xl font-light text-center px-4 mb-10 text-gray-300">
-            Say Hello to GPT Researcher, your AI mate for rapid insights and comprehensive research
-          </h2>
-        </div>
-
-        {/* Input section */}
-        <div className="w-full max-w-[708px] pb-6">
-          <InputArea
-            promptValue={promptValue}
-            setPromptValue={setPromptValue}
-            handleSubmit={handleDisplayResult}
-          />
-        </div>
-
-        {/* Suggestions section */}
-        <div className="flex flex-wrap items-center justify-center gap-2.5 pb-[30px] lg:flex-nowrap lg:justify-normal">
-          {suggestions.map((item) => (
-            <div
-              className="flex h-[35px] cursor-pointer items-center justify-center gap-[5px] rounded border border-solid border-[#C1C1C1] bg-[#EDEDEA] px-2.5 py-2"
-              onClick={() => handleClickSuggestion(item?.name)}
-              key={item.id}
-            >
-              <Image
-                src={item.icon}
-                alt={item.name}
-                width={18}
-                height={16}
-                className="w-[18px]"
-              />
-              <span className="text-sm font-light leading-[normal] text-[#1B1B16]">
-                {item.name}
-              </span>
-            </div>
-          ))}
-        </div>
-      </div>
-    </div>
-  );
-};
-
-type suggestionType = {
-  id: number;
-  name: string;
-  icon: string;
-};
-
-const suggestions: suggestionType[] = [
-  {
-    id: 1,
-    name: "Stock analysis on ",
-    icon: "/img/stock2.svg",
-  },
-  {
-    id: 2,
-    name: "Help me plan an adventure to ",
-    icon: "/img/hiker.svg",
-  },
-  {
-    id: 3,
-    name: "What are the latest news on ",
-    icon: "/img/news.svg",
-  },
-];
-
-export default Hero;
-=======
 import Image from "next/image";
 import { FC } from "react";
 import InputArea from "./ResearchBlocks/elements/InputArea";
@@ -199,5 +97,4 @@
   },
 ];
 
-export default Hero;
->>>>>>> 1770d7f7
+export default Hero;