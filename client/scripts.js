const startResearch = () => {
    // Clear output and reportContainer divs

    document.getElementById("output").innerHTML = "";
    document.getElementById("reportContainer").innerHTML = "";

    addAgentResponse({output: "🤔 Thinking about research questions for the task..."});

    listenToSockEvents();
}

const listenToSockEvents = () => {
    const {protocol, host, pathname} = window.location;
    const ws_uri = `${protocol === 'https:' ? 'wss:' : 'ws:'}//${host}${pathname}ws`;
    const converter = new showdown.Converter();
<<<<<<< HEAD

    // will not use tls if the connection is not made over https
    const protocol = window.location.protocol.includes('https') ? 'wss': 'ws'
    const socket = new WebSocket(`${protocol}://${window.location.host}/ws`);

=======
    const socket = new WebSocket(ws_uri);
>>>>>>> 30e728e9
    socket.onmessage = (event) => {
        const data = JSON.parse(event.data);
        if (data.type === 'logs') {
            addAgentResponse(data);
        } else if (data.type === 'report') {
            writeReport(data, converter);
        } else if (data.type === 'path') {
            updateDownloadLink(data);
        }
    };
    socket.onopen = (event) => {
        let task = document.querySelector('input[name="task"]').value;
        let report_type = document.querySelector('select[name="report_type"]').value;
        let agent = document.querySelector('input[name="agent"]:checked').value;  // Corrected line
        let data = "start " + JSON.stringify({task: task, report_type: report_type, agent: agent});
        socket.send(data);
    };
}

const addAgentResponse = (data) => {
    const output = document.getElementById("output");
    output.innerHTML += '<div class="agent_response">'+data.output+'</div>';
    output.scrollTop = output.scrollHeight;  // Scroll to the bottom of the output
    output.style.display = "block";
    updateScroll();
}

const writeReport = (data, converter) => {
    const reportContainer = document.getElementById("reportContainer");
    const markdownOutput = converter.makeHtml(data.output);
    reportContainer.innerHTML += markdownOutput;
    updateScroll();
}

const updateDownloadLink = (data) => {
    const path = data.output;
    const downloadLink = document.getElementById("downloadLink");
    downloadLink.href = path;
}

const updateScroll = () => {
    window.scrollTo(0,document.body.scrollHeight);
}

const copyToClipboard = () => {
    const textarea = document.createElement('textarea');
    textarea.id = 'temp_element';
    textarea.style.height = 0;
    document.body.appendChild(textarea);
    textarea.value = document.getElementById('reportContainer').innerText;
    const selector = document.querySelector('#temp_element');
    selector.select();
    document.execCommand('copy');
    document.body.removeChild(textarea);
}<|MERGE_RESOLUTION|>--- conflicted
+++ resolved
@@ -13,15 +13,8 @@
     const {protocol, host, pathname} = window.location;
     const ws_uri = `${protocol === 'https:' ? 'wss:' : 'ws:'}//${host}${pathname}ws`;
     const converter = new showdown.Converter();
-<<<<<<< HEAD
+    const socket = new WebSocket(ws_uri);
 
-    // will not use tls if the connection is not made over https
-    const protocol = window.location.protocol.includes('https') ? 'wss': 'ws'
-    const socket = new WebSocket(`${protocol}://${window.location.host}/ws`);
-
-=======
-    const socket = new WebSocket(ws_uri);
->>>>>>> 30e728e9
     socket.onmessage = (event) => {
         const data = JSON.parse(event.data);
         if (data.type === 'logs') {
