from __future__ import annotations

import json

from fastapi import WebSocket
import time

import openai
from langchain.adapters import openai as lc_openai
from colorama import Fore, Style
from openai.error import APIError, RateLimitError

from agent.prompts import auto_agent_instructions
from config import Config

CFG = Config()

openai.api_key = CFG.openai_api_key

from typing import Optional
import logging

def create_chat_completion(
    messages: list,  # type: ignore
    model: Optional[str] = None,
    temperature: float = CFG.temperature,
    max_tokens: Optional[int] = None,
    stream: Optional[bool] = False,
    websocket: WebSocket | None = None,
) -> str:
    """Create a chat completion using the OpenAI API
    Args:
        messages (list[dict[str, str]]): The messages to send to the chat completion
        model (str, optional): The model to use. Defaults to None.
        temperature (float, optional): The temperature to use. Defaults to 0.9.
        max_tokens (int, optional): The max tokens to use. Defaults to None.
        stream (bool, optional): Whether to stream the response. Defaults to False.
    Returns:
        str: The response from the chat completion
    """

    # validate input
    if model is None:
        raise ValueError("Model cannot be None")
    if max_tokens is not None and max_tokens > 8001:
        raise ValueError(f"Max tokens cannot be more than 8001, but got {max_tokens}")
    if stream and websocket is None:
        raise ValueError("Websocket cannot be None when stream is True")

    # create response
    for attempt in range(10):  # maximum of 10 attempts
        response = send_chat_completion_request(
            messages, model, temperature, max_tokens, stream, websocket
        )
        return response

    logging.error("Failed to get response from OpenAI API")
    raise RuntimeError("Failed to get response from OpenAI API")


def send_chat_completion_request(
    messages, model, temperature, max_tokens, stream, websocket
):
    if not stream:
        result = lc_openai.ChatCompletion.create(
            model=model, # Change model here to use different models
            messages=messages,
            temperature=temperature,
<<<<<<< HEAD
            max_tokens_to_sample=50000,
            provider="ChatAnthropic", # Change provider here to use a different API
=======
            max_tokens=max_tokens,
            provider=CFG.llm_provider, # Change provider here to use a different API
>>>>>>> e1dd1731
        )
        return result["choices"][0]["message"]["content"]
    else:
        return stream_response(model, messages, temperature, max_tokens, websocket)


async def stream_response(model, messages, temperature, max_tokens, websocket):
    paragraph = ""
    response = ""
    print(f"streaming response...")

    for chunk in lc_openai.ChatCompletion.create(
            model=model,
            messages=messages,
            temperature=temperature,
<<<<<<< HEAD
            max_tokens_to_sample=50000,
            provider="ChatAnthropic",
=======
            max_tokens=max_tokens,
            provider=CFG.llm_provider,
>>>>>>> e1dd1731
            stream=True,
    ):
        content = chunk["choices"][0].get("delta", {}).get("content")
        if content is not None:
            response += content
            paragraph += content
            if "\n" in paragraph:
                await websocket.send_json({"type": "report", "output": paragraph})
                paragraph = ""
    print(f"streaming response complete")
    return response


def choose_agent(task: str) -> str:
    """Determines what agent should be used
    Args:
        task (str): The research question the user asked
    Returns:
        agent - The agent that will be used
        agent_role_prompt (str): The prompt for the agent
    """
    try:
        response = create_chat_completion(
            model=CFG.smart_llm_model,
            messages=[
                {"role": "system", "content": f"{auto_agent_instructions()}"},
                {"role": "user", "content": f"task: {task}"}],
            temperature=0,
        )

        return json.loads(response)
    except Exception as e:
        print(f"{Fore.RED}Error in choose_agent: {e}{Style.RESET_ALL}")
        return {"agent": "Default Agent",
                "agent_role_prompt": "You are an AI critical thinker research assistant. Your sole purpose is to write well written, critically acclaimed, objective and structured reports on given text."}

<|MERGE_RESOLUTION|>--- conflicted
+++ resolved
@@ -66,13 +66,8 @@
             model=model, # Change model here to use different models
             messages=messages,
             temperature=temperature,
-<<<<<<< HEAD
-            max_tokens_to_sample=50000,
-            provider="ChatAnthropic", # Change provider here to use a different API
-=======
-            max_tokens=max_tokens,
+            max_tokens=50000,
             provider=CFG.llm_provider, # Change provider here to use a different API
->>>>>>> e1dd1731
         )
         return result["choices"][0]["message"]["content"]
     else:
@@ -88,13 +83,8 @@
             model=model,
             messages=messages,
             temperature=temperature,
-<<<<<<< HEAD
-            max_tokens_to_sample=50000,
-            provider="ChatAnthropic",
-=======
-            max_tokens=max_tokens,
+            max_tokens=50000,
             provider=CFG.llm_provider,
->>>>>>> e1dd1731
             stream=True,
     ):
         content = chunk["choices"][0].get("delta", {}).get("content")
