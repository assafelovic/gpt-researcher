from __future__ import annotations

import json

from fastapi import WebSocket
import time
from litellm import completion
import openai
from langchain.adapters import openai as lc_openai
from colorama import Fore, Style
from openai.error import APIError, RateLimitError

from agent.prompts import auto_agent_instructions
from config import Config

CFG = Config()

openai.api_key = CFG.openai_api_key

from typing import Optional
import logging

def create_chat_completion(
    messages: list,  # type: ignore
    model: Optional[str] = None,
    temperature: float = CFG.temperature,
    max_tokens: Optional[int] = None,
    stream: Optional[bool] = False,
    websocket: WebSocket | None = None,
) -> str:
    """Create a chat completion using the OpenAI API
    Args:
        messages (list[dict[str, str]]): The messages to send to the chat completion
        model (str, optional): The model to use. Defaults to None.
        temperature (float, optional): The temperature to use. Defaults to 0.9.
        max_tokens (int, optional): The max tokens to use. Defaults to None.
        stream (bool, optional): Whether to stream the response. Defaults to False.
    Returns:
        str: The response from the chat completion
    """

    # validate input
    if model is None:
        raise ValueError("Model cannot be None")
    if max_tokens is not None and max_tokens > 8001:
        raise ValueError(f"Max tokens cannot be more than 8001, but got {max_tokens}")
    if stream and websocket is None:
        raise ValueError("Websocket cannot be None when stream is True")

    # create response
    for attempt in range(10):  # maximum of 10 attempts
        response = send_chat_completion_request(
            messages, model, temperature, max_tokens, stream, websocket
        )
        return response

    logging.error("Failed to get response from OpenAI API")
    raise RuntimeError("Failed to get response from OpenAI API")


def send_chat_completion_request(
    messages, model, temperature, max_tokens, stream, websocket
):
    if not stream:
<<<<<<< HEAD
        result = lc_openai.ChatCompletion.create(
            model=model, # Change model here to use different models
            messages=messages,
            temperature=temperature,
            max_tokens=max_tokens,
            provider="ChatOpenAI", # Change provider here to use a different API
        )
        return result["choices"][0]["message"]["content"]
=======
        model_fallback_list = ["claude-instant-1", "gpt-3.5-turbo", "gpt-3.5-turbo-16k"]
        model_fallback_list = [model] + model_fallback_list
        for model in model_fallback_list:
            try:
                result = completion(
                    model=model,
                    messages=messages,
                    temperature=temperature,
                    max_tokens=max_tokens,
                )
                return result.choices[0].message["content"]
            except:
                pass
>>>>>>> 73656f07
    else:
        return stream_response(model, messages, temperature, max_tokens, websocket)


async def stream_response(model, messages, temperature, max_tokens, websocket):
    paragraph = ""
    response = ""
    print(f"streaming response...")

    for chunk in lc_openai.ChatCompletion.create(
            model=model,
            messages=messages,
            temperature=temperature,
            max_tokens=max_tokens,
            provider="ChatOpenAI",
            stream=True,
    ):
        content = chunk["choices"][0].get("delta", {}).get("content")
        if content is not None:
            response += content
            paragraph += content
            if "\n" in paragraph:
                await websocket.send_json({"type": "report", "output": paragraph})
                paragraph = ""
    print(f"streaming response complete")
    return response


def choose_agent(task: str) -> str:
    """Determines what agent should be used
    Args:
        task (str): The research question the user asked
    Returns:
        agent - The agent that will be used
        agent_role_prompt (str): The prompt for the agent
    """
    try:
<<<<<<< HEAD
        response = create_chat_completion(
=======
        configuration = choose_agent_configuration()

        response = completion(
>>>>>>> 73656f07
            model=CFG.smart_llm_model,
            messages=[
                {"role": "system", "content": f"{auto_agent_instructions()}"},
                {"role": "user", "content": f"task: {task}"}],
            temperature=0,
        )

        return json.loads(response)
    except Exception as e:
        print(f"{Fore.RED}Error in choose_agent: {e}{Style.RESET_ALL}")
        return {"agent": "Default Agent",
                "agent_role_prompt": "You are an AI critical thinker research assistant. Your sole purpose is to write well written, critically acclaimed, objective and structured reports on given text."}

<|MERGE_RESOLUTION|>--- conflicted
+++ resolved
@@ -62,16 +62,6 @@
     messages, model, temperature, max_tokens, stream, websocket
 ):
     if not stream:
-<<<<<<< HEAD
-        result = lc_openai.ChatCompletion.create(
-            model=model, # Change model here to use different models
-            messages=messages,
-            temperature=temperature,
-            max_tokens=max_tokens,
-            provider="ChatOpenAI", # Change provider here to use a different API
-        )
-        return result["choices"][0]["message"]["content"]
-=======
         model_fallback_list = ["claude-instant-1", "gpt-3.5-turbo", "gpt-3.5-turbo-16k"]
         model_fallback_list = [model] + model_fallback_list
         for model in model_fallback_list:
@@ -85,7 +75,6 @@
                 return result.choices[0].message["content"]
             except:
                 pass
->>>>>>> 73656f07
     else:
         return stream_response(model, messages, temperature, max_tokens, websocket)
 
@@ -123,13 +112,9 @@
         agent_role_prompt (str): The prompt for the agent
     """
     try:
-<<<<<<< HEAD
-        response = create_chat_completion(
-=======
         configuration = choose_agent_configuration()
 
         response = completion(
->>>>>>> 73656f07
             model=CFG.smart_llm_model,
             messages=[
                 {"role": "system", "content": f"{auto_agent_instructions()}"},
