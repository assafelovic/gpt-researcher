--- conflicted
+++ resolved
@@ -12,16 +12,6 @@
 
 
 class PublisherAgent:
-<<<<<<< HEAD
-    def __init__(self, output_dir: str, websocket=None, stream_output=None, headers=None):
-        self.websocket = websocket
-        self.stream_output = stream_output
-        self.output_dir = output_dir.strip()
-        self.headers = headers or {}
-        
-    async def publish_research_report(self, research_state: dict, publish_formats: dict):
-        layout = self.generate_layout(research_state)
-=======
     def __init__(
         self,
         output_dir: str,
@@ -44,7 +34,6 @@
         processed_content, table_of_contents_md = self._generate_toc_and_process_content(research_state)
 
         layout: str = self._assemble_final_layout(research_state, processed_content, table_of_contents_md)
->>>>>>> 48f599a3
         await self.write_report_by_formats(layout, publish_formats)
 
         return layout
