--- conflicted
+++ resolved
@@ -1,228 +1,104 @@
-<<<<<<< HEAD
-# LangGraph x GPT Researcher
-
-[LangGraph](https://python.langchain.com/docs/langgraph) is a library for building stateful, multi-actor applications with LLMs.
-This example uses Langgraph to automate the process of an in depth research on any given topic.
-
-## Use case
-
-By using Langgraph, the research process can be significantly improved in depth and quality by leveraging multiple agents with specialized skills.
-Inspired by the recent [STORM](https://arxiv.org/abs/2402.14207) paper, this example showcases how a team of AI agents can work together to conduct research on a given topic, from planning to publication.
-
-An average run generates a 5-6 page research report in multiple formats such as PDF, Docx and Markdown.
-
-Please note: Multi-agents are utilizing the same configuration of models like GPT-Researcher does. However, only the SMART_LLM is used for the time being. Please refer to the [LLM config pages](https://docs.gptr.dev/docs/gpt-researcher/llms/llms).
-
-## The Multi Agent Team
-
-The research team is made up of 8 agents:
-
-- **Human** - The human in the loop that oversees the process and provides feedback to the agents.
-- **Chief Editor** - Oversees the research process and manages the team. This is the "master" agent that coordinates the other agents using Langgraph.
-- **Researcher** (gpt-researcher) - A specialized autonomous agent that conducts in depth research on a given topic.
-- **Editor** - Responsible for planning the research outline and structure.
-- **Reviewer** - Validates the correctness of the research results given a set of criteria.
-- **Revisor** - Revises the research results based on the feedback from the reviewer.
-- **Writer** - Responsible for compiling and writing the final report.
-- **Publisher** - Responsible for publishing the final report in various formats.
-
-## How it works
-
-Generally, the process is based on the following stages:
-
-1. Planning stage
-2. Data collection and analysis
-3. Review and revision
-4. Writing and submission
-5. Publication
-
-### Architecture
-
-<div align="center">
-<img align="center" height="600" src="https://github.com/user-attachments/assets/ef561295-05f4-40a8-a57d-8178be687b18">
-</div>
-<br clear="all"/>
-
-### Steps
-
-More specifically (as seen in the architecture diagram) the process is as follows:
-
-- Browser (gpt-researcher) - Browses the internet for initial research based on the given research task.
-- Editor - Plans the report outline and structure based on the initial research.
-- For each outline topic (in parallel):
-  - Researcher (gpt-researcher) - Runs an in depth research on the subtopics and writes a draft.
-  - Reviewer - Validates the correctness of the draft given a set of criteria and provides feedback.
-  - Revisor - Revises the draft until it is satisfactory based on the reviewer feedback.
-- Writer - Compiles and writes the final report including an introduction, conclusion and references section from the given research findings.
-- Publisher - Publishes the final report to multi formats such as PDF, Docx, Markdown, etc.
-
-## How to run
-
-1. Install required packages:
-
-    ```bash
-    pip install -r requirements.txt
-    ```
-
-3. Update env variables, see the [GPT-Researcher docs](https://docs.gptr.dev/docs/gpt-researcher/llms/llms) for more details.
-
-2. Run the application:
-
-    ```bash
-    python main.py
-    ```
-
-## Usage
-
-To change the research query and customize the report, edit the `task.json` file in the main directory.
-
-#### Task.json contains the following fields
-
-- `query` - The research query or task.
-- `model` - The OpenAI LLM to use for the agents.
-- `max_sections` - The maximum number of sections in the report. Each section is a subtopic of the research query.
-- `include_human_feedback` - If true, the user can provide feedback to the agents. If false, the agents will work autonomously.
-- `publish_formats` - The formats to publish the report in. The reports will be written in the `output` directory.
-- `source` - The location from which to conduct the research. Options: `web` or `local`. For local, please add `DOC_PATH` env var.
-- `follow_guidelines` - If true, the research report will follow the guidelines below. It will take longer to complete. If false, the report will be generated faster but may not follow the guidelines.
-- `guidelines` - A list of guidelines that the report must follow.
-- `verbose` - If true, the application will print detailed logs to the console.
-
-#### For example
-
-```json
-{
-  "query": "Is AI in a hype cycle?",
-  "model": "gpt-4o",
-  "max_sections": 3, 
-  "publish_formats": { 
-    "markdown": true,
-    "pdf": true,
-    "docx": true
-  },
-  "include_human_feedback": false,
-  "source": "web",
-  "follow_guidelines": true,
-  "guidelines": [
-    "The report MUST fully answer the original question",
-    "The report MUST be written in apa format",
-    "The report MUST be written in english"
-  ],
-  "verbose": true
-}
-```
-
-## To Deploy
-
-```shell
-pip install langgraph-cli
-langgraph up
-```
-
-From there, see documentation [here](https://github.com/langchain-ai/langgraph-example) on how to use the streaming and async endpoints, as well as the playground.
-=======
-# LangGraph x GPT Researcher
-[LangGraph](https://python.langchain.com/docs/langgraph) is a library for building stateful, multi-actor applications with LLMs. 
-This example uses Langgraph to automate the process of an in depth research on any given topic.
-
-## Use case
-By using Langgraph, the research process can be significantly improved in depth and quality by leveraging multiple agents with specialized skills. 
-Inspired by the recent [STORM](https://arxiv.org/abs/2402.14207) paper, this example showcases how a team of AI agents can work together to conduct research on a given topic, from planning to publication.
-
-An average run generates a 5-6 page research report in multiple formats such as PDF, Docx and Markdown.
-
-Please note: Multi-agents are utilizing the same configuration of models like GPT-Researcher does. However, only the SMART_LLM is used for the time being. Please refer to the [LLM config pages](https://docs.gptr.dev/docs/gpt-researcher/llms/llms).
-
-## The Multi Agent Team
-The research team is made up of 8 agents:
-- **Human** - The human in the loop that oversees the process and provides feedback to the agents.
-- **Chief Editor** - Oversees the research process and manages the team. This is the "master" agent that coordinates the other agents using Langgraph.
-- **Researcher** (gpt-researcher) - A specialized autonomous agent that conducts in depth research on a given topic.
-- **Editor** - Responsible for planning the research outline and structure.
-- **Reviewer** - Validates the correctness of the research results given a set of criteria.
-- **Revisor** - Revises the research results based on the feedback from the reviewer.
-- **Writer** - Responsible for compiling and writing the final report.
-- **Publisher** - Responsible for publishing the final report in various formats.
-
-## How it works
-Generally, the process is based on the following stages: 
-1. Planning stage
-2. Data collection and analysis
-3. Review and revision
-4. Writing and submission
-5. Publication
-
-### Architecture
-<div align="center">
-<img align="center" height="600" src="https://github.com/user-attachments/assets/ef561295-05f4-40a8-a57d-8178be687b18">
-</div>
-<br clear="all"/>
-
-### Steps
-More specifically (as seen in the architecture diagram) the process is as follows:
-- Browser (gpt-researcher) - Browses the internet for initial research based on the given research task.
-- Editor - Plans the report outline and structure based on the initial research.
-- For each outline topic (in parallel):
-  - Researcher (gpt-researcher) - Runs an in depth research on the subtopics and writes a draft.
-  - Reviewer - Validates the correctness of the draft given a set of criteria and provides feedback.
-  - Revisor - Revises the draft until it is satisfactory based on the reviewer feedback.
-- Writer - Compiles and writes the final report including an introduction, conclusion and references section from the given research findings.
-- Publisher - Publishes the final report to multi formats such as PDF, Docx, Markdown, etc.
-
-## How to run
-1. Install required packages found in this root folder including `langgraph`:
-    ```bash
-    pip install -r requirements.txt
-    ```
-3. Update env variables, see the [GPT-Researcher docs](https://docs.gptr.dev/docs/gpt-researcher/llms/llms) for more details.
-
-2. Run the application:
-    ```bash
-    python main.py
-    ```
-
-## Usage
-To change the research query and customize the report, edit the `task.json` file in the main directory.
-#### Task.json contains the following fields:
-- `query` - The research query or task.
-- `model` - The OpenAI LLM to use for the agents.
-- `max_sections` - The maximum number of sections in the report. Each section is a subtopic of the research query.
-- `include_human_feedback` - If true, the user can provide feedback to the agents. If false, the agents will work autonomously.
-- `publish_formats` - The formats to publish the report in. The reports will be written in the `output` directory.
-- `source` - The location from which to conduct the research. Options: `web` or `local`. For local, please add `DOC_PATH` env var.
-- `follow_guidelines` - If true, the research report will follow the guidelines below. It will take longer to complete. If false, the report will be generated faster but may not follow the guidelines.
-- `guidelines` - A list of guidelines that the report must follow.
-- `verbose` - If true, the application will print detailed logs to the console.
-
-#### For example:
-```json
-{
-  "query": "Is AI in a hype cycle?",
-  "model": "gpt-4o",
-  "max_sections": 3, 
-  "publish_formats": { 
-    "markdown": true,
-    "pdf": true,
-    "docx": true
-  },
-  "include_human_feedback": false,
-  "source": "web",
-  "follow_guidelines": true,
-  "guidelines": [
-    "The report MUST fully answer the original question",
-    "The report MUST be written in apa format",
-    "The report MUST be written in english"
-  ],
-  "verbose": true
-}
-```
-
-## To Deploy
-
-```shell
-pip install langgraph-cli
-langgraph up
-```
-
-From there, see documentation [here](https://github.com/langchain-ai/langgraph-example) on how to use the streaming and async endpoints, as well as the playground.
->>>>>>> 1770d7f7
+# LangGraph x GPT Researcher
+[LangGraph](https://python.langchain.com/docs/langgraph) is a library for building stateful, multi-actor applications with LLMs. 
+This example uses Langgraph to automate the process of an in depth research on any given topic.
+
+## Use case
+By using Langgraph, the research process can be significantly improved in depth and quality by leveraging multiple agents with specialized skills. 
+Inspired by the recent [STORM](https://arxiv.org/abs/2402.14207) paper, this example showcases how a team of AI agents can work together to conduct research on a given topic, from planning to publication.
+
+An average run generates a 5-6 page research report in multiple formats such as PDF, Docx and Markdown.
+
+Please note: Multi-agents are utilizing the same configuration of models like GPT-Researcher does. However, only the SMART_LLM is used for the time being. Please refer to the [LLM config pages](https://docs.gptr.dev/docs/gpt-researcher/llms/llms).
+
+## The Multi Agent Team
+The research team is made up of 8 agents:
+- **Human** - The human in the loop that oversees the process and provides feedback to the agents.
+- **Chief Editor** - Oversees the research process and manages the team. This is the "master" agent that coordinates the other agents using Langgraph.
+- **Researcher** (gpt-researcher) - A specialized autonomous agent that conducts in depth research on a given topic.
+- **Editor** - Responsible for planning the research outline and structure.
+- **Reviewer** - Validates the correctness of the research results given a set of criteria.
+- **Revisor** - Revises the research results based on the feedback from the reviewer.
+- **Writer** - Responsible for compiling and writing the final report.
+- **Publisher** - Responsible for publishing the final report in various formats.
+
+## How it works
+Generally, the process is based on the following stages: 
+1. Planning stage
+2. Data collection and analysis
+3. Review and revision
+4. Writing and submission
+5. Publication
+
+### Architecture
+<div align="center">
+<img align="center" height="600" src="https://github.com/user-attachments/assets/ef561295-05f4-40a8-a57d-8178be687b18">
+</div>
+<br clear="all"/>
+
+### Steps
+More specifically (as seen in the architecture diagram) the process is as follows:
+- Browser (gpt-researcher) - Browses the internet for initial research based on the given research task.
+- Editor - Plans the report outline and structure based on the initial research.
+- For each outline topic (in parallel):
+  - Researcher (gpt-researcher) - Runs an in depth research on the subtopics and writes a draft.
+  - Reviewer - Validates the correctness of the draft given a set of criteria and provides feedback.
+  - Revisor - Revises the draft until it is satisfactory based on the reviewer feedback.
+- Writer - Compiles and writes the final report including an introduction, conclusion and references section from the given research findings.
+- Publisher - Publishes the final report to multi formats such as PDF, Docx, Markdown, etc.
+
+## How to run
+1. Install required packages found in this root folder including `langgraph`:
+    ```bash
+    pip install -r requirements.txt
+    ```
+3. Update env variables, see the [GPT-Researcher docs](https://docs.gptr.dev/docs/gpt-researcher/llms/llms) for more details.
+
+2. Run the application:
+    ```bash
+    python main.py
+    ```
+
+## Usage
+To change the research query and customize the report, edit the `task.json` file in the main directory.
+#### Task.json contains the following fields:
+- `query` - The research query or task.
+- `model` - The OpenAI LLM to use for the agents.
+- `max_sections` - The maximum number of sections in the report. Each section is a subtopic of the research query.
+- `include_human_feedback` - If true, the user can provide feedback to the agents. If false, the agents will work autonomously.
+- `publish_formats` - The formats to publish the report in. The reports will be written in the `output` directory.
+- `source` - The location from which to conduct the research. Options: `web` or `local`. For local, please add `DOC_PATH` env var.
+- `follow_guidelines` - If true, the research report will follow the guidelines below. It will take longer to complete. If false, the report will be generated faster but may not follow the guidelines.
+- `guidelines` - A list of guidelines that the report must follow.
+- `verbose` - If true, the application will print detailed logs to the console.
+
+#### For example:
+```json
+{
+  "query": "Is AI in a hype cycle?",
+  "model": "gpt-4o",
+  "max_sections": 3, 
+  "publish_formats": { 
+    "markdown": true,
+    "pdf": true,
+    "docx": true
+  },
+  "include_human_feedback": false,
+  "source": "web",
+  "follow_guidelines": true,
+  "guidelines": [
+    "The report MUST fully answer the original question",
+    "The report MUST be written in apa format",
+    "The report MUST be written in english"
+  ],
+  "verbose": true
+}
+```
+
+## To Deploy
+
+```shell
+pip install langgraph-cli
+langgraph up
+```
+
+From there, see documentation [here](https://github.com/langchain-ai/langgraph-example) on how to use the streaming and async endpoints, as well as the playground.