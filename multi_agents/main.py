--- conflicted
+++ resolved
@@ -22,13 +22,8 @@
         "max_sections": 3,
         "publish_formats": {
             "markdown": True,
-<<<<<<< HEAD
-            "pdf": False,
-            "docx": False
-=======
             "pdf": True,
             "docx": True
->>>>>>> caa372e8
         },
         "include_human_feedback": False,
         "follow_guidelines": False,
@@ -90,11 +85,8 @@
     parser.add_argument("--concurrency", type=int, default=2, help="Deep research concurrency")
     parser.add_argument("--model", type=str, default="gpt-4o", help="Model to use for research")
     parser.add_argument("--verbose", action="store_true", default=True, help="Enable verbose output")
-<<<<<<< HEAD
     parser.add_argument("--pdf", action="store_true", default=False, help="Generate PDF output")
     parser.add_argument("--docx", action="store_true", default=False, help="Generate DOCX output")
-=======
->>>>>>> caa372e8
     
     args = parser.parse_args()
     
