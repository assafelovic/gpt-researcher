json5
langgraph
<<<<<<< HEAD
json5
langgraph-cli
loguru
python-dotenv
weasyprint
=======
langgraph-cli
loguru
python-dotenv
weasyprint; sys_platform != 'win32'
>>>>>>> 48f599a3
<|MERGE_RESOLUTION|>--- conflicted
+++ resolved
@@ -1,14 +1,6 @@
 json5
 langgraph
-<<<<<<< HEAD
-json5
 langgraph-cli
 loguru
 python-dotenv
-weasyprint
-=======
-langgraph-cli
-loguru
-python-dotenv
-weasyprint; sys_platform != 'win32'
->>>>>>> 48f599a3
+weasyprint; sys_platform != 'win32'