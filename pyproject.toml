--- conflicted
+++ resolved
@@ -7,13 +7,9 @@
 readme = "README.md"
 
 [tool.poetry.dependencies]
-<<<<<<< HEAD
 python = ">=3.11,<3.12"
 aiofiles = ">=23.2.1"
 arxiv = ">=2.0.0"
-=======
-python = ">=3.11"
->>>>>>> 1770d7f7
 beautifulsoup4 = ">=4.12.2"
 colorama = ">=0.4.6"
 duckduckgo_search = ">=4.1.1"
