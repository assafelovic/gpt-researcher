--- conflicted
+++ resolved
@@ -1,10 +1,6 @@
 [tool.poetry]
 name = "gpt-researcher"
-<<<<<<< HEAD
 version = "0.8.8-dig-aib"
-=======
-version = "0.15.1"
->>>>>>> 5cb81f1d
 description = "GPT Researcher is an autonomous agent designed for comprehensive online research on a variety of tasks."
 authors = ["Assaf Elovic <assaf.elovic@gmail.com>"]
 license = "MIT"
