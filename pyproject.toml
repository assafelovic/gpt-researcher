[tool.poetry]
name = "gpt-researcher"
version = "0.8.5"
description = "GPT Researcher is an autonomous agent designed for comprehensive online research on a variety of tasks."
authors = ["Assaf Elovic <assaf.elovic@gmail.com>", "Benjamin Auquite <halomastar@gmail.com>"]
maintainers = ["Benjamin Auquite <halomastar@gmail.com>"]
license = "LGPL-3.0-or-later"
readme = "README.md"

[tool.poetry.dependencies]
<<<<<<< HEAD
python = ">=3.11,<3.12"
aiofiles = ">=23.2.1"
arxiv = ">=2.0.0"
=======
python = ">=3.11, <4"
>>>>>>> 0c634e91
beautifulsoup4 = ">=4.12.2"
colorama = ">=0.4.6"
duckduckgo_search = ">=4.1.1"
htmldocx = "^0.0.6"
jinja2 = ">=3.1.2"
json-repair = "^0.29.8"
json5 = "^0.9.25"
langchain = "^0.2"
langchain_community = "^0.2"
langchain-openai = "^0.1"
langgraph = ">=0.0.29,<0.3"
loguru = "^0.7.2"
lxml = { version = ">=4.9.2", extras = ["html_clean"] }
markdown = ">=3.5.1"
md2pdf = ">=1.0.1"
mistune = "^3.0.2"
openai = ">=1.3.3"
permchain = ">=0.0.6"
PyMuPDF = ">=1.23.6"
python-docx = "^1.1.0"
python-dotenv = ">=1.0.0"
python-multipart = ">=0.0.6"
pyyaml = ">=6.0.1"
requests = ">=2.31.0"
SQLAlchemy = ">=2.0.28"
<<<<<<< HEAD
tavily-python = ">=0.2.8"
=======
mistune = "^3.0.2"
htmldocx = "^0.0.6"
python-docx = "^1.1.0"
lxml = { version = ">=4.9.2", extras = ["html_clean"] }
unstructured = ">=0.13"
>>>>>>> 0c634e91
tiktoken = ">=0.7.0"
unstructured = ">=0.13,<0.16"
uvicorn = ">=0.24.0.post1"
websockets = "^13.1"
firecrawl-py = "^1.12.0"

<<<<<<< HEAD
[tool.black]
target-version = ['py311']
line-length = 120
skip-string-normalization = true
skip-magic-trailing-comma = true
force-exclude = '''
/(
  | docs
  | setup.py
)/
'''

[tool.isort]
py_version = 310
sections = ["FUTURE", "STDLIB", "THIRDPARTY", "FIRSTPARTY", "LOCALFOLDER"]
default_section = "THIRDPARTY"
known_third_party = []
known_first_party = []
known_local_folder = []
# style: black
multi_line_output = 3
include_trailing_comma = true
force_grid_wrap = 0
use_parentheses = true
ensure_newline_before_comments = true
line_length = 120
split_on_trailing_comma = true
lines_after_imports = 2
skip_glob = ["docs/*", "setup.py"]
filter_files = true

[tool.ruff]
target-version = "py311"
line-length = 120
indent-width = 4
extend-exclude = ["docs", "test", "tests"]

[tool.ruff.lint]
select = ["F", "E"]
extend-select = ["W", "C90", "I", "N", "B", "A", "C4", "PERF", "RUF"]
ignore = ["I001"]
fixable = ["ALL"]
unfixable = []
preview = true
dummy-variable-rgx = "^(_+|(_+[a-zA-Z0-9_]*[a-zA-Z0-9]+?))$"

[tool.ruff.lint.isort]
force-sort-within-sections = false
lines-after-imports = 2
known-first-party = []
known-local-folder = []
known-third-party = []
section-order = [
    "future",
    "standard-library",
    "third-party",
    "first-party",
    "local-folder",
]

[tool.ruff.lint.mccabe]
max-complexity = 24

[tool.ruff.lint.pycodestyle]
ignore-overlong-task-comments = true

[tool.ruff.lint.pydocstyle]
convention = "numpy"

[tool.ruff.lint.flake8-annotations]
allow-star-arg-any = true
ignore-fully-untyped = true

[tool.ruff.lint.pylint]
max-args = 5
max-branches = 12
max-locals = 15
max-statements = 50

[tool.ruff.format]
quote-style = "double"
indent-style = "space"
skip-magic-trailing-comma = false
line-ending = "auto"
preview = false
docstring-code-format = true
=======
[tool.poetry.group.dev.dependencies]
pytest = "^8.3.5"
pytest-asyncio = "^0.25.3"

[build-system]
requires = ["poetry-core"]
build-backend = "poetry.core.masonry.api"
>>>>>>> 0c634e91

[tool.mypy]
# Platform configuration
python_version = "3.11"
# imports related
ignore_missing_imports = true
follow_imports = "silent"
# None and Optional handling
no_implicit_optional = false
strict_optional = false
# Configuring warnings
warn_unused_configs = true
warn_redundant_casts = true
warn_unused_ignores = true
warn_no_return = true
warn_unreachable = true
warn_return_any = false
# Untyped definitions and calls
check_untyped_defs = false
disallow_untyped_calls = false
disallow_untyped_defs = false
disallow_incomplete_defs = false
disallow_untyped_decorators = false
# Disallow dynamic typing
disallow_subclassing_any = false
disallow_any_unimported = false
disallow_any_expr = false
disallow_any_decorated = false
disallow_any_explicit = false
disallow_any_generics = false
# Miscellaneous strictness flags
allow_untyped_globals = true
allow_redefinition = true
local_partial_types = false
implicit_reexport = true
strict_equality = true
# Configuring error messages
show_error_context = false
show_column_numbers = false
show_error_codes = true
exclude = ["docs", "test", "tests"]<|MERGE_RESOLUTION|>--- conflicted
+++ resolved
@@ -8,18 +8,18 @@
 readme = "README.md"
 
 [tool.poetry.dependencies]
-<<<<<<< HEAD
-python = ">=3.11,<3.12"
+python = ">=3.11, <4"
 aiofiles = ">=23.2.1"
 arxiv = ">=2.0.0"
-=======
-python = ">=3.11, <4"
->>>>>>> 0c634e91
 beautifulsoup4 = ">=4.12.2"
 colorama = ">=0.4.6"
 duckduckgo_search = ">=4.1.1"
 htmldocx = "^0.0.6"
 jinja2 = ">=3.1.2"
+python-docx = "^1.1.0"
+lxml = { version = ">=4.9.2", extras = ["html_clean"] }
+unstructured = ">=0.13"
+tiktoken = ">=0.7.0"
 json-repair = "^0.29.8"
 json5 = "^0.9.25"
 langchain = "^0.2"
@@ -40,22 +40,13 @@
 pyyaml = ">=6.0.1"
 requests = ">=2.31.0"
 SQLAlchemy = ">=2.0.28"
-<<<<<<< HEAD
 tavily-python = ">=0.2.8"
-=======
-mistune = "^3.0.2"
-htmldocx = "^0.0.6"
-python-docx = "^1.1.0"
-lxml = { version = ">=4.9.2", extras = ["html_clean"] }
-unstructured = ">=0.13"
->>>>>>> 0c634e91
 tiktoken = ">=0.7.0"
 unstructured = ">=0.13,<0.16"
 uvicorn = ">=0.24.0.post1"
 websockets = "^13.1"
 firecrawl-py = "^1.12.0"
 
-<<<<<<< HEAD
 [tool.black]
 target-version = ['py311']
 line-length = 120
@@ -67,6 +58,13 @@
   | setup.py
 )/
 '''
+[tool.poetry.group.dev.dependencies]
+pytest = "^8.3.5"
+pytest-asyncio = "^0.25.3"
+
+[build-system]
+requires = ["poetry-core"]
+build-backend = "poetry.core.masonry.api"
 
 [tool.isort]
 py_version = 310
@@ -142,15 +140,6 @@
 line-ending = "auto"
 preview = false
 docstring-code-format = true
-=======
-[tool.poetry.group.dev.dependencies]
-pytest = "^8.3.5"
-pytest-asyncio = "^0.25.3"
-
-[build-system]
-requires = ["poetry-core"]
-build-backend = "poetry.core.masonry.api"
->>>>>>> 0c634e91
 
 [tool.mypy]
 # Platform configuration
