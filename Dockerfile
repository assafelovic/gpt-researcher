# Stage 1: Browser and build tools installation
<<<<<<< HEAD
#FROM python:3.13.3-slim-bookworm AS install-browser
FROM python:3.11.4-slim-bullseye AS install-browser
=======
#FROM python:3.11.4-slim-bullseye AS install-browser
FROM python:3.13.3-slim-bookworm AS install-browser
>>>>>>> 48f599a3

# Install Chromium, Chromedriver, Firefox, Geckodriver, and build tools in one layer
RUN apt-get update \
    && apt-get install -y gnupg wget ca-certificates --no-install-recommends \
    && ARCH=$(dpkg --print-architecture) \
<<<<<<< HEAD
    && wget -qO - https://dl.google.com/linux/linux_signing_key.pub | apt-key add - \
    && echo "deb [arch=${ARCH}] http://dl.google.com/linux/chrome/deb/ stable main" > /etc/apt/sources.list.d/google-chrome.list \
    && apt-get update \
    && apt-get install -y chromium chromium-driver \
    && chromium --version && chromedriver --version \
=======
    && if [ "$ARCH" = "arm64" ]; then \
        apt-get install -y chromium chromium-driver \
        && chromium --version && chromedriver --version; \
    else \
        wget -qO - https://dl.google.com/linux/linux_signing_key.pub | apt-key add - \
        && echo "deb [arch=${ARCH}] http://dl.google.com/linux/chrome/deb/ stable main" \
            > /etc/apt/sources.list.d/google-chrome.list \
        && apt-get update \
        && apt-get install -y google-chrome-stable; \
    fi \
>>>>>>> 48f599a3
    && apt-get install -y --no-install-recommends firefox-esr build-essential \
    && GECKO_ARCH=$(case ${ARCH} in amd64) echo "linux64" ;; arm64) echo "linux-aarch64" ;; *) echo "linux64" ;; esac) \
    && wget https://github.com/mozilla/geckodriver/releases/download/v0.36.0/geckodriver-v0.36.0-${GECKO_ARCH}.tar.gz \
    && tar -xvzf geckodriver-v0.36.0-${GECKO_ARCH}.tar.gz \
    && chmod +x geckodriver \
    && mv geckodriver /usr/local/bin/ \
    && rm geckodriver-v0.36.0-${GECKO_ARCH}.tar.gz \
<<<<<<< HEAD
    && rm -rf /var/lib/apt/lists/*  # Clean up apt lists to reduce image size
=======
    && rm -rf /var/lib/apt/lists/*
>>>>>>> 48f599a3

# Stage 2: Python dependencies installation
FROM install-browser AS gpt-researcher-install

ENV PIP_ROOT_USER_ACTION=ignore
WORKDIR /usr/src/app

# Copy and install Python dependencies in a single layer to optimize cache usage
COPY ./requirements.txt ./requirements.txt
COPY ./multi_agents/requirements.txt ./multi_agents/requirements.txt

RUN pip install --upgrade pip && \
    pip install --no-cache-dir -r requirements.txt --upgrade --prefer-binary && \
    pip install --no-cache-dir -r multi_agents/requirements.txt --upgrade --prefer-binary

# Stage 3: Final stage with non-root user and app
FROM gpt-researcher-install AS gpt-researcher

# Basic server configuration
ARG HOST=0.0.0.0
ENV HOST=${HOST}
ARG PORT=8000
ENV PORT=${PORT}
EXPOSE ${PORT}

# Uvicorn parameters used in CMD
ARG WORKERS=1
ENV WORKERS=${WORKERS}

# Create a non-root user for security
# NOTE: Don't use this if you are relying on `_check_pkg` to pip install packages dynamically.
RUN useradd -ms /bin/bash gpt-researcher && \
    chown -R gpt-researcher:gpt-researcher /usr/src/app && \
    # Add these lines to create and set permissions for outputs directory
    mkdir -p /usr/src/app/outputs && \
    chown -R gpt-researcher:gpt-researcher /usr/src/app/outputs && \
    chmod 777 /usr/src/app/outputs
USER gpt-researcher
WORKDIR /usr/src/app

# Copy the rest of the application files with proper ownership
COPY --chown=gpt-researcher:gpt-researcher ./ ./
<<<<<<< HEAD
CMD uvicorn main:app --host ${HOST} --port ${PORT} --workers ${WORKERS}
=======

# Use shell form for CMD to enable environment variable substitution
CMD uvicorn main:app --host $HOST --port $PORT --workers $WORKERS
>>>>>>> 48f599a3
<|MERGE_RESOLUTION|>--- conflicted
+++ resolved
@@ -1,23 +1,11 @@
 # Stage 1: Browser and build tools installation
-<<<<<<< HEAD
-#FROM python:3.13.3-slim-bookworm AS install-browser
-FROM python:3.11.4-slim-bullseye AS install-browser
-=======
 #FROM python:3.11.4-slim-bullseye AS install-browser
 FROM python:3.13.3-slim-bookworm AS install-browser
->>>>>>> 48f599a3
 
 # Install Chromium, Chromedriver, Firefox, Geckodriver, and build tools in one layer
 RUN apt-get update \
     && apt-get install -y gnupg wget ca-certificates --no-install-recommends \
     && ARCH=$(dpkg --print-architecture) \
-<<<<<<< HEAD
-    && wget -qO - https://dl.google.com/linux/linux_signing_key.pub | apt-key add - \
-    && echo "deb [arch=${ARCH}] http://dl.google.com/linux/chrome/deb/ stable main" > /etc/apt/sources.list.d/google-chrome.list \
-    && apt-get update \
-    && apt-get install -y chromium chromium-driver \
-    && chromium --version && chromedriver --version \
-=======
     && if [ "$ARCH" = "arm64" ]; then \
         apt-get install -y chromium chromium-driver \
         && chromium --version && chromedriver --version; \
@@ -28,7 +16,6 @@
         && apt-get update \
         && apt-get install -y google-chrome-stable; \
     fi \
->>>>>>> 48f599a3
     && apt-get install -y --no-install-recommends firefox-esr build-essential \
     && GECKO_ARCH=$(case ${ARCH} in amd64) echo "linux64" ;; arm64) echo "linux-aarch64" ;; *) echo "linux64" ;; esac) \
     && wget https://github.com/mozilla/geckodriver/releases/download/v0.36.0/geckodriver-v0.36.0-${GECKO_ARCH}.tar.gz \
@@ -36,11 +23,8 @@
     && chmod +x geckodriver \
     && mv geckodriver /usr/local/bin/ \
     && rm geckodriver-v0.36.0-${GECKO_ARCH}.tar.gz \
-<<<<<<< HEAD
+    && apt-get clean \
     && rm -rf /var/lib/apt/lists/*  # Clean up apt lists to reduce image size
-=======
-    && rm -rf /var/lib/apt/lists/*
->>>>>>> 48f599a3
 
 # Stage 2: Python dependencies installation
 FROM install-browser AS gpt-researcher-install
@@ -83,10 +67,6 @@
 
 # Copy the rest of the application files with proper ownership
 COPY --chown=gpt-researcher:gpt-researcher ./ ./
-<<<<<<< HEAD
-CMD uvicorn main:app --host ${HOST} --port ${PORT} --workers ${WORKERS}
-=======
 
 # Use shell form for CMD to enable environment variable substitution
-CMD uvicorn main:app --host $HOST --port $PORT --workers $WORKERS
->>>>>>> 48f599a3
+CMD uvicorn main:app --host $HOST --port $PORT --workers $WORKERS